#!/bin/bash

for jarFile in $( ls lib/*jar ); do
     cp=$cp:./$jarFile
done
<<<<<<< HEAD
java -classpath $cp \ 
  -Dorg.apache.commons.logging.Log=org.apache.commons.logging.impl.Log4JLogger \ 
  -Dorg.mortbay.log.LogFactory.noDiscovery=false \
   gsn.GSNStop 22232         
=======
#$JAVA_HOME/bin/java -classpath $cp -Dorg.apache.commons.logging.Log=org.apache.commons.logging.impl.Log4JLogger -Dorg.mortbay.log.LogFactory.noDiscovery=false gsn.GSNStop 22232         
java -classpath $cp \
  -Dorg.apache.commons.logging.Log=org.apache.commons.logging.impl.Log4JLogger \
  -Dorg.mortbay.log.LogFactory.noDiscovery=false \
  gsn.GSNStop 22232         
>>>>>>> 7ab6c1fa
<|MERGE_RESOLUTION|>--- conflicted
+++ resolved
@@ -3,15 +3,8 @@
 for jarFile in $( ls lib/*jar ); do
      cp=$cp:./$jarFile
 done
-<<<<<<< HEAD
-java -classpath $cp \ 
-  -Dorg.apache.commons.logging.Log=org.apache.commons.logging.impl.Log4JLogger \ 
-  -Dorg.mortbay.log.LogFactory.noDiscovery=false \
-   gsn.GSNStop 22232         
-=======
 #$JAVA_HOME/bin/java -classpath $cp -Dorg.apache.commons.logging.Log=org.apache.commons.logging.impl.Log4JLogger -Dorg.mortbay.log.LogFactory.noDiscovery=false gsn.GSNStop 22232         
 java -classpath $cp \
   -Dorg.apache.commons.logging.Log=org.apache.commons.logging.impl.Log4JLogger \
   -Dorg.mortbay.log.LogFactory.noDiscovery=false \
-  gsn.GSNStop 22232         
->>>>>>> 7ab6c1fa
+  gsn.GSNStop 22232         