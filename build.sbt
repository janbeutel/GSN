--- conflicted
+++ resolved
@@ -37,11 +37,7 @@
   "log4j" % "log4j" % "1.2.17",
   "org.slf4j" % "slf4j-api" % "1.7.5",
   "org.slf4j" % "slf4j-log4j12" % "1.7.5",
-<<<<<<< HEAD
-  "org.jibx" % "jibx-run" % "1.2.5",
-=======
   "org.jibx" % "jibx-run" % "1.2.5",            
->>>>>>> 80fc8c10
   "org.eclipse.jetty" % "jetty-webapp" % "7.6.16.v20140903",
   "org.hibernate" % "hibernate-core" % "3.6.10.Final",
   "net.sf.opencsv" % "opencsv" % "2.3",
