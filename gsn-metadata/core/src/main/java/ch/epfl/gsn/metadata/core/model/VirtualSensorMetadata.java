package ch.epfl.gsn.metadata.core.model;

import com.google.common.base.Predicate;
import com.google.common.collect.Collections2;
import com.google.common.collect.Lists;
import com.google.common.collect.Sets;
import org.apache.commons.lang.StringUtils;
<<<<<<< HEAD
=======
import org.slf4j.Logger;
import org.slf4j.LoggerFactory;
>>>>>>> 59b5a53d
import org.springframework.data.annotation.Transient;
import org.springframework.data.geo.Point;
import org.springframework.data.mongodb.core.mapping.Document;

import java.util.*;

/**
 * Created by kryvych on 09/03/15.
 */
@Document(collection = "virtual_sensor_metadata")
public class VirtualSensorMetadata extends GSNMetadata {

    @Transient
    protected final Logger logger = LoggerFactory.getLogger(this.getClass());

    private GeoData geoData;

    private Set<ObservedProperty> observedProperties = Sets.newHashSet();

    private WikiInfo wikiInfo;

    private String samplingFrequency;

    @Transient
    private ArrayList<ObservedProperty> sortedProperties;

    public VirtualSensorMetadata(String name, String server, Date fromDate, Date toDate, Point location, boolean isPublic) {
        super(name, server, fromDate, toDate,  location, isPublic);
    }


    public GeoData getGeoData() {
        return geoData;
    }


    public Set<ObservedProperty> getObservedProperties() {
        return observedProperties;
    }

    public List<ObservedProperty> getSortedProperties() {
        if (sortedProperties != null) {
            return sortedProperties;
        }

        sortedProperties = Lists.newArrayList(Collections2.filter(getObservedProperties(), new Predicate<ObservedProperty>() {
            @Override
            public boolean apply(ObservedProperty observedProperty) {
                return StringUtils.isNotEmpty(observedProperty.getName());
            }
        }));

        Collections.sort(sortedProperties, new Comparator<ObservedProperty>() {
            @Override
            public int compare(ObservedProperty o1, ObservedProperty o2) {
                if (o1.getName() != null && o2.getName() != null) {
                    return o1.getName().compareTo(o2.getName());
                } else {
<<<<<<< HEAD
                    return o1.getName() != null? 1:-1;
=======
                    return o1.getName() != null ? 1 : -1;
>>>>>>> 59b5a53d
                }
            }
        });

        return sortedProperties;
    }

    public WikiInfo getWikiInfo() {
        return wikiInfo;
    }

    public String getSamplingFrequency() {
        return samplingFrequency;
    }

    @Override
    public boolean isGrid() {
        return false;
    }

    public void setGeoData(GeoData geoData) {
        this.geoData = geoData;
    }


    public void setWikiInfo(WikiInfo wikiInfo) {
        this.wikiInfo = wikiInfo;
    }


    public void setSamplingFrequency(String samplingFrequency) {
        this.samplingFrequency = samplingFrequency;
    }

    public boolean addObservedProperty(ObservedProperty observedProperty) {
        return observedProperties.add(observedProperty);
    }

    public boolean replaceObservedProperties(Set<ObservedProperty> observedProperties) {
        this.observedProperties.clear();
        return this.observedProperties.addAll(observedProperties);
    }

    public void update(VirtualSensorMetadata newMetadata) {

        this.description = newMetadata.getDescription();
        this.fromDate = newMetadata.getFromDate();
        this.toDate = newMetadata.getToDate();
        this.isPublic = newMetadata.isPublic();
        this.metadataLink = newMetadata.getMetadataLink();

        if (this.location == null || (this.location != null && !this.location.equals(newMetadata.getLocation()))) {
            this.location = newMetadata.getLocation();
            this.setGeoData(null);
            logger.info("NEW LOCATION for = " + newMetadata.getName());
        }


        if (!this.getObservedProperties().equals(newMetadata.getObservedProperties())) {
            this.replaceAllPropertyNames(newMetadata.getPropertyNames());
            this.replaceObservedProperties(newMetadata.getObservedProperties());
            logger.info("NEW properties= " + newMetadata.getName());

        }
    }
}<|MERGE_RESOLUTION|>--- conflicted
+++ resolved
@@ -5,11 +5,8 @@
 import com.google.common.collect.Lists;
 import com.google.common.collect.Sets;
 import org.apache.commons.lang.StringUtils;
-<<<<<<< HEAD
-=======
 import org.slf4j.Logger;
 import org.slf4j.LoggerFactory;
->>>>>>> 59b5a53d
 import org.springframework.data.annotation.Transient;
 import org.springframework.data.geo.Point;
 import org.springframework.data.mongodb.core.mapping.Document;
@@ -68,11 +65,7 @@
                 if (o1.getName() != null && o2.getName() != null) {
                     return o1.getName().compareTo(o2.getName());
                 } else {
-<<<<<<< HEAD
-                    return o1.getName() != null? 1:-1;
-=======
                     return o1.getName() != null ? 1 : -1;
->>>>>>> 59b5a53d
                 }
             }
         });
