--- conflicted
+++ resolved
@@ -47,12 +47,6 @@
     public
     @ResponseBody
     String getVirtualSensors(SensorQuery sensorQuery, HttpServletResponse response) {
-<<<<<<< HEAD
-        System.out.println("sensorQuery = " + sensorQuery);
-=======
-
-        addHeadersToResponce(response);
->>>>>>> 59b5a53d
 
         addHeadersToResponce(response);
 
@@ -70,16 +64,9 @@
     public
     @ResponseBody
     String getMeasurementRecordsForDbTableName(@PathVariable String dbTableName, HttpServletResponse response) {
-<<<<<<< HEAD
-        System.out.println("dbTableName = " + dbTableName);
 
         VirtualSensorMetadata virtualSensorMetadata = sensorAccessService.getVirtualSensorMetadata(dbTableName.toLowerCase());
 
-=======
-
-        VirtualSensorMetadata virtualSensorMetadata = sensorAccessService.getVirtualSensorMetadata(dbTableName.toLowerCase());
-
->>>>>>> 59b5a53d
         addHeadersToResponce(response);
 
         return geoJsonConverter.convertMeasurementRecords(Lists.newArrayList(virtualSensorMetadata), true);
