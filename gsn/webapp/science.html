--- conflicted
+++ resolved
@@ -1873,23 +1873,11 @@
 										{ title:"GPS Inclinometer X-axis [Degrees]",
 									        signals: [{
   												vsensor : "etz_dozer_wgpsstatus__conv",
-<<<<<<< HEAD
-									          	field:["inclinometer_x"],
- 									            select:"sensornode[nodetype=7][position],sensornode[nodetype=2][position]"
-=======
 // 									            vsensor:".*_dozer_nodehealth__conv",
 									          	field:["inclinometer_x"],
  									            select:"sensornode[nodetype=2][position],sensornode[nodetype=7][position]"
->>>>>>> 888c6f9e
 									        }]
 									      },
-											{ title:"GPS Inclinometer Y-axis [Degrees]",
-										        signals: [{
-	  												vsensor : "etz_dozer_wgpsstatus__conv",
-										          	field:["inclinometer_y"],
-	 									            select:"sensornode[nodetype=2][position]"
-										        }]
-										      },
 
 									{
 											title : "Wireless GPS Inclinometer X-axis [Degrees]",
