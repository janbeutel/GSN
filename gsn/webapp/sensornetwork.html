<!DOCTYPE html PUBLIC "-//W3C//DTD XHTML 1.0 Transitional//EN"
    "http://www.w3.org/TR/xhtml1/DTD/xhtml1-transitional.dtd">
<html xmlns="http://www.w3.org/1999/xhtml" xml:lang="en" lang="en">
<head>
        <meta http-equiv="Content-Type" content="text/html;charset=utf-8" />
        <title>GSN</title>
        
        <link rel="stylesheet" href="style/gsn.css" type="text/css" media="screen,projection" />
        <script type="text/javascript" src="js/jquery.min.js"></script>
        <script type="text/javascript" src="js/jquery-dom.js"></script>
        <script type="text/javascript" src="js/jquery.history.js"></script>
        <script type="text/javascript" src="js/jquery.cookie.js"></script>
        <script type="text/javascript" src="js/uptime.js"></script>

        <!-- Visualization -->
        <link rel="stylesheet" type="text/css" href="http://vizzly.ethz.ch/vizzly.min.css" />
        <link rel="stylesheet" type="text/css" href="style/jquery-ui.custom.min.css" />
        <!--[if IE]><script src="http://vizzly.ethz.ch/excanvas.js"></script><![endif]-->
        <script type='text/javascript' src='js/jquery-ui.min.js'></script>
        <script type='text/javascript' src='http://vizzly.ethz.ch/extlib/dygraph-combined.js'></script>
        <script type='text/javascript' src='http://vizzly.ethz.ch/vizzly.min.js'></script>
        <script type='text/javascript' src='js/gsnplots.js'></script>

<script type="text/javascript">
<!--//<![CDATA[

$(document).ready(function() {
    $.get('/menu.jsp', {selected: "sensornetwork"}, function(data) {
      $('#navigation').html(data);
    }, 'html');
    $("#navigation ul a.local").bind("click",function() { return GSN.nav($(this).text()); });

    // plot configuration
    GsnPlots.setConfig([
      
      // OpenSense Data Latency
      { title:"Tram 1: Data Latency [ms]",
        signals: [{
          vsensor:"opensense_data_latency",
          field:["latency"],
          deviceId: [3]
        }]
      },
      // OpenSense Backlog num. entries
      { title:"Tram 1: BackLog DB [# of entries]",
        signals: [{
          vsensor:"opensense_backlogstatus_dynamic__mapped",
          field:["db_entries"],
          deviceId: [3]
        }]
      },
      // OpenSense Data Latency
      { title:"Tram 2: Data Latency [ms]",
        signals: [{
          vsensor:"opensense_data_latency",
          field:["latency"],
          deviceId: [4]
        }]
      },
      // OpenSense Backlog num. entries
      { title:"Tram 2: BackLog DB [# of entries]",
        signals: [{
          vsensor:"opensense_backlogstatus_dynamic__mapped",
          field:["db_entries"],
          deviceId: [4]
        }]
      },
      // OpenSense Data Latency
      { title:"Tram 3: Data Latency [ms]",
        signals: [{
          vsensor:"opensense_data_latency",
          field:["latency"],
          deviceId: [5]
        }]
      },
      // OpenSense Backlog num. entries
      { title:"Tram 3: BackLog DB [# of entries]",
        signals: [{
          vsensor:"opensense_backlogstatus_dynamic__mapped",
          field:["db_entries"],
          deviceId: [5]
        }]
      },
      // OpenSense Data Latency
      { title:"Tram 4: Data Latency [ms]",
        signals: [{
          vsensor:"opensense_data_latency",
          field:["latency"],
          deviceId: [6]
        }]
      },
      // OpenSense Backlog num. entries
      { title:"Tram 4: BackLog DB [# of entries]",
        signals: [{
          vsensor:"opensense_backlogstatus_dynamic__mapped",
          field:["db_entries"],
          deviceId: [6]
        }]
      },
      // OpenSense Data Latency
      { title:"Tram 5: Data Latency [ms]",
        signals: [{
          vsensor:"opensense_data_latency",
          field:["latency"],
          deviceId: [7]
        }]
      },
      // OpenSense Backlog num. entries
      { title:"Tram 5: BackLog DB [# of entries]",
        signals: [{
          vsensor:"opensense_backlogstatus_dynamic__mapped",
          field:["db_entries"],
          deviceId: [7]
        }]
      },
      // OpenSense Data Latency
      { title:"Tram 6: Data Latency [ms]",
        signals: [{
          vsensor:"opensense_data_latency",
          field:["latency"],
          deviceId: [8]
        }]
      },
      // OpenSense Backlog num. entries
      { title:"Tram 6: BackLog DB [# of entries]",
        signals: [{
          vsensor:"opensense_backlogstatus_dynamic__mapped",
          field:["db_entries"],
          deviceId: [8]
        }]
      },
      
      // Dozer Health
      { title:"Dozer System Voltage",
        signals: [{
          vsensor:".*_dozer_nodehealth__conv",
          field:["sysvoltage"],
          select:"sensornode[nodetype=1][position]"
        }]
      },
      { title:"Dozer SDI Voltage",
        signals: [{
          vsensor:".*_dozer_nodehealth__conv",
          field:["sdivoltage"],
          select:"sensornode[position]"
        }]
      },
      { title:"Aiguille du Midi Internal PV Temperature [°C]",
        signals: [{
          vsensor:"adm_cr1000",
          field:["panel_temp"],
          select:"sensornode[position=7],sensornode[position=8],sensornode[position=9]"
        }]
      },
      { title:"Aiguille du Midi Internal PV Voltage Sense [V]",
        signals: [{
          vsensor:"adm_cr1000",
          field:["battery"],
          select:"sensornode[position=7],sensornode[position=8],sensornode[position=9]"
        }]
      },
      { title:"Aiguille du Midi External PV Voltage Sense [V]",
        signals: [{
          vsensor:"adm_dozer_nodehealth__conv",
          field:["sdivoltage"],
          select:"sensornode[position=7],sensornode[position=8],sensornode[position=9]"
        }]
      },
      { title:"Dirruhorn PV Voltages",
        signals: [{
          vsensor:"dirruhorn_dozer_nodehealth__conv",
          field:["sdivoltage"],
          select:"sensornode[position=0],sensornode[position=5],sensornode[position=10],sensornode[position=11]"
        }]
      },
      { title:"Dirruhorn WGPS PV Voltages",
        signals: [{
          vsensor:"dirruhorn_dozer_nodehealth__conv",
          field:["sdivoltage"],
          select:"sensornode[position=15],sensornode[position=17],sensornode[position=55],sensornode[position=62],sensornode[position=63],sensornode[position=82],sensornode[position=83],sensornode[position=84]"
        }]
      },
      { title:"Grabengufer PV Voltages",
        signals: [{
          vsensor:"dirruhorn_dozer_nodehealth__conv",
          field:["sdivoltage"],
          select:"sensornode[position=39],sensornode[position=41],sensornode[position=58],sensornode[position=66],sensornode[position=67]"
        }]
      },
      { title:"Grabengufer WGPS PV Voltages",
        signals: [{
          vsensor:"dirruhorn_dozer_nodehealth__conv",
          field:["sdivoltage"],
          select:"sensornode[position=43],sensornode[position=44]"
        }]
      },
      { title:"Randa PV Voltages",
        signals: [{
          vsensor:"dirruhorn_corestationstatus_hardware__conv",
          field:["v_ext1","v_ext2"],
          select:"sensornode[position=8][iscorestation='true']"
        }]
      },
      { title:"Randa PV MATE3 Voltages",
        signals: [{
          vsensor:"dirruhorn_outbackmate3__conv",
          field:["port1_batt_v","port2_batt_v","port3_batt_v"],
          deviceId: [9000]
        }]
      },
      { title:"Randa PV SOC",
        signals: [{
          vsensor:"dirruhorn_outbackmate3__conv",
          field:["port3_soc"],
          deviceId: [9000]
        }]
      },
      { title:"Randa PV Currents",
        signals: [{
          vsensor:"dirruhorn_outbackmate3__conv",
          field:["port1_out_i","port1_in_v","port2_out_i","port2_in_v","port3_shunt_a_i","port3_shunt_b_i","port3_shunt_c_i"],
          deviceId: [9000]
        }]
      },
      { title:"Randa PV Net Balance",
        signals: [{
          vsensor:"dirruhorn_outbackmate3__conv",
          field:["port3_in_ah_today","port3_out_ah_today","port3_in_kwh_today","port3_out_kwh_today","port3_net_cfc_ah","port3_net_cfc_kwh"],
          deviceId: [9000]
        }]
      },
      {  title:"GPS Logger PV Voltage [mV]",
         signals: [{
          vsensor:"dirruhorn_gps_logger__status",
          field:["v12dc_in"],
          position: [14,15,16,17,18,19,21,23,25,27,29,31,33,35,40,43,44,55,56,57,62,63,64],
        }],
      },
      {  title:"GPS Logger PV Voltage [mV]",
         signals: [{
          vsensor:"permos_gps_logger__status",
          field:["v12dc_in"],
          position: [1,2,3,4,5,6,7],
        }],
      },
      { title:"Matterhorn PV Voltages",
        signals: [{
          vsensor:"matterhorn_dozer_nodehealth__conv",
          field:["sdivoltage"],
          select:"sensornode[position=0],sensornode[position=14],sensornode[position=19],sensornode[position=23],sensornode[position=26],sensornode[position=28],sensornode[position=31]"
        }]
      },
      { title:"Matterhorn WGPS Voltages",
        signals: [{
          vsensor:"matterhorn_dozer_nodehealth__conv",
          field:["sdivoltage"],
          select:"sensornode[position=33],sensornode[position=34]"
        }]
      },
      { title:"Jungfraujoch PV Voltages",
        signals: [{
          vsensor:"jungfraujoch_dozer_nodehealth__conv",
          field:["sdivoltage"],
          select:"sensornode[position=20],sensornode[position=21],sensornode[position=23]"
        }]
      },
      { title:"Weather Station Voltages",
        signals: [{
          vsensor:"dirruhorn_vaisalawxt520sup",
          field:["heating_voltage","supply_voltage","heating_temperature"],
          select:"sensornode[position=13],sensornode[position=42],sensornode[position=68]"
        }]
      },
      { title:"Weather Station Voltages",
        signals: [{
          vsensor:"matterhorn_vaisalawxt520sup",
          field:["heating_voltage","supply_voltage","heating_temperature"],
          select:"sensornode[position=25]"
        }]
      },
      { title:"Dozer Temperature [°C]",
        signals: [{
          vsensor:".*_dozer_nodehealth__conv",
          field:["temperature"],
          select:"sensornode[position]"
        }]
      },
      {  title:"GPS Logger Temperature [°C]",
         signals: [{
          vsensor:"permos_gps_logger__status",
          field:["temperature"],
          position: [1,2,3,4,5,6,7],
        }],
      },
      {  title:"GPS Logger Temperature [°C]",
         signals: [{
          vsensor:"dirruhorn_gps_logger__status",
          field:["temperature"],
          position: [14,15,16,17,18,19,21,23,25,27,29,31,33,35,40,43,44,55,56,57,62,63,64],
        }],
      },
      { title:"Dozer Humidity [%]",
        signals: [{
          vsensor:".*_dozer_nodehealth__conv",
          field:["humidity"],
          select:"sensornode[position]"
        }]
      },
      {  title:"GPS Logger Humidity [%]",
         signals: [{
          vsensor:"permos_gps_logger__status",
          field:["humidity"],
          position: [1,2,3,4,5,6,7],
        }],
      },
      {  title:"GPS Logger Humidity [%]",
         signals: [{
          vsensor:"dirruhorn_gps_logger__status",
          field:["humidity"],
          position: [14,15,16,17,18,19,21,23,25,27,29,31,33,35,40,43,44,55,56,57,62,63,64],
        }],
      },
      { title:"Dozer Current",
        signals: [{
          vsensor:".*_dozer_nodehealth__conv",
          field:["current"],
          select:"sensornode[position]"
        }]
      },
      { title:"Dozer Sequence number (node health)",
        signals: [{
          vsensor:".*_dozer_nodehealth__conv",
          field:["header_seqnr"],
          select:"sensornode[position]"
        }]
      },
      { title:"Dozer Queuesize",
        signals: [{
          vsensor:".*_dozer_nodehealth__conv",
          field:["payload_queuesize"],
          select:"sensornode[position]"
        }]
      },
      { title:"Dozer Uptime",
        signals: [{
          vsensor:".*_dozer_nodehealth__conv",
          field:["payload_uptime"],
          select:"sensornode[position]"
        }]
      },
      { title:"Dozer Flashstatus",
        signals: [{
          vsensor:".*_dozer_nodehealth__conv",
          field:["payload_flashstatus"],
          select:"sensornode[position]"
        }]
      },
      { title:"Dozer MCU Active",
        signals: [{
          vsensor:".*_dozer_statecounter__conv",
          field:["mcuactive_dutycycle"],
          select:"sensornode[position]"
        }]
      },
      { title:"Dozer Radio TX",
        signals: [{
          vsensor:".*_dozer_statecounter__conv",
          field:["radiotx_dutycycle"],
          select:"sensornode[position]"
        }]
      },
      { title:"Dozer Radio RX",
        signals: [{
          vsensor:".*_dozer_statecounter__conv",
          field:["radiorx_dutycycle"],
          select:"sensornode[position]"
        }]
      },
      { title:"Powerswitch Portstate",
        signals: [{
          vsensor:".*_dozer_powerswitch__mapped",
          field:["payload_port1on","payload_port2on"],
          select:"sensornode[nodetype=3][position]"
        }]
      },
      { title:"BackLog Uptime",
        signals: [{
          vsensor:".*_backlogstatus_dynamic__mapped",
          field:["uptime"],
          select:"sensornode[position][iscorestation='true']"
        }]
      },
      { title:"BackLog Error/Exception Counters",
        signals: [{
          vsensor:".*_backlogstatus_dynamic__mapped",
          field:["error_counter","exception_counter"],
          select:"sensornode[position][iscorestation='true']"
        }]
      },
      { title:"BackLog Database Store Time",
        signals: [{
          vsensor:".*_backlogstatus_dynamic__mapped",
          field:["db_store_time_min","db_store_time_mean","db_store_time_max"],
          select:"sensornode[position][iscorestation='true']"
        }]
      },
      { title:"CoreStation Uptime",
        signals: [{
          vsensor:".*_corestationstatus_software__mapped",
          field:["uptime"],
          select:"sensornode[position][iscorestation='true']"
        }]
      },
      { title:"CoreStation Load",
        signals: [{
          vsensor:".*_corestationstatus_software__mapped",
          field:["loadavg_1_min","loadavg_5_min","loadavg_15_min"],
          select:"sensornode[position][iscorestation='true']"
        }]
      },
      { title:"CoreStation Card File System",
        signals: [{
          vsensor:".*_corestationstatus_software__mapped",
          field:["statvfs_card_size","statvfs_card_free"],
          select:"sensornode[position][iscorestation='true']"
        }]
      },
      { title:"CamZilla Binary Queue",
          signals: [{
          vsensor:".*[^_]_binary__mapped",
          field:["file_queue_length","file_queue_size"],
          select:"sensornode[nodetype=6][position]"
<<<<<<< HEAD
=======
        }]
      },
      { title:"CamZilla Binary Files",
        signals: [{
          vsensor:".*[^_]_binary__mapped",
          field:["file_size","transmitted"],
          select:"sensornode[nodetype=6][position]"
>>>>>>> 65203ed7
        }]
      },
      { title:"CamZilla Binary Transmission Time",
        signals: [{
          vsensor:".*[^_]_binary__mapped",
          field:["transmission_time_eff","transmission_time_tot"],
          select:"sensornode[nodetype=6][position]"
<<<<<<< HEAD
=======
        }]
      },
      { title:"Webcam Binary Queue",
          signals: [{
          vsensor:".*[^_]_binary__mapped",
          field:["file_queue_length","file_queue_size"],
          select:"sensornode[nodetype=3][position]"
        }]
      },
      { title:"Webcam Binary Files",
        signals: [{
          vsensor:".*[^_]_binary__mapped",
          field:["file_size","transmitted"],
          select:"sensornode[nodetype=3][position]"
        }]
      },
      { title:"Webcam Binary Transmission Time",
        signals: [{
          vsensor:".*[^_]_binary__mapped",
          field:["transmission_time_eff","transmission_time_tot"],
          select:"sensornode[nodetype=3][position]"
>>>>>>> 65203ed7
        }]
      },
    ]);
    
    $.ajax({
      type: "GET",
      url: "/gsn?structure",
      success: function(data){
        if ($(document).attr("title")=="GSN") {
          var gsn = $("gsn",data);
          $(document).attr("title",$(gsn).attr("name"));
          $("#gsn-name").empty().append($(gsn).attr("name"));
          $("#gsn-desc").empty().append($(gsn).attr("description"));
          $("#gsn-author").empty().append($(gsn).attr("author")+" ("+$(gsn).attr("email")+")");
          var gsnname = $(gsn).attr("name").replace(/.*::\s*GSN\s*-\s*/, "").replace(/\s/g,"").toLowerCase();
          $('head', document).append('<link rel="shortcut icon" href="/img/favicon/permasense-'+gsnname+'.ico"><link rel="icon" href="/img/favicon/permasense-'+gsnname+'.ico">');
        }
        $("#gsn-name").show();
        uptime.setTime($(gsn).attr("uptime"));
        GsnPlots.initPlots(data, function(){addDeployments();});
      }
    });
});

function addDeployments() {
  // add deployment tabs and container
  var visible=-1;
  var d = GsnPlots.getDeployments(".*","Statistics");
  $(d).each(function() {
    if ($.cookie("deployment")==this)
      visible = this;
  });
  if (visible==-1) {
      visible = d[0];
  }
  $(d).each(function() {
    $('#deployment_menu').append('<li><a href="javascript:showPlots(\''+this+'\')" id="deployment_menu_item_'+this+'">'+this+'</a></li>');
    $('#plotscontainer').append('<div id="plot_'+this+'"></div>');
    $('#plot_'+this).hide();
  });
  showPlots(visible);
}

function showPlots(id) {
  $(GsnPlots.getDeployments(".*","Statistics")).each(function() {
      $("#plot_"+this).empty().hide();
      $("#deployment_menu_item_"+this).removeClass("selected");
  });
  $("#plot_"+id).show();
  $("#deployment_menu_item_"+id).addClass("selected");
  // add graphs
  GsnPlots.addPlots($("#plot_"+id), id)
  $.cookie("deployment" , id);
}	
//]]>-->
</script>
</head>
<body>

<div id="container">
	<div id="header">
		<h1><a href="." id="gsn-name" style="display:none">GSN</a></h1>
		<div id="breadcrumbnav"><a href="http://www.permasense.ch">PermaSense</a> > <a href="." id="gsn-name">GSN</a> > Sensor Network</div>
	</div>
	<div id="navigation">
	</div>
	
	<div id="separator">
		<div id="starttext">
			<p>
				A collection of sensor network specific plots related to the PermaSense Deployments.
			</p>
		</div>
	</div>

	<div id="maindiv">
		<div id="deployment_navigation">
		<ul id="deployment_menu">
		<li />
		</ul>
		</div>	
		
		<div id="plotscontainer" style="margin-top:5px"></div>
		
	</div>
	<div class="separator">
		<div id="footer">
		      <table width="100%">
				<tr>
					<td style="width:50%;color:#444444;"><b>A Project of <a href="http://www.ethz.ch" target="_blank">ETH Zurich</a>, <a href="http://www.unibas.ch" target="_blank">Uni Basel</a> and <a href="http://www.uzh.ch" target="_blank">Uni Zurich</a></b></td>
					<td style="text-align:right;width:50%;font-size:9px;">Powered by <a href="http://gsn.sourceforge.net/">GSN</a>,  Distributed Information Systems Lab, EPFL 2006</td>
				</tr>
			</table>
		</div>
	</div>
</div>
<!-- script type="text/javascript">
var gaJsHost = (("https:" == document.location.protocol) ? "https://ssl." : "http://www.");
document.write(unescape("%3Cscript src='" + gaJsHost + "google-analytics.com/ga.js' type='text/javascript'%3E%3C/script%3E"));
</script>
<script type="text/javascript">
var pageTracker = _gat._getTracker("UA-5632004-2");
pageTracker._initData();
pageTracker._trackPageview();
</script -->
</body>
</html><|MERGE_RESOLUTION|>--- conflicted
+++ resolved
@@ -430,16 +430,6 @@
           vsensor:".*[^_]_binary__mapped",
           field:["file_queue_length","file_queue_size"],
           select:"sensornode[nodetype=6][position]"
-<<<<<<< HEAD
-=======
-        }]
-      },
-      { title:"CamZilla Binary Files",
-        signals: [{
-          vsensor:".*[^_]_binary__mapped",
-          field:["file_size","transmitted"],
-          select:"sensornode[nodetype=6][position]"
->>>>>>> 65203ed7
         }]
       },
       { title:"CamZilla Binary Transmission Time",
@@ -447,30 +437,6 @@
           vsensor:".*[^_]_binary__mapped",
           field:["transmission_time_eff","transmission_time_tot"],
           select:"sensornode[nodetype=6][position]"
-<<<<<<< HEAD
-=======
-        }]
-      },
-      { title:"Webcam Binary Queue",
-          signals: [{
-          vsensor:".*[^_]_binary__mapped",
-          field:["file_queue_length","file_queue_size"],
-          select:"sensornode[nodetype=3][position]"
-        }]
-      },
-      { title:"Webcam Binary Files",
-        signals: [{
-          vsensor:".*[^_]_binary__mapped",
-          field:["file_size","transmitted"],
-          select:"sensornode[nodetype=3][position]"
-        }]
-      },
-      { title:"Webcam Binary Transmission Time",
-        signals: [{
-          vsensor:".*[^_]_binary__mapped",
-          field:["transmission_time_eff","transmission_time_tot"],
-          select:"sensornode[nodetype=3][position]"
->>>>>>> 65203ed7
         }]
       },
     ]);
