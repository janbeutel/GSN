--- conflicted
+++ resolved
@@ -87,12 +87,7 @@
 
 		context = this;
 
-<<<<<<< HEAD
 		registerPush();
-=======
-		setUpController();
-		renderStrategyList();
->>>>>>> a7eb8ba1
 	}
 
 	public void setUpController() {
