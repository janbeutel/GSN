--- conflicted
+++ resolved
@@ -22,7 +22,6 @@
 import gsn.data._
 import gsn.data.format._
 import gsn.xpr.XprConditions
-<<<<<<< HEAD
 import play.api.Play.current
 import play.api.libs.concurrent.Akka
 import play.api.libs.concurrent.Execution.Implicits.defaultContext
@@ -32,8 +31,6 @@
 import controllers.gsn.GSNDataHandler
 import controllers.gsn.APIPermissionAction
 
-=======
->>>>>>> b8b9bc85
 
 object SensorService extends Controller with GsnService {   
   val defaultMetaProps=conf.getStringList("gsn.api.defaultMetadataProps")
@@ -44,14 +41,12 @@
                                     "Access-Control-Allow-Headers"->"Content-Type")}
      
   }
-<<<<<<< HEAD
+
   def param[T](name:String,fun: String=>T,default:T)(implicit req:Request[AnyContent])=
     queryparam(name).map(fun(_)).getOrElse(default)
       
-  def sensors = Action.async {implicit request =>
-=======
+
   def sensors = headings(Action.async {implicit request=>
->>>>>>> b8b9bc85
     Try{    
       val format=param("format",OutputFormat,defaultFormat)    
       val latestVals=param("latestValues",_.toBoolean,false)
@@ -75,51 +70,12 @@
       case t=>
         t.printStackTrace  
         Future(BadRequest(t.getMessage))    
-<<<<<<< HEAD
     }.get  
   }
   
   def sensorData(sensorid:String) = (APIPermissionAction(sensorid) compose Action).async {implicit request =>
     Try{
       val vsname=sensorid.toLowerCase
-=======
-    }.get    
-  })
-  
-  @deprecated("user-password authentication phased out","")
-  private def authorizeUserPass(vsname:String)(implicit request:Request[AnyContent])={
-    val optUser=queryparam("username")
-	val optPass=queryparam("password")
-	if (optUser.isDefined && optPass.isDefined){
-	  if (!Global.acDs .authorizeVs(vsname, optUser.get, optPass.get))
-	    throw new IllegalArgumentException(s"Not authorized user ${optUser.get} for resource $vsname")
-	}    
-  }
-  
-
-  
-  private def authorizeVs(vsname:String)(implicit request:Request[AnyContent])={     
-    if (Global.gsnConf.accessControl.enabled && Global.acDs.hasAccessControl(vsname)){
-	  val optApikey=queryparam("apikey")
-	  // Deprecated user and pass on query params 
-	  //authorizeUserPass(vsname) 
-	   
-	  if (optApikey.isDefined){	    
-	    if (!globalKeyOk(optApikey.get) && !Global.acDs.authorizeVs(vsname, optApikey.get))	      
-	      throw new IllegalArgumentException(s"Apikey ${optApikey.get} not authorized for resource $vsname")      
-	  }
-	  else
-	    throw new IllegalArgumentException("Required apikey or user credentials were not provided")
-    }
-  }
-  
-  def sensorData(sensorid:String) = headings(Action.async {implicit request=>
-    Try{
-      val vsname=sensorid.toLowerCase
-      //to enable
-      authorizeVs(sensorid)
->>>>>>> b8b9bc85
-    	
       val size:Option[Int]=queryparam("size").map(_.toInt)
       val fieldStr:Option[String]=queryparam("fields")
       val filterStr:Option[String]=queryparam("filter")
@@ -218,16 +174,11 @@
     }.get
   }
 
-<<<<<<< HEAD
-  def sensorMetadata(sensorid:String) = Action.async {implicit request=>
-    Try{  	
-=======
   def sensorMetadata(sensorid:String) = headings( Action.async {implicit request=>
     Try{
       //to enable
       //authorizeVs(sensorid)    	
       val latestVals=param("latestValues",_.toBoolean,false)
->>>>>>> b8b9bc85
       val timeFormat:Option[String]=queryparam("timeFormat")
       val format=param("format",OutputFormat,defaultFormat)            
       val p=Promise[Seq[SensorData]]               
@@ -303,14 +254,8 @@
       case t=>Future(BadRequest("Error: "+t.getMessage))
     }.get
   }
-<<<<<<< HEAD
-  
+
   def download= (APIPermissionAction() compose Action).async {implicit request=>
-=======
-
-  
-  def download= Action.async {implicit request=>
->>>>>>> b8b9bc85
     //request.body.
     Future(Ok(""))
     
