gsn {
  port = 22001
  name = "Not Specified"
  author = "Author Not Specified"
  description = "Description Not Specified"
  email = "Email Not Specified"
  timeFormat= "dd/MM/yyyy HH:mm:ss Z"
<<<<<<< HEAD
  ac {enabled = false, sslPort = 8443, sslKeyStorePass = changeit, sslKeyPass = changeit, sslKeyStore = servertestkeystore}
=======
  ssl {sslPort = 8443, sslKeyStorePass = changeit, sslKeyPass = changeit, sslKeyStore = "./conf/keystore"}
>>>>>>> 62a4065f
  zmq {enabled = false, proxyPort = 22022, metaPort = 22023 }
  storage { user="sa",password="",driver="org.h2.Driver",url="jdbc:h2:file:./GsnMemDb"}
  vs {
    poolSize=10
    priority=100
    protected=false
    outputRate=0
    uniqueTimestamps=true
    samplingRate=1
  }
  data {
    limit=50000
  }   

}<|MERGE_RESOLUTION|>--- conflicted
+++ resolved
@@ -5,11 +5,7 @@
   description = "Description Not Specified"
   email = "Email Not Specified"
   timeFormat= "dd/MM/yyyy HH:mm:ss Z"
-<<<<<<< HEAD
-  ac {enabled = false, sslPort = 8443, sslKeyStorePass = changeit, sslKeyPass = changeit, sslKeyStore = servertestkeystore}
-=======
   ssl {sslPort = 8443, sslKeyStorePass = changeit, sslKeyPass = changeit, sslKeyStore = "./conf/keystore"}
->>>>>>> 62a4065f
   zmq {enabled = false, proxyPort = 22022, metaPort = 22023 }
   storage { user="sa",password="",driver="org.h2.Driver",url="jdbc:h2:file:./GsnMemDb"}
   vs {
