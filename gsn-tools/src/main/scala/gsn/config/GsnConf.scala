package gsn.config

import xml._
import com.typesafe.config.ConfigFactory


case class GsnConf(name:String,author:String,description:String,
    email:String,port:Int,timeFormat:String, 
    zmqConf:ZmqConf,accessControl:AcConf,
    storageConf:StorageConf,slidingConf:Option[StorageConf])
    
object GsnConf extends Conf {
  def create(xml:Elem)=GsnConf(
    take(xml \ "name").getOrElse(defaultGsn.name ),
    take(xml \ "author").getOrElse(defaultGsn.author ),
    take(xml \ "description").getOrElse(defaultGsn.description ),
    take(xml \ "email").getOrElse(defaultGsn.email ),
    takeInt(xml \ "port").getOrElse(defaultGsn.port ),    
    take(xml \ "time-format").getOrElse(defaultGsn.timeFormat ),
    ZmqConf.create(xml),AcConf.create(xml),
    StorageConf.create((xml \ "storage").head),
    (xml \ "sliding").headOption.map(a=>StorageConf.create((a \ "storage").head))
  )
  def load(path:String)=create(XML.load(path))
}
 
case class ZmqConf(enabled:Boolean,proxyPort:Int,metaPort:Int) 
object ZmqConf extends Conf{
  def create(xml:scala.xml.Elem)=ZmqConf(
    takeBool(xml \ "zmq-enable").getOrElse(defaultZmq.enabled),
    takeInt(xml \ "zmqproxy").getOrElse(defaultZmq .proxyPort),
    takeInt(xml \ "zmqmeta").getOrElse(defaultZmq.metaPort ) )  
}

case class AcConf(enabled:Boolean,sslPort:Int,sslKeyStorePass:String,sslKeyPass:String,sslKeyStore:String) 
object AcConf extends Conf{
  def create(xml:Elem)=AcConf(
    takeBool(xml \ "access-control").getOrElse(defaultAc.enabled ),
    takeInt(xml \ "ssl-port").getOrElse(defaultAc.sslPort),
    take(xml \ "ssl-key-store-password").getOrElse(defaultAc.sslKeyStorePass),
<<<<<<< HEAD
    take(xml \ "ssl-key-password").getOrElse(defaultAc.sslKeyPass),    
=======
    take(xml \ "ssl-key-password").getOrElse(defaultAc.sslKeyPass),
>>>>>>> b8418aca
    take(xml \ "ssl-key-store").getOrElse(defaultAc.sslKeyStore))
}

case class StorageConf(driver:String,url:String,
    user:String,pass:String,identifier:Option[String]) 
object StorageConf extends Conf{
  def create(xml:Node)=StorageConf(
    xml \@ "driver",
    xml \@ "url",
    xml \@ "user",
    xml \@ "password",
    xml.attribute("identifier").map(_.toString))  
}
<|MERGE_RESOLUTION|>--- conflicted
+++ resolved
@@ -38,11 +38,7 @@
     takeBool(xml \ "access-control").getOrElse(defaultAc.enabled ),
     takeInt(xml \ "ssl-port").getOrElse(defaultAc.sslPort),
     take(xml \ "ssl-key-store-password").getOrElse(defaultAc.sslKeyStorePass),
-<<<<<<< HEAD
-    take(xml \ "ssl-key-password").getOrElse(defaultAc.sslKeyPass),    
-=======
     take(xml \ "ssl-key-password").getOrElse(defaultAc.sslKeyPass),
->>>>>>> b8418aca
     take(xml \ "ssl-key-store").getOrElse(defaultAc.sslKeyStore))
 }
 
