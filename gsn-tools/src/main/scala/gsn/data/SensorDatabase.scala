package gsn.data

import javax.sql.DataSource
import scala.util._
import com.mchange.v2.c3p0.C3P0Registry
import scala.slick.jdbc.JdbcBackend.Database
import scala.collection.mutable.ArrayBuffer
import org.joda.time.format.ISODateTimeFormat
import org.joda.time.format.DateTimeFormat
import org.slf4j.LoggerFactory
import com.mchange.v2.c3p0.DataSources
import java.sql.DriverManager
import gsn.data.format.TimeFormats._
import org.joda.time.MonthDay
import org.joda.time.DateTime
import java.io.ByteArrayInputStream
import java.io.ObjectInputStream
import java.sql.ResultSet
import com.hp.hpl.jena.datatypes.RDFDatatype
import com.hp.hpl.jena.datatypes.xsd.XSDDatatype

object SensorDatabase { 
  val log=LoggerFactory.getLogger(SensorDatabase.getClass)
  def latestValues(sensor:Sensor, timeFormat:Option[String]=None)
    (implicit ds:Option[String]) ={
    val vsName=sensor.name.toLowerCase 
    val fields=sensor.fields
    val fieldNames=fields.map (f=>f.fieldName ) 
              .filterNot (_.equals("grid")) ++ Seq("timed") 
	val query = s"""select ${fieldNames.mkString(",")} from $vsName where  
	  timed = (select max(timed) from $vsName limit 1) limit 1"""	  	  	  	  
	Try{
	  vsDB(ds).withSession {implicit session=>
	 
	  val stmt= session.conn.createStatement
      val rs= stmt.executeQuery(query)
      val data=fields map{f=>new ArrayBuffer[Any]}
      val time=new ArrayBuffer[Any]
      while (rs.next){
        time+=formatTime(rs.getLong("timed"))(timeFormat)
        for (i <- fields.indices) yield { 
          if (fields(i).dataType == BinaryType)
            data(i) += ("binary")
          else 
            data(i) += (rs.getObject(fields(i).fieldName ))
        }           
      }
      rs.close
      stmt.close
      //conn.close
      val ts=
        Seq(Series(timeOutput(sensor.name),time))++
        fields.indices.map{i=>
        Series(fields(i),data(i).toSeq)
      }
      log debug s"computed latest values for $vsName" 
      ts      
    }} match{
      case Failure(f)=> 
        log error s"Error ${f.getMessage}"
        f.printStackTrace(); Seq()
      case Success(d) => d
    }
  }
    
  def asSensorData(s:Sensor)=
    SensorData(s.fields.map(f=>Series(f,Seq())),s )
  
  def selectedFields(sensor:Sensor,fields:Seq[String])={
    val selFields=
      if (!fields.isEmpty)
        sensor.fields.filter(f=>fields.contains(f.fieldName)).map(_.fieldName )
      else sensor.fields.map(_.fieldName )
    selFields.filterNot(_=="timestamp")
  }  
    
  def aggregationQuery(sensorConf:SensorInfo, fields:Seq[String],
			conditions:Seq[String], size:Option[Int],timeFormat:Option[String],
			aggFunction:String,aggPeriod:Long):SensorData= {
    val sensor=sensorConf.sensor
    implicit val tf=timeFormat
        
    val selFields=selectedFields(sensor,fields)

    val data=(0 until selFields.size).map{f=>new ArrayBuffer[Any]}
    val time = new ArrayBuffer[Any]
    
 	val query = new StringBuilder("select ")
    val aggfields=selFields.map(f=>s"$aggFunction($f) as $f")
    
    query.append((Seq(s"floor(timed/$aggPeriod) as agg_interval")++aggfields).mkString(","))
	query.append(" from ").append(sensor.name.toLowerCase )
	if (conditions != null && conditions.length>0) 
	  query.append(" where "+conditions.mkString(" and "))
	query.append(" group by agg_interval")
    if (size.isDefined) 
	  query.append(" order by timed desc").append(" limit 0," + size.get);	

    try{
	  vsDB(sensorConf.ds).withSession {implicit session=>
        val stmt=session.conn.createStatement
	    log.debug("Query: "+query)
        val rs=stmt.executeQuery(query.toString)
        while (rs.next) {
          time += formatTime(rs.getLong("agg_interval")*aggPeriod)
          for (i <- selFields.indices) yield {
            data(i) += (rs.getObject(selFields(i)) )
          }           
        }
	  } 
            	
      val selectedOutput=sensor.fields.filter(f=>selFields.contains(f.fieldName) ) 
      val ts=
        Seq(Series(timeOutput(sensor.name),time)) ++
        selectedOutput.indices.map{i=>
          Series(selectedOutput(i),data(i).toSeq)
        }
      SensorData(ts,sensor)
            
	} catch {
	  case e:Exception=> println(s"Query error ${e.getMessage}")
	    throw e
	} 
  }   

  
  def query(sensorConf:SensorInfo, fields:Seq[String],
			conditions:Seq[String], size:Option[Int],timeFormat:Option[String]):SensorData= {
    val sensor=sensorConf.sensor
    implicit val tf=timeFormat
        
    val selFields=selectedFields(sensor,fields)

    val data=(0 until selFields.size).map{f=>new ArrayBuffer[Any]}
    val time = new ArrayBuffer[Any]
    
 	val query = new StringBuilder("select ")
    query.append((Seq("timed")++selFields).mkString(","))
	query.append(" from ").append(sensor.name.toLowerCase )
	if (conditions != null && conditions.length>0) 
	  query.append(" where "+conditions.mkString(" and "))
    if (size.isDefined) 
	  query.append(" order by timed desc").append(" limit 0," + size.get);	

    try{
	  vsDB(sensorConf.ds).withSession {implicit session=>
        val stmt=session.conn.createStatement
        val rs=stmt.executeQuery(query.toString)
	    log.debug("Query: "+query)
        while (rs.next) {
          time += formatTime(rs.getLong("timed"))
          for (i <- selFields.indices) yield {
            data(i) += (rs.getObject(selFields(i)) )
          }           
        }
	  } 
            	
      val selectedOutput=sensor.fields.filter(f=>selFields.contains(f.fieldName) ) 
      val ts=
        Seq(Series(timeOutput(sensor.name),time)) ++
        selectedOutput.indices.map{i=>
          Series(selectedOutput(i),data(i).toSeq)
        }
      SensorData(ts,sensor)
            
	} catch {
	  case e:Exception=> println(s"Query error ${e.getMessage}")
	    throw e
	} 
  }   

  
  def queryGrid(sensorConf:SensorInfo,conditions:Seq[String],size:Option[Int],
      timeFormat:Option[String],box:Option[Seq[Int]],
      aggregation:Option[String],timeSeries:Boolean=false):SensorData= {
    val sensor=sensorConf.sensor
    implicit val tf=timeFormat
        
    val fieldNames=sensor.fields.map(_.fieldName).filterNot(_=="timestamp")

    val data=(0 until fieldNames.size).map{f=>new ArrayBuffer[Any]}
    val time = new ArrayBuffer[Any]    
    
 	val query = new StringBuilder("select ")
    query.append((Seq("timed")++fieldNames).mkString(","))
	query.append(" from ").append(sensor.name.toLowerCase )
	if (conditions != null && conditions.length>0) 
	  query.append(" where "+conditions.mkString(" and "))
    if (size.isDefined) 
	  query.append(" order by timed desc").append(" limit 0," + size.get);	
    try{
	  vsDB(sensorConf.ds).withSession {implicit session=>
        val stmt=session.conn.createStatement(ResultSet.TYPE_FORWARD_ONLY,ResultSet.CONCUR_READ_ONLY)
        stmt.setFetchSize(Integer.MIN_VALUE)
        val rs=stmt.executeQuery(query.toString)
	    log.trace(query.toString)
        while (rs.next) {
          time += formatTime(rs.getLong("timed"))
          for (i <- fieldNames.indices) yield {
            if (sensor.fields(i).dataType == BinaryType){
              val grid={
                val rawGrid=GridTools.deserialize(rs.getBytes(fieldNames(i)))
                val cropped=
                  if (!box.isDefined) rawGrid               
                  else GridTools.crop(rawGrid, GridTools.BoundingBox(box.get))
                if (timeSeries) GridTools.summarize(cropped, aggregation.get, -999) 
                else cropped
              }
              data(i) += (grid)
            }
            else 
              data(i) += (rs.getObject(fieldNames(i)) )
          }           
        }
	  } 
      val selectedOutput=sensor.fields.filter(f=>fieldNames.contains(f.fieldName)) 
      val noValueIdx=selectedOutput.zipWithIndex.
        filter(a=>a._1.fieldName.equalsIgnoreCase("nodata_value")).head._2 
	  if (aggregation.isDefined && !timeSeries){
        val ts=
          Seq(Series(timeOutput(sensor.name),Seq(time.head))) ++
          selectedOutput.indices.map{i=>
            if (selectedOutput(i).fieldName.equalsIgnoreCase("grid")){
              val noValue=data(noValueIdx).head.asInstanceOf[Double]
              val agg=GridTools.aggregate(data(i).asInstanceOf[Seq[GridTools.DoubleGrid]], aggregation.get, noValue)
              Series(selectedOutput(i),Seq(agg))
            }
            else
              Series(selectedOutput(i),Seq(data(i).head))
          }
        SensorData(ts,sensor)
	  }
	  else {
        val ts=
          Seq(Series(timeOutput(sensor.name),time)) ++
          selectedOutput.indices.map{i=>
            Series(selectedOutput(i),data(i).toSeq)
          }
        SensorData(ts,sensor)
	  }
	} catch {
	  case e:Exception=> println(s"Query error ${e.getMessage}")
	    e.printStackTrace()
	    throw e
	} 
  }   

 
  private def timeOutput(sensorname:String)={
    Output("timestamp",sensorname,DataUnit("ms"),TimeType)
  }

  def stats(sensor:Sensor,timeFormat:Option[String]=None)
    (implicit ds:Option[String]) ={
    //val sensor=sensorConf.sensor 
    val vsName=sensor.name.toLowerCase 
	val queryMinMax = s"select max(timed), min(timed) from $vsName "
	val queryRate = s"select timed from $vsName limit 100 "
    var min,max :Option[Long]=None
    var rate:Option[Double]=None
    //if (true)  SensorStats(rate,min,max,Seq())
//else {
	Try{
	//val conn=vsDs(vsName )
	vsDB(ds).withSession {implicit session=>	  
      val stmt=session.conn.createStatement      
      val rs= stmt.executeQuery(queryMinMax.toString)
      while (rs.next){
        min=Some(rs.getLong(2))
        max=Some(rs.getLong(1))
      }
      log debug s"Computed max_/min for $vsName"
      stmt.close
      //conn.close
    }
	vsDB(ds).withSession {implicit session=>
    val conn2=session.conn//vsDs(vsName)
	  val times=new ArrayBuffer[Long]()
	  val stmt2=conn2.createStatement
      val rs2= stmt2.executeQuery(queryRate.toString)
      var t1,t2=0L
      while (rs2.next){
        t2=rs2.getLong(1)
        if (!rs2.isFirst)
          times+= t2-t1
        t1=t2
      }          
<<<<<<< HEAD
	  rate = if (times.size == 0) Some(0)  else Some(times.sum/times.size)
=======
	  if (times.size>0)
	    rate=Some(times.sum/times.size)
>>>>>>> b8b9bc85
	  log debug s"Computed rate for $vsName"
	  stmt2.close
	  conn2.close
	}
	SensorStats(rate,min,max,latestValues(sensor,timeFormat))
    } match{
      case Failure(f)=> 
        log error s"Error ${f.getMessage}"
        f.printStackTrace(); 
      	SensorStats(rate,min,max,Seq())

        //throw new Exception(s"Error in computing the stats of $vsName" )
      case Success(d) => d
    }
//}
  }

  private def vsDs(dsName:String)={
	val sc=if (dsReg.dsss.contains(dsName))
      dsReg.dsss(dsName)
	else 
	  dsReg.dsss("gsn")
	 DriverManager.getConnection(sc.url , sc.user , sc.pass )

  }

  
  private def vsDB(dsName:Option[String])={
	if (dsName.isDefined)
	  Database.forDataSource(C3P0Registry.pooledDataSourceByName(dsName.get))	  
	else 
	  Database.forDataSource(C3P0Registry.pooledDataSourceByName("gsn"))
  }

}<|MERGE_RESOLUTION|>--- conflicted
+++ resolved
@@ -285,12 +285,7 @@
           times+= t2-t1
         t1=t2
       }          
-<<<<<<< HEAD
 	  rate = if (times.size == 0) Some(0)  else Some(times.sum/times.size)
-=======
-	  if (times.size>0)
-	    rate=Some(times.sum/times.size)
->>>>>>> b8b9bc85
 	  log debug s"Computed rate for $vsName"
 	  stmt2.close
 	  conn2.close
