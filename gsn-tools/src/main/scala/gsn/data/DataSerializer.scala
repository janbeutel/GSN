package gsn.data

import java.nio.charset.Charset
import org.slf4j.LoggerFactory
import com.typesafe.config.ConfigFactory

trait DataSerializer{
  def ser(s:Sensor,props:Seq[String]):Object=
    ser(SensorData(Seq(),s),props,false)
  def ser(data:SensorData,props:Seq[String],latest:Boolean):Object
  def ser(data:Seq[SensorData],props:Seq[String]=Seq(),latest:Boolean=false):Object
  //def ser(data:Seq[Sensor],props:Seq[String]=Seq(),latest:Boolean=false):Object
  val dataLimit=ConfigFactory.load.getInt("gsn.data.limit")
}


<<<<<<< HEAD
  private def valueToJson(any:Any):JsValue=any match{       
    case d:Double=>JsNumber(d)
    case f:Float=>JsNumber(f)
    case i:Int=>JsNumber(i)
    case l:Long=>JsNumber(l)
    case s:String=>JsString(s)
    case a:Any=>JsString(a.toString) 
    case null=>JsNull
  }

}

object CsvSerializer extends DataSerializer{
  
  override def ser(data:Seq[SensorData],props:Seq[String],latest:Boolean)=
    toCsv(data,props,latest).toString

  override def ser(data:SensorData,props:Seq[String],latest:Boolean)=
    toCsv(data,props).toString

  def toCsv(data:Seq[SensorData],props:Seq[String],latest:Boolean)={
    val sw=new StringWriter
    //val hasVals= !data.ts.isEmpty
    val valsHead=if (latest) ",values" else ""
    sw.append("#vs_name,"+props.mkString(",")+",fields,units,types"+valsHead+System.lineSeparator)
    data.foreach{s=>
      sw.append(sensorDataToCsv(s,props,latest)+System.lineSeparator())
    }
    sw
  }
  private def toString(s:SensorData,props:Seq[String])={
    val output=s.ts.map(t=>t.output)
    val prop=props.map(p=>"\""+encodeBreaks(s.sensor.properties.getOrElse(p,""))+"\"").mkString(",")
    s"${s.sensor.name},$prop"+
    ",\""+output.map(f=>f.fieldName).mkString("|")+"\""+
    ",\""+output.map(f=>f.unit.code).mkString("|")+"\""+
    ",\""+output.map(f=>f.dataType.name).mkString("|")+"\""    
  }
  
  def sensorDataToCsv(data:SensorData,props:Seq[String],withLatest:Boolean=false)={
    //val valueNames="latestValues("+data.latest.map(_._1.fieldName).mkString("|")+")"
    //"#vs_name,"+props.mkString(",")+",fields,units,types,"+valueNames+System.lineSeparator
    if (withLatest)
      toString(data,props)+","+data.latest.map(_._2).mkString("|")
    else toString(data,props)
  }

  private def encodeBreaks(s:String)=s.replaceAll("(\r\n)|\r|\n", "\\\\n")

  
  
  
  def toCsv(data:SensorData,
      valueNames:Seq[String]=Seq()):StringWriter={
    val sw=new StringWriter
    def head(key:String,value:Any)=
      sw.append("# "+key+":"+value+System.lineSeparator)
    
    head("vs_name",data.sensor.name)
    data.sensor.properties.foreach(p=>head(p._1,encodeBreaks(p._2)))
    //val fields=data.sensor.fields.filter(f=>valueNames.isEmpty || valueNames.contains(f.fieldName ))
    val fields=data.ts.map(_.output)
    
    head("fields",fields.map{_.fieldName}.mkString(","))
    head("units",fields.map{_.unit.code}.mkString(","))
    head("types",fields.map{_.dataType.name}.mkString(","))
    if (!data.ts.isEmpty){
	    println("drimp "+data.ts.head.series.size+" "+fields.size)
	    val si=data.ts.head.series.size-1
	    (0 to si).foreach{i=>
	      //sw.append(data.time(i)+",")
	      val pp=(0 to fields.size-1).map{j=>
	        data.ts(j).series (i)        
	      }.mkString(",")
	      sw.append(pp+System.lineSeparator)
	      //sw.append(pp)  
	    }
    }
    
    sw  
    
  }
}

object NetCdfSerializer extends DataSerializer{ 

  def ser(data:Seq[SensorData],props:Seq[String],withVals:Boolean=true)={
    NetCdf.serialize(null,null)
  }
  
  override def ser(data:SensorData,props:Seq[String],latest:Boolean)= ???
  
}
=======
>>>>>>> b8b9bc85
<|MERGE_RESOLUTION|>--- conflicted
+++ resolved
@@ -13,8 +13,6 @@
   val dataLimit=ConfigFactory.load.getInt("gsn.data.limit")
 }
 
-
-<<<<<<< HEAD
   private def valueToJson(any:Any):JsValue=any match{       
     case d:Double=>JsNumber(d)
     case f:Float=>JsNumber(f)
@@ -24,89 +22,3 @@
     case a:Any=>JsString(a.toString) 
     case null=>JsNull
   }
-
-}
-
-object CsvSerializer extends DataSerializer{
-  
-  override def ser(data:Seq[SensorData],props:Seq[String],latest:Boolean)=
-    toCsv(data,props,latest).toString
-
-  override def ser(data:SensorData,props:Seq[String],latest:Boolean)=
-    toCsv(data,props).toString
-
-  def toCsv(data:Seq[SensorData],props:Seq[String],latest:Boolean)={
-    val sw=new StringWriter
-    //val hasVals= !data.ts.isEmpty
-    val valsHead=if (latest) ",values" else ""
-    sw.append("#vs_name,"+props.mkString(",")+",fields,units,types"+valsHead+System.lineSeparator)
-    data.foreach{s=>
-      sw.append(sensorDataToCsv(s,props,latest)+System.lineSeparator())
-    }
-    sw
-  }
-  private def toString(s:SensorData,props:Seq[String])={
-    val output=s.ts.map(t=>t.output)
-    val prop=props.map(p=>"\""+encodeBreaks(s.sensor.properties.getOrElse(p,""))+"\"").mkString(",")
-    s"${s.sensor.name},$prop"+
-    ",\""+output.map(f=>f.fieldName).mkString("|")+"\""+
-    ",\""+output.map(f=>f.unit.code).mkString("|")+"\""+
-    ",\""+output.map(f=>f.dataType.name).mkString("|")+"\""    
-  }
-  
-  def sensorDataToCsv(data:SensorData,props:Seq[String],withLatest:Boolean=false)={
-    //val valueNames="latestValues("+data.latest.map(_._1.fieldName).mkString("|")+")"
-    //"#vs_name,"+props.mkString(",")+",fields,units,types,"+valueNames+System.lineSeparator
-    if (withLatest)
-      toString(data,props)+","+data.latest.map(_._2).mkString("|")
-    else toString(data,props)
-  }
-
-  private def encodeBreaks(s:String)=s.replaceAll("(\r\n)|\r|\n", "\\\\n")
-
-  
-  
-  
-  def toCsv(data:SensorData,
-      valueNames:Seq[String]=Seq()):StringWriter={
-    val sw=new StringWriter
-    def head(key:String,value:Any)=
-      sw.append("# "+key+":"+value+System.lineSeparator)
-    
-    head("vs_name",data.sensor.name)
-    data.sensor.properties.foreach(p=>head(p._1,encodeBreaks(p._2)))
-    //val fields=data.sensor.fields.filter(f=>valueNames.isEmpty || valueNames.contains(f.fieldName ))
-    val fields=data.ts.map(_.output)
-    
-    head("fields",fields.map{_.fieldName}.mkString(","))
-    head("units",fields.map{_.unit.code}.mkString(","))
-    head("types",fields.map{_.dataType.name}.mkString(","))
-    if (!data.ts.isEmpty){
-	    println("drimp "+data.ts.head.series.size+" "+fields.size)
-	    val si=data.ts.head.series.size-1
-	    (0 to si).foreach{i=>
-	      //sw.append(data.time(i)+",")
-	      val pp=(0 to fields.size-1).map{j=>
-	        data.ts(j).series (i)        
-	      }.mkString(",")
-	      sw.append(pp+System.lineSeparator)
-	      //sw.append(pp)  
-	    }
-    }
-    
-    sw  
-    
-  }
-}
-
-object NetCdfSerializer extends DataSerializer{ 
-
-  def ser(data:Seq[SensorData],props:Seq[String],withVals:Boolean=true)={
-    NetCdf.serialize(null,null)
-  }
-  
-  override def ser(data:SensorData,props:Seq[String],latest:Boolean)= ???
-  
-}
-=======
->>>>>>> b8b9bc85
