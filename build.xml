<project name="gsn" default="build" basedir="." xmlns:artifact="antlib:org.apache.maven.artifact.ant">

    <property name="safe-storage-port" value="25700"/>
    <property name="safe-storage-controller-port" value="25712"/>
    <property name="gsn-controller-port" value="22932"/>
    <property name="max-servlets" value="20"/>
    <property name="max-form-size" value="500000000"/>
    <property name="max-db-connections" value="8"/>
    <property name="max-sliding-db-connections" value="8"/>
    <property name="remote-keep-alive-period" value="15000"/>
    <property name="aes-enc-salt" value="this is a simple clear salt"/>


    <import file="${basedir}/installer/build.xml"/>
    <import file="${basedir}/packager/build.xml"/>

    <!-- Internal -->
	 <path id="maven-ant-tasks.classpath" path="lib/build/maven-ant-tasks-2.1.3.jar" />
	  <typedef resource="org/apache/maven/artifact/ant/antlib.xml"
	           uri="antlib:org.apache.maven.artifact.ant"
	           classpathref="maven-ant-tasks.classpath" />
	
    <target name="init" description="Initializes properties and initialization tasks.">
        <tstamp>
            <format property="TODAY" pattern="yyyy-MMMM-d-'at'-hh-mm-aa" locale="en"/>
        </tstamp>
        <property environment="env"/>
        <property name="conf.dir" value="${basedir}/conf"/>
        <property name="resources.dir" value="src/main/resources"/>
        <property name="build.dir" value="target/classes"/>    	
        <property name="src.dir" value="src/main/java"/>
        <property name="jars" value="jars"/>
        <property name="libdir" value="lib"/>
        <!--property name="dependencies" value="target/dependency"/>-->
        <property name="reports" value="target/reports"/>
        <property name="maxMemoryUsage" value="128m"/>
        <property name="jar.file" value="gsn-core.jar"/>
        <!--  Enable the following line when you want to use Java Media Framework.
              You should unarchive the complete archive provide by sun and fix the
              following line to point to you path. -->
        <!--  <property name="jmf.dir"     value="JMF-2.1.1e" /> -->
        <path id="classpath">
            <pathelement location="${build.dir}/jcoverage-classes/"/>
            <pathelement location="${conf.dir}/"/>
            <pathelement location="${build.dir}/"/>
            <pathelement location="${env.JAVA_HOME}/lib/tools.jar"/>
            <fileset dir="${libdir}">
                <include name="**/*.jar"/>
            </fileset>
        	  <fileset refid="gsndeps" />
            <!--<fileset dir="${dependencies}">
                  <include name="**/*.jar"/>
              </fileset>-->         
        	<!--  Enable the following line if you want to use Java Media Frame Work.
                  Note that you should first set the jmf.dir path above -->
            <!--  <fileset dir="${jmf.dir}">
            <include name="**/*.jar" />
            </fileset>  -->
        </path>
        <available type="dir" file="${jmf.dir}" property="jmf.exists"/>
        <!--   	<fail unless="jmf.exists" message="The ${jmf.dir} directory is missing, please download  JMF from http://java.sun.com/products/java-media/jmf/2.1.1/download.html and place it in ${jmf.dir} directory." /> -->
    </target>

    <target name="setup" depends="init" description="Setup the build target.">
        <mkdir dir="${build.dir}"/>
        <mkdir dir="logs"/>
        <mkdir dir="${reports}/todos"/>
        <mkdir dir="${reports}/javadoc"/>
        <mkdir dir="${reports}/junit"/>
        <!--<mkdir dir="${jars}"/>-->
    	<echo>${ant.java.version}</echo>
        <!--<condition property="java6">
            <equals arg1="${ant.java.version}" arg2="1.6"/>
        </condition>-->
    </target>

    <target name="build" depends="setup" description="Compile the cource code.">
        <javac debug="true" srcdir="${src.dir}" optimize="off"
               destdir="${build.dir}" failonerror="true" classpathref="classpath">
            <exclude name="**/TCPConnPool.java"/>
            <exclude name="**/NetworkUtility.java"/>
        </javac>
    	<copy todir="${build.dir}">
    	    <fileset dir="${resources.dir}" includes="**/*.conf,**/*.properties" />
    	</copy>
    </target>

    <target name="bind" depends="build" description="Compile the JIBX mappings.">
    	
        <java classname="org.jibx.binding.Compile" fork="yes" dir="${basedir}"
              failonerror="true" classpathref="classpath">
            <arg value="src/main/resources/containerJIBX.xml"/>
            <arg value="src/main/resources/VirtualSensorDescription.xml"/>
        </java>
    </target>

	
    <target name="cleandb" depends="build">
        <java classname="gsn.storage.CleanDB" fork="true" dir="${basedir}" inputstring=""  classpathref="classpath" />
    </target>


    <!-- Run -->

    <target name="runcam" depends="bind">
        <java classpathref="classpath" classname="gsn.Main" maxmemory="${maxMemoryUsage}" fork="true"
              dir="${basedir}">
            <env key="LD_LIBRARY_PATH"
                 value="${jmf.dir}/lib:${env.JAVA_HOME}/jre/lib/i386:${env.JAVA_HOME}/jre/lib/i386/client:${env.JAVA_HOME}/jre/lib/i386/xawt"/>
            <env key="LD_PRELOAD" value="${env.JAVA_HOME}/jre/lib/i386/libjawt.so"/>
            <arg id="gsnc-port" value="${gsn-controller-port}"/>
        </java>
    </target>

    <target name="gsn" depends="cleandb" description="Run GSN server in non graphical mode.">
        <java classname="gsn.Main" maxmemory="${maxMemoryUsage}" spawn="true" fork="true" dir="${basedir}" classpathref="classpath">
            <jvmarg value="-Djavax.xml.parsers.DocumentBuilderFactory=com.sun.org.apache.xerces.internal.jaxp.DocumentBuilderFactoryImpl"/>
            <jvmarg value="-Dorg.apache.commons.logging.Log=org.apache.commons.logging.impl.Log4JLogger"/>
            <jvmarg value="-DmaxServlets=${max-servlets}"/>
            <jvmarg value="-DmaxDBConnections=${max-db-connections}"/>
            <jvmarg value="-DmaxSlidingDBConnections=${max-sliding-db-connections}"/>
            <jvmarg value="-Dorg.eclipse.jetty.server.Request.maxFormContentSize=${max-form-size}"/>
            <jvmarg value="-Dsalt=${aes-enc-salt}"/>
            <jvmarg value="-DremoteKeepAlivePeriod=${remote-keep-alive-period}"/>
            <!-- <jvmarg value="-Djava.library.path=/usr/local/lib/R/site-library/rJava/jri"/>  uncomment this under Linux to load rJava lib -->
            <!-- <jvmarg value="-Djava.library.path=C:\\users\\admin\\Documents/R/win-library/2.12/rJava/jri"/>  uncomment this under Windows to load rJava lib -->
            <arg id="gsnc-port" value="${gsn-controller-port}"/>
            <!-- <jvmarg value="-server"/> Sometimes on windows compaines about a missing dll.-->
            <!-- For profiling using JConsole <jvmarg value="-Dcom.sun.management.jmxremote"/> -->
            <!-- For JDK5 profiling <jvmarg value="-Xrunhprof:heap=sites,depth=15,force=n"/> -->
        </java>
    </target>

    <target name="restart" depends="stop,gsn" description="Restart GSN Server in non graphical mode."/>

    <target name="stop" depends="build" description="Stop the running GSN server (if any).">
        <java classname="gsn.GSNStop" maxmemory="${maxMemoryUsage}" fork="false" dir="${basedir}"
              classpathref="classpath">
            <arg id="gsnc-port" value="${gsn-controller-port}"/>
        </java>
    </target>


    <!-- Dev -->

    <target name="generate-msr" depends="bind" description="Generate the Microsoft Sensor Map Webservice.">
        <!-- generate the stub for the user management -->
        <java classname="org.apache.axis2.wsdl.WSDL2Java" fork="false" dir="${basedir}" classpathref="classpath">
            <arg value="-o"/>
            <arg value="generated"/>
            <arg value="-p"/>
            <arg value="gsn.msr.sensormap.userman"/>
            <arg value="-s"/>
            <arg value="-uri"/>
            <arg value="http://www.sensormap.org/SenseWebV3/usermanager/service.asmx?WSDL"/>
        </java>
        <!-- generate the stub for sensor management -->
        <java classname="org.apache.axis2.wsdl.WSDL2Java" fork="false" dir="${basedir}" classpathref="classpath">
            <arg value="-o"/>
            <arg value="generated"/>
            <arg value="-p"/>
            <arg value="gsn.msr.sensormap.sensorman"/>
            <arg value="-s"/>
            <arg value="-uri"/>
            <arg value="http://www.sensormap.org/SenseWebV3/sensormanager/service.asmx?WSDL"/>
        </java>
        <!-- generate the skeleton for the datahub -->
        <java classname="org.apache.axis2.wsdl.WSDL2Java" fork="false" dir="${basedir}" classpathref="classpath">
            <arg value="-o"/>
            <arg value="generated"/>
            <arg value="-p"/>
            <arg value="gsn.msr.sensormap.datahub"/>
            <arg value="-s"/>
            <arg value="-ss"/>
            <arg value="-sd"/>
            <arg value="-uri"/>
            <arg value="http://www.sensormap.org/SenseWebV3/DataHub/Service.asmx?WSDL"/>
        </java>
    </target>


    <!--
     Default Setting for compiling/generating/packaging the default GSN web services.
     Use the ant -D options to override these values in order to operate with your own webservice.
     eg: ant -Dwsroot=foo/bar -Dwsname=MyWebService dev-ws-generate-aar

     http://localhost:22001/services/standard/GSNWebService?wsdl
     
      -->

     <!-- Default Web Service root path -->
     <property name="wsroot" value="${basedir}/webservices/standard"/>
     <!-- Default Web Service SOAP Address -->
     <property name="soapaddress" value="http://localhost:22001/services/standard/GSNWebService"/>
     <!-- Default source class used to generate the service (contract Last approach) -->
     <property name="sourceclass" value="gsn.webservice.standard.GSNWebService"/>
     <!-- Default WSDL used to generate the service (Contract First approach) -->
     <property name="sourcewsdl" value="${wsroot}/META-INF/GSNWebService.wsdl"/>
     <!-- Default name for the Axis deployable ARchive (.aar) -->
     <property name="wsname" value="GSNWebService"/>

     <!--
     Generate the web service deployable axis archive (.aar).
     The archive contains the service description (wsdl), schema (xsd) and service file (xml) as well as the compiled
     classes for the service.
     Move the .aar archive to the webapp/WEB-INF/services in order to enable the webservice.
     -->
     <target name="dev-ws-package" depends="dev-ws-compile" description="Generate the web service deployable axis archive (.aar).">
         <!--
         <copy toDir="${wsroot}/build/META-INF" failonerror="false">
             <fileset dir="${wsroot}/resources/">
                 <include name="*.xml"/>
                 <include name="*.wsdl"/>
                 <include name="*.xsd"/>
             </fileset>
         </copy>
         -->
         <jar destfile="${wsroot}/${wsname}.aar">
             <fileset excludes="**/Test.class" dir="${wsroot}/build"/>
         </jar>
     </target>

     <!--
     The java source files are generated in the ${wsroot}/src directory.
     The ${sourcewsdl} sets the path to the WSDL file used to generate the classes.
     -->
     <target name="dev-ws-wsdl2java" depends="bind" description="Generates java code according to the given WSDL file to handle Web service invocation.">
         <java classname="org.apache.axis2.wsdl.WSDL2Java" fork="false" dir="${basedir}" classpathref="classpath">
             <arg value="-o"/>
             <arg value="${wsroot}"/>
             <arg value="-s"/>
             <arg value="-ss"/>
             <arg value="-sd"/>
             <arg value="-R"/>
             <arg value="build/META-INF"/>
             <arg value="-uri"/>
             <arg value="${sourcewsdl}"/>
         </java>
     </target>

     <!--
     The WSDL is created in the ${wsroot}/META-INF directory, according to the ${sourceclass} class.
     The ${soapaddress} url defines the access point to the webservice.
     -->
     <target name="dev-ws-java2wsdl" depends="dev-ws-compile" description="Generates the appropriate WSDL file for the given java class.">
         <java classname="org.apache.ws.java2wsdl.Java2WSDL" fork="false" dir="${basedir}" classpathref="classpath">
             <arg value="-o"/>
             <arg value="${wsroot}/META-INF"/>
             <arg value="-cp"/>
             <arg value="${wsroot}/build/"/>
             <arg value="-l"/>
             <arg value="${soapaddress}"/>
             <arg value="-cn"/>
             <arg value="${sourceclass}"/>
         </java>
     </target>

     <target name="dev-ws-compile" depends="bind" description="Compile the Web Service java classes.">
         <javac debug="true" srcdir="${wsroot}/src" optimize="off" destdir="${wsroot}/build" failonerror="true" classpathref="classpath"/>
     </target>
    

    <!--<target name="compile-reports" depends="init" description="Compile the Jasper Reports Layout files (.jrxml).">
        <taskdef name="jrc" classname="net.sf.jasperreports.ant.JRAntCompileTask">
            <classpath refid="classpath"/>
        </taskdef>
        <jrc destdir="./gsn-reports/" srcdir="./gsn-reports/">
            <src>
                <fileset dir="./">
                    <include name="gsn-reports/*.jrxml"/>
                </fileset>
            </src>
            <classpath refid="classpath"/>
        </jrc>
    </target>-->

    <target name="clean" depends="init" description="Erase built files and target.">
        <delete includeEmptyDirs="yes" failonerror="no">
            <fileset dir="${build.dir}" includes="**/*.class,**/*.xml"/>
            <fileset dir="${build.dir}" includes="**/*.xml"/>
            <fileset dir="${reports}" includes="**/*html,**/*htm,**/*xml"/>
            <fileset dir="${jars}" includes="**/*"/>
        </delete>
    </target>

    <!-- Tools -->
    <!-- Starts a sensorscope server, which listens on a port for data and publishes to CSV files -->
    <!-- configuration is set in conf/sensorscope_server.properties -->
    <target name="sensorscope-server" depends="build" description="Tests sensorscope server">
            <java classname="gsn.utils.SensorScopeListener" maxmemory="${maxMemoryUsage}" fork="true" dir="${basedir}">
        <!--<java classname="gsn.wrappers.tinyos.SensorScopeServerListener" maxmemory="${maxMemoryUsage}" fork="true" dir="${basedir}">-->
            <classpath refid="classpath"/>
            <jvmarg value="-Dorg.apache.commons.logging.Log=org.apache.commons.logging.impl.Log4JLogger"/>
        </java>
    </target>

    <target name="sensorscope-server-test" depends="build" description="Tests sensorscope server">
        <java classname="gsn.utils.SensorScopeListenerTest" maxmemory="${maxMemoryUsage}" fork="true" dir="${basedir}">
            <classpath refid="classpath"/>
            <jvmarg value="-Dorg.apache.commons.logging.Log=org.apache.commons.logging.impl.Log4JLogger"/>
        </java>
    </target>
    
    <!-- Tests -->

    <target name="securityTest" depends="bind">
        <java classpathref="classpath" classname="gsn.testss.SecurtiyTest" maxmemory="${maxMemoryUsage}" fork="true"
              dir="${build.dir}"/>
    </target>

    <target name="rfidtest" depends="bind">
        <java classname="gsn.wrappers.RFIDTest" maxmemory="${maxMemoryUsage}" fork="true" dir="${basedir}">
            <classpath refid="classpath"/>
        </java>
    </target>

    <target name="camtest" depends="bind">
        <property name="dev" value=""/>
        <java classname="gsn.wrappers.cameras.usb.WebCamWrapper" maxmemory="${maxMemoryUsage}" fork="true"
              dir="${basedir}">
            <classpath refid="classpath"/>
            <env key="LD_LIBRARY_PATH"
                 value="${jmf.dir}/lib:${env.JAVA_HOME}/jre/lib/i386:${env.JAVA_HOME}/jre/lib/i386/client:${env.JAVA_HOME}/jre/lib/i386/xawt"/>
            <env key="LD_PRELOAD" value="${env.JAVA_HOME}/jre/lib/i386/libjawt.so"/>
            <arg value="${dev}"/>
        </java>
    </target>

    <target name="test-report" depends="tests" description="Runs JUnit tests, generates jcoverage,junit,todo reports">
        <junitreport todir="${reports}/junit">
            <fileset dir="${reports}/junit">
                <include name="TEST-*.xml"/>
            </fileset>
            <report format="frames" todir="${reports}/junit"/>
        </junitreport>
    </target>

    <!--
    <target name="test-sensorscope" depends="build" description="Tests sensorscope server">
        <java classname="gsn.wrappers.tinyos.SenscorscopeTest" maxmemory="${maxMemoryUsage}" fork="true" dir="${basedir}">
            <classpath refid="classpath"/>
            <jvmarg value="-Dorg.apache.commons.logging.Log=org.apache.commons.logging.impl.Log4JLogger"/>
            <arg id="sensorscope-server" value="sf@climaps.com:5010"/>
            <arg id="log-conf-file" value="conf/debug.log"/>
        </java>
    </target>
    -->

    <target name="test-wsclient" depends="build" description="Tests web service client.">
        <java classname="gsn.webservice.standard.GSNWebServiceClient" maxmemory="${maxMemoryUsage}" fork="true" dir="${basedir}">
            <classpath refid="classpath"/>
            <jvmarg value="-Dorg.apache.commons.logging.Log=org.apache.commons.logging.impl.Log4JLogger"/>
            <arg id="EPR" value="http://localhost:22001/services/GSNWebService"/>
        </java>
    </target>

    <target name="tests" depends="bind" description="Runs JUnit tests">
        <junit printsummary="on" haltonerror="off" haltonfailure="off" showoutput="on">
            <formatter type="xml" usefile="true"/>
            <classpath refid="classpath"/>
            <batchtest todir="${reports}/junit">
                <fileset dir="${build.dir}">
                    <include name="**/*Test*.class"/>
                    <exclude name="**/TestStreamExporterVirtualSensor.class"/>
                    <exclude name="**/TestContainerImpl.class"/>
                    <exclude name="**/RFIDTest.class"/>
                    <exclude name="**/TestDataPropogation.class"/>
                    <exclude name="**/TestVSensorLoader.class"/>
                    <exclude name="**/TestStreamSource.class"/>
                    <exclude name="**/TestWindowing1.class"/>
                    <exclude name="**/TestWindowing2.class"/>
                    <exclude name="**/TestPublicToMSR.class"/>
                    <exclude name="**/TestService.class"/>
                    <exclude name="**/TestDataPacket.class"/>
                    <exclude name="**/TestSQLUtils.class"/>
                    <exclude name="**/TestStreamElement.class"/>
                    <exclude name="**/TestValidityTools.class"/>
                    <exclude name="**/TestGraph.class"/>
                    <exclude name="**/TestContainerImpl.class"/>
                    <exclude name="**/TestStreamExporterVirtualSensor.class"/>
                    <exclude name="**/TestStorageManager.class"/>
                    <exclude name="**/TestAbstractWrapper.class"/>
                </fileset>
            </batchtest>
        </junit>
    </target>


    <!-- Performance Evaluation -->

    <target name="eval-queries" depends="bind" description="Run GSN evaluation queries.">
        <java classname="gsn.tests.performance.Queries" maxmemory="${maxMemoryUsage}" fork="true" dir="${basedir}">
            <classpath refid="classpath"/>
            <jvmarg value="-DnbQueries=10"/>
            <jvmarg value="-DnbThreads=10"/>
            <jvmarg value="-DmaxQuerySize=50000"/>
            <jvmarg value="-DgsnUrl=http://localhost:22001"/>
        </java>
    </target>

    <!-- Safe Storage -->

    <target name="start-acquisition" depends="bind">
        <java classname="gsn.acquisition2.server.SafeStorageServer" fork="true" dir="${basedir}"
              classpathref="classpath">
            <arg id="ss-port" value="${safe-storage-port}"/>
            <arg id="ssc-port" value="${safe-storage-controller-port}"/>
            <arg id="ss-mode" value="1"/>
        </java>
    </target>

    <target name="clean-acquisition" depends="bind">
        <java classname="gsn.acquisition2.server.SafeStorageServer" fork="true" dir="${basedir}"
              classpathref="classpath">
            <arg id="ss-port" value="${safe-storage-port}"/>
            <arg id="ssc-port" value="${safe-storage-controller-port}"/>
            <arg id="ss-mode" value="100"/>
        </java>
    </target>

    <target name="start-acquisition-nofork" depends="bind">
        <java classname="gsn.acquisition2.server.SafeStorageServer" fork="false" dir="${basedir}"
              classpathref="classpath">
            <arg id="ss-port" value="${safe-storage-port}"/>
            <arg id="ssc-port" value="${safe-storage-controller-port}"/>
            <arg id="ss-mode" value="1"/>
        </java>
    </target>

    <target name="stop-acquisition" depends="bind">
        <java classname="gsn.SafeStorageStop" fork="true" dir="${basedir}" classpathref="classpath">
            <arg id="ssc-port" value="${safe-storage-controller-port}"/>
        </java>
    </target>

    <target name="start-all" depends="start-acquisition-nofork,gsn"/>

    <target name="stop-all" depends="stop-acquisition,stop"/>


    <!-- Distribution -->

    <target name="docs" depends="setup">
        <javadoc classpathref="classpath" destdir="${reports}/javadoc" author="false" version="true" use="true"
                 windowtitle="Global Sensor Network Infrastructure">
            <fileset dir="${src.dir}" defaultexcludes="yes">
                <include name="**/*.java"/>
                <exclude name="**/*Test.java"/>
            </fileset>
            <doctitle>Global Sensor Network</doctitle>
            <bottom>GSN Development Team.</bottom>
            <tag name="todo" scope="all" description="To do:"/>
        </javadoc>
        <!--
        <documentdoclet destdir="${reports}/todos">
            <fileset dir="${src.dir}">
                <include name="**/*.java"/>
            </fileset>
            <info/>
        </documentdoclet>
        -->
    </target>
        
    <target name="jar" depends="clean,bind" description="Create a jar file containing the GSN classes.">
        <jar destfile="${jars}/${jar.file}" basedir="${build.dir}">
            <manifest>
                <attribute name="Built-By" value="GSN Development Team."/>
                <attribute name="Main-Class" value="gsn.Main"/>
            </manifest>
        </jar>
    </target>

    <target name="installer" depends="build-gsn" description="Build a GSN Server installer based on izpack."/>

<<<<<<< HEAD
=======
	 <!--<artifact:remoteRepository id="mvn" url="http://repo1.maven.org/maven2/"/>-->

>>>>>>> 59b5a53d
	 <artifact:remoteRepository id="lsir.release" url="http://osper.epfl.ch:8081/artifactory/gsn-release/">
	      <releases enabled="true"/>
	      <snapshots enabled="true"/>
	    </artifact:remoteRepository>

	<artifact:pom id="gsnpom" file="pom.xml"></artifact:pom>
	<artifact:dependencies filesetId="gsndeps" pomRefId="gsnpom" />
</project><|MERGE_RESOLUTION|>--- conflicted
+++ resolved
@@ -113,7 +113,7 @@
     </target>
 
     <target name="gsn" depends="cleandb" description="Run GSN server in non graphical mode.">
-        <java classname="gsn.Main" maxmemory="${maxMemoryUsage}" spawn="true" fork="true" dir="${basedir}" classpathref="classpath">
+        <java classname="gsn.Main" maxmemory="${maxMemoryUsage}" spawn="false" fork="true" dir="${basedir}" classpathref="classpath">
             <jvmarg value="-Djavax.xml.parsers.DocumentBuilderFactory=com.sun.org.apache.xerces.internal.jaxp.DocumentBuilderFactoryImpl"/>
             <jvmarg value="-Dorg.apache.commons.logging.Log=org.apache.commons.logging.impl.Log4JLogger"/>
             <jvmarg value="-DmaxServlets=${max-servlets}"/>
@@ -472,11 +472,6 @@
 
     <target name="installer" depends="build-gsn" description="Build a GSN Server installer based on izpack."/>
 
-<<<<<<< HEAD
-=======
-	 <!--<artifact:remoteRepository id="mvn" url="http://repo1.maven.org/maven2/"/>-->
-
->>>>>>> 59b5a53d
 	 <artifact:remoteRepository id="lsir.release" url="http://osper.epfl.ch:8081/artifactory/gsn-release/">
 	      <releases enabled="true"/>
 	      <snapshots enabled="true"/>
