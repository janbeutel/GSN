<project name="gsn" default="build" basedir="." xmlns:artifact="antlib:org.apache.maven.artifact.ant">

    <property name="safe-storage-port" value="25700"/>
    <property name="safe-storage-controller-port" value="25712"/>
    <property name="gsn-controller-port" value="22932"/>
    <property name="max-servlets" value="20"/>
    <property name="max-form-size" value="500000000"/>
    <property name="max-db-connections" value="8"/>
    <property name="max-sliding-db-connections" value="8"/>
    <property name="remote-keep-alive-period" value="15000"/>
    <property name="aes-enc-salt" value="this is a simple clear salt"/>


    <import file="${basedir}/installer/build.xml"/>
    <import file="${basedir}/packager/build.xml"/>

    <!-- Internal -->
	 <path id="maven-ant-tasks.classpath" path="lib/build/maven-ant-tasks-2.1.3.jar" />
	  <typedef resource="org/apache/maven/artifact/ant/antlib.xml"
	           uri="antlib:org.apache.maven.artifact.ant"
	           classpathref="maven-ant-tasks.classpath" />
	
    <target name="init" description="Initializes properties and initialization tasks.">
        <tstamp>
            <format property="TODAY" pattern="yyyy-MMMM-d-'at'-hh-mm-aa" locale="en"/>
        </tstamp>
        <property environment="env"/>
        <property name="conf.dir" value="${basedir}/conf"/>
        <property name="resources.dir" value="src/main/resources"/>
        <property name="build.dir" value="target/classes"/>    	
        <property name="src.dir" value="src/main/java"/>
        <property name="jars" value="jars"/>
        <property name="libdir" value="lib"/>
        <!--property name="dependencies" value="target/dependency"/>-->
        <property name="reports" value="target/reports"/>
        <property name="maxMemoryUsage" value="128m"/>
        <property name="jar.file" value="gsn-core.jar"/>
        <!--  Enable the following line when you want to use Java Media Framework.
              You should unarchive the complete archive provide by sun and fix the
              following line to point to you path. -->
        <!--  <property name="jmf.dir"     value="JMF-2.1.1e" /> -->
        <path id="classpath">
            <pathelement location="${build.dir}/jcoverage-classes/"/>
            <pathelement location="${conf.dir}/"/>
            <pathelement location="${build.dir}/"/>
            <pathelement location="${env.JAVA_HOME}/lib/tools.jar"/>
            <fileset dir="${libdir}">
                <include name="**/*.jar"/>
            </fileset>
        	  <fileset refid="gsndeps" />
            <!--<fileset dir="${dependencies}">
                  <include name="**/*.jar"/>
              </fileset>-->         
        	<!--  Enable the following line if you want to use Java Media Frame Work.
                  Note that you should first set the jmf.dir path above -->
            <!--  <fileset dir="${jmf.dir}">
            <include name="**/*.jar" />
            </fileset>  -->
        </path>
        <available type="dir" file="${jmf.dir}" property="jmf.exists"/>
        <!--   	<fail unless="jmf.exists" message="The ${jmf.dir} directory is missing, please download  JMF from http://java.sun.com/products/java-media/jmf/2.1.1/download.html and place it in ${jmf.dir} directory." /> -->
    </target>

    <target name="setup" depends="init" description="Setup the build target.">
        <mkdir dir="${build.dir}"/>
        <mkdir dir="logs"/>
        <mkdir dir="${reports}/todos"/>
        <mkdir dir="${reports}/javadoc"/>
        <mkdir dir="${reports}/junit"/>
        <!--<mkdir dir="${jars}"/>-->
    	<echo>${ant.java.version}</echo>
        <!--<condition property="java6">
            <equals arg1="${ant.java.version}" arg2="1.6"/>
        </condition>-->
    </target>

    <target name="build" depends="setup" description="Compile the cource code.">
        <javac debug="true" srcdir="${src.dir}" optimize="off"
               destdir="${build.dir}" failonerror="true" classpathref="classpath">
            <exclude name="**/TCPConnPool.java"/>
            <exclude name="**/NetworkUtility.java"/>
        </javac>
    	<copy todir="${build.dir}">
    	    <fileset dir="${resources.dir}" includes="**/*.conf,**/*.properties" />
    	</copy>
    </target>

    <target name="bind" depends="build" description="Compile the JIBX mappings.">
    	
        <java classname="org.jibx.binding.Compile" fork="yes" dir="${basedir}"
              failonerror="true" classpathref="classpath">
            <arg value="src/main/resources/containerJIBX.xml"/>
            <arg value="src/main/resources/VirtualSensorDescription.xml"/>
        </java>
    </target>

	
    <target name="cleandb" depends="build">
        <java classname="gsn.storage.CleanDB" fork="true" dir="${basedir}" inputstring=""  classpathref="classpath" />
    </target>


    <!-- Run -->

    <target name="runcam" depends="bind">
        <java classpathref="classpath" classname="gsn.Main" maxmemory="${maxMemoryUsage}" fork="true"
              dir="${basedir}">
            <env key="LD_LIBRARY_PATH"
                 value="${jmf.dir}/lib:${env.JAVA_HOME}/jre/lib/i386:${env.JAVA_HOME}/jre/lib/i386/client:${env.JAVA_HOME}/jre/lib/i386/xawt"/>
            <env key="LD_PRELOAD" value="${env.JAVA_HOME}/jre/lib/i386/libjawt.so"/>
            <arg id="gsnc-port" value="${gsn-controller-port}"/>
        </java>
    </target>

    <target name="gsn" depends="cleandb" description="Run GSN server in non graphical mode.">
        <java classname="gsn.Main" maxmemory="${maxMemoryUsage}" fork="true" dir="${basedir}" classpathref="classpath">
            <jvmarg value="-Djavax.xml.parsers.DocumentBuilderFactory=com.sun.org.apache.xerces.internal.jaxp.DocumentBuilderFactoryImpl"/>
            <jvmarg value="-Dorg.apache.commons.logging.Log=org.apache.commons.logging.impl.Log4JLogger"/>
            <jvmarg value="-DmaxServlets=${max-servlets}"/>
            <jvmarg value="-DmaxDBConnections=${max-db-connections}"/>
            <jvmarg value="-DmaxSlidingDBConnections=${max-sliding-db-connections}"/>
            <jvmarg value="-Dorg.eclipse.jetty.server.Request.maxFormContentSize=${max-form-size}"/>
            <jvmarg value="-Dsalt=${aes-enc-salt}"/>
            <jvmarg value="-DremoteKeepAlivePeriod=${remote-keep-alive-period}"/>
            <!-- <jvmarg value="-Djava.library.path=/usr/local/lib/R/site-library/rJava/jri"/>  uncomment this under Linux to load rJava lib -->
            <!-- <jvmarg value="-Djava.library.path=C:\\users\\admin\\Documents/R/win-library/2.12/rJava/jri"/>  uncomment this under Windows to load rJava lib -->
            <arg id="gsnc-port" value="${gsn-controller-port}"/>
            <!-- <jvmarg value="-server"/> Sometimes on windows compaines about a missing dll.-->
            <!-- For profiling using JConsole <jvmarg value="-Dcom.sun.management.jmxremote"/> -->
            <!-- For JDK5 profiling <jvmarg value="-Xrunhprof:heap=sites,depth=15,force=n"/> -->
        </java>
    </target>

    <target name="restart" depends="stop,gsn" description="Restart GSN Server in non graphical mode."/>

    <target name="stop" depends="build" description="Stop the running GSN server (if any).">
        <java classname="gsn.GSNStop" maxmemory="${maxMemoryUsage}" fork="false" dir="${basedir}"
              classpathref="classpath">
            <arg id="gsnc-port" value="${gsn-controller-port}"/>
        </java>
    </target>


    <!-- Dev -->

    <target name="generate-msr" depends="bind" description="Generate the Microsoft Sensor Map Webservice.">
        <!-- generate the stub for the user management -->
        <java classname="org.apache.axis2.wsdl.WSDL2Java" fork="false" dir="${basedir}" classpathref="classpath">
            <arg value="-o"/>
            <arg value="generated"/>
            <arg value="-p"/>
            <arg value="gsn.msr.sensormap.userman"/>
            <arg value="-s"/>
            <arg value="-uri"/>
            <arg value="http://www.sensormap.org/SenseWebV3/usermanager/service.asmx?WSDL"/>
        </java>
        <!-- generate the stub for sensor management -->
        <java classname="org.apache.axis2.wsdl.WSDL2Java" fork="false" dir="${basedir}" classpathref="classpath">
            <arg value="-o"/>
            <arg value="generated"/>
            <arg value="-p"/>
            <arg value="gsn.msr.sensormap.sensorman"/>
            <arg value="-s"/>
            <arg value="-uri"/>
            <arg value="http://www.sensormap.org/SenseWebV3/sensormanager/service.asmx?WSDL"/>
        </java>
        <!-- generate the skeleton for the datahub -->
        <java classname="org.apache.axis2.wsdl.WSDL2Java" fork="false" dir="${basedir}" classpathref="classpath">
            <arg value="-o"/>
            <arg value="generated"/>
            <arg value="-p"/>
            <arg value="gsn.msr.sensormap.datahub"/>
            <arg value="-s"/>
            <arg value="-ss"/>
            <arg value="-sd"/>
            <arg value="-uri"/>
            <arg value="http://www.sensormap.org/SenseWebV3/DataHub/Service.asmx?WSDL"/>
        </java>
    </target>


    <!--
     Default Setting for compiling/generating/packaging the default GSN web services.
     Use the ant -D options to override these values in order to operate with your own webservice.
     eg: ant -Dwsroot=foo/bar -Dwsname=MyWebService dev-ws-generate-aar

     http://localhost:22001/services/standard/GSNWebService?wsdl
     
      -->

     <!-- Default Web Service root path -->
     <property name="wsroot" value="${basedir}/webservices/standard"/>
     <!-- Default Web Service SOAP Address -->
     <property name="soapaddress" value="http://localhost:22001/services/standard/GSNWebService"/>
     <!-- Default source class used to generate the service (contract Last approach) -->
     <property name="sourceclass" value="gsn.webservice.standard.GSNWebService"/>
     <!-- Default WSDL used to generate the service (Contract First approach) -->
     <property name="sourcewsdl" value="${wsroot}/META-INF/GSNWebService.wsdl"/>
     <!-- Default name for the Axis deployable ARchive (.aar) -->
     <property name="wsname" value="GSNWebService"/>

     <!--
     Generate the web service deployable axis archive (.aar).
     The archive contains the service description (wsdl), schema (xsd) and service file (xml) as well as the compiled
     classes for the service.
     Move the .aar archive to the webapp/WEB-INF/services in order to enable the webservice.
     -->
     <target name="dev-ws-package" depends="dev-ws-compile" description="Generate the web service deployable axis archive (.aar).">
         <!--
         <copy toDir="${wsroot}/build/META-INF" failonerror="false">
             <fileset dir="${wsroot}/resources/">
                 <include name="*.xml"/>
                 <include name="*.wsdl"/>
                 <include name="*.xsd"/>
             </fileset>
         </copy>
         -->
         <jar destfile="${wsroot}/${wsname}.aar">
             <fileset excludes="**/Test.class" dir="${wsroot}/build"/>
         </jar>
     </target>

     <!--
     The java source files are generated in the ${wsroot}/src directory.
     The ${sourcewsdl} sets the path to the WSDL file used to generate the classes.
     -->
     <target name="dev-ws-wsdl2java" depends="bind" description="Generates java code according to the given WSDL file to handle Web service invocation.">
         <java classname="org.apache.axis2.wsdl.WSDL2Java" fork="false" dir="${basedir}" classpathref="classpath">
             <arg value="-o"/>
             <arg value="${wsroot}"/>
             <arg value="-s"/>
             <arg value="-ss"/>
             <arg value="-sd"/>
             <arg value="-R"/>
             <arg value="build/META-INF"/>
             <arg value="-uri"/>
             <arg value="${sourcewsdl}"/>
         </java>
     </target>

     <!--
     The WSDL is created in the ${wsroot}/META-INF directory, according to the ${sourceclass} class.
     The ${soapaddress} url defines the access point to the webservice.
     -->
     <target name="dev-ws-java2wsdl" depends="dev-ws-compile" description="Generates the appropriate WSDL file for the given java class.">
         <java classname="org.apache.ws.java2wsdl.Java2WSDL" fork="false" dir="${basedir}" classpathref="classpath">
             <arg value="-o"/>
             <arg value="${wsroot}/META-INF"/>
             <arg value="-cp"/>
             <arg value="${wsroot}/build/"/>
             <arg value="-l"/>
             <arg value="${soapaddress}"/>
             <arg value="-cn"/>
             <arg value="${sourceclass}"/>
         </java>
     </target>

     <target name="dev-ws-compile" depends="bind" description="Compile the Web Service java classes.">
         <javac debug="true" srcdir="${wsroot}/src" optimize="off" destdir="${wsroot}/build" failonerror="true" classpathref="classpath"/>
     </target>
    

    <!--<target name="compile-reports" depends="init" description="Compile the Jasper Reports Layout files (.jrxml).">
        <taskdef name="jrc" classname="net.sf.jasperreports.ant.JRAntCompileTask">
            <classpath refid="classpath"/>
        </taskdef>
        <jrc destdir="./gsn-reports/" srcdir="./gsn-reports/">
            <src>
                <fileset dir="./">
                    <include name="gsn-reports/*.jrxml"/>
                </fileset>
            </src>
            <classpath refid="classpath"/>
        </jrc>
    </target>-->

    <target name="clean" depends="init" description="Erase built files and target.">
        <delete includeEmptyDirs="yes" failonerror="no">
            <fileset dir="${build.dir}" includes="**/*.class,**/*.xml"/>
            <fileset dir="${build.dir}" includes="**/*.xml"/>
            <fileset dir="${reports}" includes="**/*html,**/*htm,**/*xml"/>
            <fileset dir="${jars}" includes="**/*"/>
        </delete>
    </target>

    <!-- Tools -->
    <!-- Starts a sensorscope server, which listens on a port for data and publishes to CSV files -->
    <!-- configuration is set in conf/sensorscope_server.properties -->
    <target name="sensorscope-server" depends="build" description="Tests sensorscope server">
            <java classname="gsn.utils.SensorScopeListener" maxmemory="${maxMemoryUsage}" fork="true" dir="${basedir}">
        <!--<java classname="gsn.wrappers.tinyos.SensorScopeServerListener" maxmemory="${maxMemoryUsage}" fork="true" dir="${basedir}">-->
            <classpath refid="classpath"/>
            <jvmarg value="-Dorg.apache.commons.logging.Log=org.apache.commons.logging.impl.Log4JLogger"/>
        </java>
    </target>

    <target name="sensorscope-server-test" depends="build" description="Tests sensorscope server">
        <java classname="gsn.utils.SensorScopeListenerTest" maxmemory="${maxMemoryUsage}" fork="true" dir="${basedir}">
            <classpath refid="classpath"/>
            <jvmarg value="-Dorg.apache.commons.logging.Log=org.apache.commons.logging.impl.Log4JLogger"/>
        </java>
    </target>
    
    <!-- Tests -->

    <target name="securityTest" depends="bind">
        <java classpathref="classpath" classname="gsn.testss.SecurtiyTest" maxmemory="${maxMemoryUsage}" fork="true"
              dir="${build.dir}"/>
    </target>

    <target name="rfidtest" depends="bind">
        <java classname="gsn.wrappers.RFIDTest" maxmemory="${maxMemoryUsage}" fork="true" dir="${basedir}">
            <classpath refid="classpath"/>
        </java>
    </target>

    <target name="camtest" depends="bind">
        <property name="dev" value=""/>
        <java classname="gsn.wrappers.cameras.usb.WebCamWrapper" maxmemory="${maxMemoryUsage}" fork="true"
              dir="${basedir}">
            <classpath refid="classpath"/>
            <env key="LD_LIBRARY_PATH"
                 value="${jmf.dir}/lib:${env.JAVA_HOME}/jre/lib/i386:${env.JAVA_HOME}/jre/lib/i386/client:${env.JAVA_HOME}/jre/lib/i386/xawt"/>
            <env key="LD_PRELOAD" value="${env.JAVA_HOME}/jre/lib/i386/libjawt.so"/>
            <arg value="${dev}"/>
        </java>
    </target>

    <target name="test-report" depends="tests" description="Runs JUnit tests, generates jcoverage,junit,todo reports">
        <junitreport todir="${reports}/junit">
            <fileset dir="${reports}/junit">
                <include name="TEST-*.xml"/>
            </fileset>
            <report format="frames" todir="${reports}/junit"/>
        </junitreport>
    </target>

    <!--
    <target name="test-sensorscope" depends="build" description="Tests sensorscope server">
        <java classname="gsn.wrappers.tinyos.SenscorscopeTest" maxmemory="${maxMemoryUsage}" fork="true" dir="${basedir}">
            <classpath refid="classpath"/>
            <jvmarg value="-Dorg.apache.commons.logging.Log=org.apache.commons.logging.impl.Log4JLogger"/>
            <arg id="sensorscope-server" value="sf@climaps.com:5010"/>
            <arg id="log-conf-file" value="conf/debug.log"/>
        </java>
    </target>
    -->

    <target name="test-wsclient" depends="build" description="Tests web service client.">
        <java classname="gsn.webservice.standard.GSNWebServiceClient" maxmemory="${maxMemoryUsage}" fork="true" dir="${basedir}">
            <classpath refid="classpath"/>
            <jvmarg value="-Dorg.apache.commons.logging.Log=org.apache.commons.logging.impl.Log4JLogger"/>
            <arg id="EPR" value="http://localhost:22001/services/GSNWebService"/>
        </java>
    </target>

    <target name="tests" depends="bind" description="Runs JUnit tests">
        <junit printsummary="on" haltonerror="off" haltonfailure="off" showoutput="on">
            <formatter type="xml" usefile="true"/>
            <classpath refid="classpath"/>
            <batchtest todir="${reports}/junit">
                <fileset dir="${build.dir}">
                    <include name="**/*Test*.class"/>
                    <exclude name="**/TestStreamExporterVirtualSensor.class"/>
                    <exclude name="**/TestContainerImpl.class"/>
                    <exclude name="**/RFIDTest.class"/>
                    <exclude name="**/TestDataPropogation.class"/>
                    <exclude name="**/TestVSensorLoader.class"/>
                    <exclude name="**/TestStreamSource.class"/>
                    <exclude name="**/TestWindowing1.class"/>
                    <exclude name="**/TestWindowing2.class"/>
                    <exclude name="**/TestPublicToMSR.class"/>
                    <exclude name="**/TestService.class"/>
                    <exclude name="**/TestDataPacket.class"/>
                    <exclude name="**/TestSQLUtils.class"/>
                    <exclude name="**/TestStreamElement.class"/>
                    <exclude name="**/TestValidityTools.class"/>
                    <exclude name="**/TestGraph.class"/>
                    <exclude name="**/TestContainerImpl.class"/>
                    <exclude name="**/TestStreamExporterVirtualSensor.class"/>
                    <exclude name="**/TestStorageManager.class"/>
                    <exclude name="**/TestAbstractWrapper.class"/>
                </fileset>
            </batchtest>
        </junit>
    </target>


    <!-- Performance Evaluation -->

    <target name="eval-queries" depends="bind" description="Run GSN evaluation queries.">
        <java classname="gsn.tests.performance.Queries" maxmemory="${maxMemoryUsage}" fork="true" dir="${basedir}">
            <classpath refid="classpath"/>
            <jvmarg value="-DnbQueries=10"/>
            <jvmarg value="-DnbThreads=10"/>
            <jvmarg value="-DmaxQuerySize=50000"/>
            <jvmarg value="-DgsnUrl=http://localhost:22001"/>
        </java>
    </target>

    <!-- Safe Storage -->

    <target name="start-acquisition" depends="bind">
        <java classname="gsn.acquisition2.server.SafeStorageServer" fork="true" dir="${basedir}"
              classpathref="classpath">
            <arg id="ss-port" value="${safe-storage-port}"/>
            <arg id="ssc-port" value="${safe-storage-controller-port}"/>
            <arg id="ss-mode" value="1"/>
        </java>
    </target>

    <target name="clean-acquisition" depends="bind">
        <java classname="gsn.acquisition2.server.SafeStorageServer" fork="true" dir="${basedir}"
              classpathref="classpath">
            <arg id="ss-port" value="${safe-storage-port}"/>
            <arg id="ssc-port" value="${safe-storage-controller-port}"/>
            <arg id="ss-mode" value="100"/>
        </java>
    </target>

    <target name="start-acquisition-nofork" depends="bind">
        <java classname="gsn.acquisition2.server.SafeStorageServer" fork="false" dir="${basedir}"
              classpathref="classpath">
            <arg id="ss-port" value="${safe-storage-port}"/>
            <arg id="ssc-port" value="${safe-storage-controller-port}"/>
            <arg id="ss-mode" value="1"/>
        </java>
    </target>

    <target name="stop-acquisition" depends="bind">
        <java classname="gsn.SafeStorageStop" fork="true" dir="${basedir}" classpathref="classpath">
            <arg id="ssc-port" value="${safe-storage-controller-port}"/>
        </java>
    </target>

    <target name="start-all" depends="start-acquisition-nofork,gsn"/>

    <target name="stop-all" depends="stop-acquisition,stop"/>


    <!-- Distribution -->

    <target name="docs" depends="setup">
        <javadoc classpathref="classpath" destdir="${reports}/javadoc" author="false" version="true" use="true"
                 windowtitle="Global Sensor Network Infrastructure">
            <fileset dir="${src.dir}" defaultexcludes="yes">
                <include name="**/*.java"/>
                <exclude name="**/*Test.java"/>
            </fileset>
            <doctitle>Global Sensor Network</doctitle>
            <bottom>GSN Development Team.</bottom>
            <tag name="todo" scope="all" description="To do:"/>
        </javadoc>
        <!--
        <documentdoclet destdir="${reports}/todos">
            <fileset dir="${src.dir}">
                <include name="**/*.java"/>
            </fileset>
            <info/>
        </documentdoclet>
        -->
    </target>
        
    <target name="jar" depends="clean,bind" description="Create a jar file containing the GSN classes.">
        <jar destfile="${jars}/${jar.file}" basedir="${build.dir}">
            <manifest>
                <attribute name="Built-By" value="GSN Development Team."/>
                <attribute name="Main-Class" value="gsn.Main"/>
            </manifest>
        </jar>
    </target>

    <target name="installer" depends="build-gsn" description="Build a GSN Server installer based on izpack."/>

<<<<<<< HEAD
    <target name="packager" depends="pack-gsn" description="Build GSN Server Debian and RPM packages."/>

	 <artifact:remoteRepository id="lsir.release" url="http://planetdata.epfl.ch:8081/artifactory/gsn-release/">
=======
	 <artifact:remoteRepository id="lsir.release" url="http://osper.epfl.ch:8081/artifactory/gsn-release/">
>>>>>>> e3a8630a
	      <releases enabled="true"/>
	      <snapshots enabled="true"/>
	    </artifact:remoteRepository>
	<artifact:pom id="gsnpom" file="pom.xml"></artifact:pom>
	<artifact:dependencies filesetId="gsndeps" pomRefId="gsnpom" />
</project><|MERGE_RESOLUTION|>--- conflicted
+++ resolved
@@ -471,14 +471,9 @@
     </target>
 
     <target name="installer" depends="build-gsn" description="Build a GSN Server installer based on izpack."/>
-
-<<<<<<< HEAD
     <target name="packager" depends="pack-gsn" description="Build GSN Server Debian and RPM packages."/>
 
-	 <artifact:remoteRepository id="lsir.release" url="http://planetdata.epfl.ch:8081/artifactory/gsn-release/">
-=======
 	 <artifact:remoteRepository id="lsir.release" url="http://osper.epfl.ch:8081/artifactory/gsn-release/">
->>>>>>> e3a8630a
 	      <releases enabled="true"/>
 	      <snapshots enabled="true"/>
 	    </artifact:remoteRepository>
