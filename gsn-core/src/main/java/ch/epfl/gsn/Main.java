--- conflicted
+++ resolved
@@ -93,26 +93,17 @@
 //import java.sql.SQLException;
 
 public final class Main {
-<<<<<<< HEAD
-	
-    public static final int        DEFAULT_MAX_DB_CONNECTIONS       = 8;
-	public static final String     DEFAULT_GSN_CONF_FOLDER            = "../conf";
-	public static final String     DEFAULT_VIRTUAL_SENSOR_FOLDER = "../virtual-sensors";
-	public static String		   DEFAULT_GSN_CONF = "/gsn.xml";
-	public static transient Logger logger                           = LoggerFactory.getLogger ( Main.class );
-=======
 
 	public static final int DEFAULT_MAX_DB_CONNECTIONS = 128;
 	public static final String DEFAULT_GSN_CONF_FOLDER = "../conf";
 	public static final String DEFAULT_VIRTUAL_SENSOR_FOLDER = "../conf/virtual-sensors";
 	public static transient Logger logger = LoggerFactory.getLogger(Main.class);
->>>>>>> d9ad1563
-
+
+	public static String		   DEFAULT_GSN_CONF = "/gsn.xml";
 	/**
 	 * Mapping between the wrapper name (used in addressing of stream source)
 	 * into the class implementing DataSource.
 	 */
-<<<<<<< HEAD
 	private static Properties                             wrappers ;
 	private static Main                                   singleton ;
 	public static String                                  gsnConfFolder          = DEFAULT_GSN_CONF_FOLDER;
@@ -137,48 +128,18 @@
      *  It would be used for monitoring CPU time of each virtual sensor
      */
 
-    private static ThreadMXBean threadBean = ManagementFactory.getThreadMXBean();
-
-    private Main() throws Exception {
-		ValidityTools.checkAccessibilityOfFiles ( WrappersUtil.DEFAULT_WRAPPER_PROPERTIES_FILE , gsnConfFolder + DEFAULT_GSN_CONF);
-		ValidityTools.checkAccessibilityOfDirs ( virtualSensorDirectory );
-=======
-	private static Properties wrappers;
-	private static Main singleton;
-	public static String gsnConfFolder = DEFAULT_GSN_CONF_FOLDER;
-	public static String virtualSensorDirectory = DEFAULT_VIRTUAL_SENSOR_FOLDER;
-	private static ZeroMQProxy zmqproxy;
-	private static StorageManager mainStorage;
-	private static StorageManager windowStorage;
-	private static StorageManager validationStorage;
-	private static ZContext zmqContext = new ZContext();
-	private static HashMap<Integer, StorageManager> storages = new HashMap<Integer, StorageManager>();
-	private static HashMap<VSensorConfig, StorageManager> storagesConfigs = new HashMap<VSensorConfig, StorageManager>();
-	private ContainerConfig containerConfig;
-	private MonitoringServer monitoringServer;
-	private static VSensorLoader vsLoader;
-	private static GsnConf gsnConf;
-	private static Map<String, VsConf> vsConf = new HashMap<String, VsConf>();
-	private static ArrayList<Monitorable> toMonitor = new ArrayList<Monitorable>();
-
 	/*
 	 * Retrieving ThreadMXBean instance of JVM
 	 * It would be used for monitoring CPU time of each virtual sensor
 	 */
 
-	private static ThreadMXBean threadBean = ManagementFactory.getThreadMXBean();
-
-	private Main() throws Exception {
-
-		ValidityTools.checkAccessibilityOfFiles(WrappersUtil.DEFAULT_WRAPPER_PROPERTIES_FILE,
-				gsnConfFolder + "/gsn.xml");
-		ValidityTools.checkAccessibilityOfDirs(virtualSensorDirectory);
->>>>>>> d9ad1563
+    private Main() throws Exception {
+		ValidityTools.checkAccessibilityOfFiles ( WrappersUtil.DEFAULT_WRAPPER_PROPERTIES_FILE , gsnConfFolder + DEFAULT_GSN_CONF);
+		ValidityTools.checkAccessibilityOfDirs ( virtualSensorDirectory );
 		containerConfig = loadContainerConfiguration();
 		updateSplashIfNeeded(
 				new String[] { "GSN is starting...", "All GSN logs are available at: logs/ch.epfl.gsn.log" });
 		System.out.println("Global Sensor Networks (GSN) is starting...");
-<<<<<<< HEAD
         int maxDBConnections = containerConfig.getMaxDBConnections();
         int maxSlidingDBConnections = containerConfig.getMaxSlidingDBConnections();
 		
@@ -190,16 +151,30 @@
         windowStorage = StorageManagerFactory.getInstance(sc.getJdbcDriver ( ) , sc.getJdbcUsername ( ) , sc.getJdbcPassword ( ) , sc.getJdbcURL ( ), maxSlidingDBConnections);
         validationStorage = StorageManagerFactory.getInstance("org.h2.Driver", "sa", "", "jdbc:h2:mem:validator", Main.DEFAULT_MAX_DB_CONNECTIONS);
 
-        logger.trace ( "The Container Configuration file loaded successfully." );
-        
-        // starting the monitoring socket
-        toMonitor.add(new MemoryMonitor());
-        monitoringServer = new MonitoringServer(containerConfig.getMonitorPort());
-        monitoringServer.start();
-        
-		if (containerConfig.isZMQEnabled()){
-			//start the 0MQ proxy
-			zmqproxy = new ZeroMQProxy(containerConfig.getZMQProxyPort(),containerConfig.getZMQMetaPort());
+		DataStore ds = new DataStore(gsnConf);
+
+		mainStorage = StorageManagerFactory.getInstance(containerConfig.getStorage().getJdbcDriver(),
+				containerConfig.getStorage().getJdbcUsername(), containerConfig.getStorage().getJdbcPassword(),
+				containerConfig.getStorage().getJdbcURL(), maxDBConnections);
+
+		StorageConfig sc = containerConfig.getSliding() != null ? containerConfig.getSliding().getStorage()
+				: containerConfig.getStorage();
+		windowStorage = StorageManagerFactory.getInstance(sc.getJdbcDriver(), sc.getJdbcUsername(),
+				sc.getJdbcPassword(), sc.getJdbcURL(), maxSlidingDBConnections);
+
+		validationStorage = StorageManagerFactory.getInstance("org.h2.Driver", "sa", "", "jdbc:h2:mem:validator",
+				Main.DEFAULT_MAX_DB_CONNECTIONS);
+
+		logger.trace("The Container Configuration file loaded successfully.");
+
+		// starting the monitoring socket
+		toMonitor.add(new MemoryMonitor());
+		monitoringServer = new MonitoringServer(containerConfig.getMonitorPort());
+		monitoringServer.start();
+
+		if (containerConfig.isZMQEnabled()) {
+			// start the 0MQ proxy
+			zmqproxy = new ZeroMQProxy(containerConfig.getZMQProxyPort(), containerConfig.getZMQMetaPort());
 		}
 		
 		VSensorLoader vsloader = VSensorLoader.getInstance ( virtualSensorDirectory );
@@ -211,43 +186,6 @@
 		for (File f:vsDir.listFiles()){
 			if (f.getName().endsWith(".xml")){
 				VsConf vs= VsConf.load(f.getPath());
-=======
-
-		int maxDBConnections = containerConfig.getMaxDBConnections();
-		int maxSlidingDBConnections = containerConfig.getMaxSlidingDBConnections();
-
-		DataStore ds = new DataStore(gsnConf);
-
-		mainStorage = StorageManagerFactory.getInstance(containerConfig.getStorage().getJdbcDriver(),
-				containerConfig.getStorage().getJdbcUsername(), containerConfig.getStorage().getJdbcPassword(),
-				containerConfig.getStorage().getJdbcURL(), maxDBConnections);
-
-		StorageConfig sc = containerConfig.getSliding() != null ? containerConfig.getSliding().getStorage()
-				: containerConfig.getStorage();
-		windowStorage = StorageManagerFactory.getInstance(sc.getJdbcDriver(), sc.getJdbcUsername(),
-				sc.getJdbcPassword(), sc.getJdbcURL(), maxSlidingDBConnections);
-
-		validationStorage = StorageManagerFactory.getInstance("org.h2.Driver", "sa", "", "jdbc:h2:mem:validator",
-				Main.DEFAULT_MAX_DB_CONNECTIONS);
-
-		logger.trace("The Container Configuration file loaded successfully.");
-
-		// starting the monitoring socket
-		toMonitor.add(new MemoryMonitor());
-		monitoringServer = new MonitoringServer(containerConfig.getMonitorPort());
-		monitoringServer.start();
-
-		if (containerConfig.isZMQEnabled()) {
-			// start the 0MQ proxy
-			zmqproxy = new ZeroMQProxy(containerConfig.getZMQProxyPort(), containerConfig.getZMQMetaPort());
-		}
-
-		VSensorLoader vsloader = VSensorLoader.getInstance(virtualSensorDirectory);
-		File vsDir = new File(virtualSensorDirectory);
-		for (File f : vsDir.listFiles()) {
-			if (f.getName().endsWith(".xml")) {
-				VsConf vs = VsConf.load(f.getPath());
->>>>>>> d9ad1563
 				vsConf.put(vs.name(), vs);
 			}
 		}
@@ -335,7 +273,6 @@
 		if (args.length > 1) {
 			Main.virtualSensorDirectory = args[1];
 		}
-<<<<<<< HEAD
 
 		updateSplashIfNeeded(new String[] {"GSN is trying to start.","All GSN logs are available at: logs/gsn.log"});
 		Runtime.getRuntime().addShutdownHook(new Thread()
@@ -356,41 +293,6 @@
 	    					}
 	    				}}).start();
 
-	    			try {
-	    				logger.info("Shutting down GSN...");
-	    				if (vsLoader != null) {
-	    					vsLoader.stopLoading();
-	    					logger.info("All virtual sensors have been stopped, shutting down virtual machine.");
-	    				} else {
-	    					logger.warn("Could not shut down virtual sensors properly. We are probably exiting GSN before it has been completely initialized.");
-	    				}
-	    			} catch (Exception e) {
-	    				logger.warn("Error while reading from or writing to control connection: " + e.getMessage(), e);
-	    			}finally {
-	    				System.out.println("GSN is stopped.");
-	    			}
-	            }
-	        });
-		
-=======
-		updateSplashIfNeeded(new String[] { "GSN is trying to start.", "All GSN logs are available at: logs/gsn.log" });
-		Runtime.getRuntime().addShutdownHook(new Thread() {
-			@Override
-			public void run() {
-				System.out.println("GSN is stopping...");
-				new Thread(new Runnable() {
-					public void run() {
-						try {
-							Thread.sleep(10000);
-						} catch (InterruptedException e) {
-						} finally {
-							logger.warn("Forced exit...");
-							System.out.println("GSN is stopped (forced).");
-							Runtime.getRuntime().halt(1);
-						}
-					}
-				}).start();
-
 				try {
 					logger.info("Shutting down GSN...");
 					if (vsLoader != null) {
@@ -408,7 +310,6 @@
 			}
 		});
 
->>>>>>> d9ad1563
 		try {
 			Main.getInstance();
 		} catch (Exception e) {
@@ -423,22 +324,12 @@
 	}
 
 	public static ContainerConfig loadContainerConfiguration() {
-<<<<<<< HEAD
 		ValidityTools.checkAccessibilityOfFiles (WrappersUtil.DEFAULT_WRAPPER_PROPERTIES_FILE , gsnConfFolder + DEFAULT_GSN_CONF);
 		ValidityTools.checkAccessibilityOfDirs (virtualSensorDirectory);
 		ContainerConfig toReturn = null;
 		try {
 			toReturn = loadContainerConfig (gsnConfFolder + DEFAULT_GSN_CONF);
 			logger.info ( "Loading wrappers.properties at : " + WrappersUtil.DEFAULT_WRAPPER_PROPERTIES_FILE);
-=======
-		ValidityTools.checkAccessibilityOfFiles(WrappersUtil.DEFAULT_WRAPPER_PROPERTIES_FILE,
-				gsnConfFolder + "/gsn.xml");
-		ValidityTools.checkAccessibilityOfDirs(virtualSensorDirectory);
-		ContainerConfig toReturn = null;
-		try {
-			toReturn = loadContainerConfig(gsnConfFolder + "/gsn.xml");
-			logger.info("Loading wrappers.properties at : " + WrappersUtil.DEFAULT_WRAPPER_PROPERTIES_FILE);
->>>>>>> d9ad1563
 			wrappers = WrappersUtil.loadWrappers(new HashMap<String, Class<?>>());
 			logger.info("Wrappers initialization ...");
 		} catch (ClassNotFoundException e) {
@@ -450,7 +341,6 @@
 
 	}
 
-<<<<<<< HEAD
 	public static ContainerConfig loadContainerConfig (String gsnXMLpath) throws ClassNotFoundException {
 		String currentWorkingDir = System.getProperty("user.dir");
 		Path absolutePath = Paths.get(currentWorkingDir, gsnXMLpath);
@@ -459,13 +349,6 @@
 			logger.error("Couldn't find the gsn.xml file @: "+(new File(gsnXMLpath).getAbsolutePath()));
 			System.exit(1);
 		}	
-=======
-	public static ContainerConfig loadContainerConfig(String gsnXMLpath) throws ClassNotFoundException {
-		if (!new File(gsnXMLpath).isFile()) {
-			logger.error("Couldn't find the gsn.xml file @: " + (new File(gsnXMLpath).getAbsolutePath()));
-			System.exit(1);
-		}
->>>>>>> d9ad1563
 		GsnConf gsn = GsnConf.load(gsnXMLpath);
 		gsnConf = gsn;
 		ContainerConfig conf = BeansInitializer.container(gsn);
@@ -541,45 +424,6 @@
 		if (sm != null) {
 			return sm;
 		}
-
-		DBConnectionInfo dci = null;
-		if (config == null || config.getStorage() == null || !config.getStorage().isDefined()) {
-			sm = mainStorage;
-		} else {
-			if (config.getStorage().isIdentifierDefined()) {
-				throw new IllegalArgumentException("Identifiers for storage is not supported yet.");
-			} else {
-				dci = new DBConnectionInfo(config.getStorage().getJdbcDriver(),
-						config.getStorage().getJdbcURL(),
-						config.getStorage().getJdbcUsername(),
-						config.getStorage().getJdbcPassword());
-			}
-			sm = storages.get(dci.hashCode());
-			if (sm == null) {
-				sm = StorageManagerFactory.getInstance(config.getStorage().getJdbcDriver(),
-						config.getStorage().getJdbcUsername(), config.getStorage().getJdbcPassword(),
-						config.getStorage().getJdbcURL(), DEFAULT_MAX_DB_CONNECTIONS);
-				storages.put(dci.hashCode(), sm);
-				storagesConfigs.put(config, sm);
-			}
-		}
-		return sm;
-
-	}
-
-	public static StorageManager getStorage(String vsName) {
-		return getStorage(Mappings.getVSensorConfig(vsName));
-	}
-
-<<<<<<< HEAD
-    public static StorageManager getValidationStorage() {
-        return validationStorage;
-    }
-
-    public static StorageManager getStorage(VSensorConfig config) {
-        StorageManager sm = storagesConfigs.get(config == null ? null : config);
-        if  (sm != null)
-            return sm;
 
         DBConnectionInfo dci = null;
         if (config == null || config.getStorage() == null || !config.getStorage().isDefined()) {
@@ -603,56 +447,23 @@
         return sm;
     }
 
-    public static StorageManager getStorage(String vsName) {
-        return getStorage(Mappings.getVSensorConfig(vsName));
-    }
-
-    public static StorageManager getDefaultStorage() {
-        return getStorage((VSensorConfig)null);
-    }
-
-    public static StorageManager getWindowStorage() {
-        return windowStorage;
-    }
-    
-    public static ZContext getZmqContext(){
-    	return zmqContext;
-    }
-    
-    public static ZeroMQProxy getZmqProxy(){
-    	return zmqproxy;
-    }
-    public GsnConf getGsnConf(){
-    	return gsnConf;
-    }
-    public Map<String,VsConf> getVsConf(){
-    	return vsConf;
-    }
-    public ArrayList<Monitorable> getToMonitor(){
-    	return toMonitor;
-    }
-    
-    public static ThreadMXBean getThreadMXBean() {
-        return threadBean;
-    }
+	public static StorageManager getStorage(String vsName) {
+		return getStorage(Mappings.getVSensorConfig(vsName));
+	}
+
+	public static StorageManager getDefaultStorage() {
+		return getStorage((VSensorConfig) null);
+	}
+
+	public static StorageManager getWindowStorage() {
+		return windowStorage;
+	}
 
 	public static void setDefaultGsnConf(String newDefaultGsnConf) {
         DEFAULT_GSN_CONF = newDefaultGsnConf;
     }
 
 }
-=======
-	public static StorageManager getDefaultStorage() {
-		return getStorage((VSensorConfig) null);
-	}
-
-	public static StorageManager getWindowStorage() {
-		return windowStorage;
-	}
-
-	public static ZContext getZmqContext() {
-		return zmqContext;
-	}
 
 	public static ZeroMQProxy getZmqProxy() {
 		return zmqproxy;
@@ -673,6 +484,5 @@
 	public static ThreadMXBean getThreadMXBean() {
 		return threadBean;
 	}
->>>>>>> d9ad1563
 
 }