--- conflicted
+++ resolved
@@ -24,20 +24,12 @@
 	private MqttConnectOptions options = new MqttConnectOptions();
 
 	public MQTTDelivery(String serverURI, String clientID, String topic, String vsname) {
-<<<<<<< HEAD
 		try{
 		    client = new MqttClient(serverURI, clientID);
 		    this.topic=topic;
 		    options.setAutomaticReconnect(true);
 		    client.connect(options);
 		}catch (Exception e){
-=======
-		try {
-			client = new MqttClient(serverURI, clientID);
-			options.setAutomaticReconnect(true);
-			client.connect(options);
-		} catch (Exception e) {
->>>>>>> d9ad1563
 			logger.error("Unable to instanciate delivery system MQTT.", e);
 		}
 	}
