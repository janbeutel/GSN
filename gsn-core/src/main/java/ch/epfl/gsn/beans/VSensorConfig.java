/**
* Global Sensor Networks (GSN) Source Code
* Copyright (c) 2006-2016, Ecole Polytechnique Federale de Lausanne (EPFL)
* 
* This file is part of GSN.
* 
* GSN is free software: you can redistribute it and/or modify
* it under the terms of the GNU General Public License as published by
* the Free Software Foundation, either version 3 of the License, or
* (at your option) any later version.
* 
* GSN is distributed in the hope that it will be useful,
* but WITHOUT ANY WARRANTY; without even the implied warranty of
* MERCHANTABILITY or FITNESS FOR A PARTICULAR PURPOSE.  See the
* GNU General Public License for more details.
* 
* You should have received a copy of the GNU General Public License
* along with GSN.  If not, see <http://www.gnu.org/licenses/>.
* 
* File: src/ch/epfl/gsn/beans/VSensorConfig.java
*
* @author Jerome Rousselot
* @author Mehdi Riahi
* @author gsn_devs
* @author Ali Salehi
* @author Timotee Maret
*
*/

package ch.epfl.gsn.beans;

import java.io.Serializable;
import java.text.SimpleDateFormat;
import java.util.*;

import org.apache.commons.collections.KeyValue;
import org.slf4j.LoggerFactory;

import ch.epfl.gsn.Main;
import ch.epfl.gsn.beans.AddressBean;
import ch.epfl.gsn.beans.DataField;
import ch.epfl.gsn.beans.InputStream;
import ch.epfl.gsn.beans.StorageConfig;
import ch.epfl.gsn.beans.StreamSource;
import ch.epfl.gsn.beans.VSensorConfig;
import ch.epfl.gsn.beans.WebInput;
import ch.epfl.gsn.utils.CaseInsensitiveComparator;
import ch.epfl.gsn.utils.Pair;
import ch.epfl.gsn.utils.Utils;

import org.slf4j.Logger;

public class VSensorConfig implements Serializable {

	private static final long serialVersionUID = 1625382440863797197L;

	public static final int DEFAULT_PRIORITY = 100;

	public static final int NO_FIXED_RATE = 0;

	public static final int DEFAULT_POOL_SIZE = 10;

	public static final boolean DEFAULT_STATISTICS = false;

	private String name;

	private int priority = DEFAULT_PRIORITY;

	private boolean initPriority = false;

	private String mainClass;

	private String description;

	@Deprecated
	private int lifeCyclePoolSize = DEFAULT_POOL_SIZE;

	private int outputStreamRate;

	private KeyValue[] addressing;

	private DataField[] outputStructure;

	private String webParameterPassword = null;

	private String storageHistorySize = null;

	private final HashMap<String, InputStream> inputStreamNameToInputStreamObjectMapping = new HashMap<String, InputStream>();

	private InputStream inputStreams[];

	private ArrayList<KeyValue> mainClassInitialParams = new ArrayList<KeyValue>();

	private transient Long lastModified;

	private String fileName;

	private StorageConfig storage;

	private String timeZone;
	private SimpleDateFormat sdf = null;

	private transient final Logger logger = LoggerFactory.getLogger(VSensorConfig.class);

	private String directoryQuery;

	private WebInput[] webinput;

	private String sensorMap = "false";

	private String access_protected = "false";
	private Boolean stats = null;
	private String statistics = Boolean.toString(DEFAULT_STATISTICS);

	/**
	 * @return Returns the addressing.
	 */
	public KeyValue[] getAddressing() {
		return this.addressing;
	}

	public String[][] getRPCFriendlyAddressing() {
<<<<<<< HEAD
		String[][] toReturn = new String[this.addressing.length][2] ;
		for(int i=0;i<toReturn.length;i++){
			toReturn[i][0] = ( String ) this.addressing[i].getKey( );
			toReturn[i][1] = ( String ) this.addressing[i].getValue( );
		}
=======
		String[][] toReturn = new String[this.addressing.length][2];
		for (int i = 0; i < toReturn.length; i++) {
			for (KeyValue val : this.addressing) {
				toReturn[i][0] = (String) val.getKey();
				toReturn[i][1] = (String) val.getValue();
			}
		}

>>>>>>> d9ad1563
		return toReturn;
	}

	public String[][] getRPCFriendlyOutputStructure() {
		String[][] toReturn = new String[this.outputStructure.length][2];
		for (int i = 0; i < outputStructure.length; i++) {
			toReturn[i][0] = (String) outputStructure[i].getName();
			toReturn[i][1] = (String) outputStructure[i].getType();
		}
		return toReturn;
	}

	/**
	 * @return Returns the description.
	 */
	public String getDescription() {
		return this.description;
	}

	/**
	 * @return Returns the inputStreams.
	 */
	public Collection<InputStream> getInputStreams() {
		return this.inputStreamNameToInputStreamObjectMapping.values();
	}

	public InputStream getInputStream(final String inputStreamName) {
		return this.inputStreamNameToInputStreamObjectMapping.get(inputStreamName);
	}

	/**
	 * @Deprecated
	 * @return Returns the lifeCyclePoolSize.
	 */
	public int getLifeCyclePoolSize() {
		return this.lifeCyclePoolSize;
	}

	/**
	 * @return Returns the mainClass.
	 */
	public String getProcessingClass() {
		if (this.mainClass == null) {
			this.mainClass = "ch.epfl.gsn.vsensor.BridgeVirtualSensor";
		}
		return this.mainClass;
	}

	/**
	 * The <code>nameInitialized</code> is used to cache the virtual sensor's
	 * name for preformance.
	 */
	private boolean nameInitialized = false;

	public String getName() {
		if (this.nameInitialized == false) {
			this.name = this.name.replace(" ", "").trim().toLowerCase();
			this.nameInitialized = true;
		}
		return this.name;
	}

	/**
	 * @return Returns the outputStreamRate.
	 */
	public int getOutputStreamRate() {
		return this.outputStreamRate;
	}

	/**
	 * @return Returns the outputStructure.
	 */
	public DataField[] getOutputStructure() {
		return this.outputStructure;
	}

	/**
	 * @return Returns the priority.
	 */
	public int getPriority() {
		return this.priority;
	}

	/**
	 * @return Returns the initPriority.
	 */
	public boolean hasInitPriority() {
		return this.initPriority;
	}

	public Long getLastModified() {
		return this.lastModified;
	}

	/**
	 * @param addressing The addressing to set.
	 */
	public void setAddressing(KeyValue[] addressing) {
		this.addressing = addressing;
	}

	/**
	 * @param description The description to set.
	 */
	public void setDescription(final String description) {
		this.description = description;
	}

	/**
	 * @param lastModified The lastModified to set.
	 */
	public void setLastModified(final Long lastModified) {
		this.lastModified = lastModified;
	}

	/**
	 * @Deprecated
	 * @param lifeCyclePoolSize The lifeCyclePoolSize to set.
	 */
	public void setLifeCyclePoolSize(final int lifeCyclePoolSize) {
		this.lifeCyclePoolSize = lifeCyclePoolSize;
	}

	/**
	 * @param mainClass The mainClass to set.
	 */
	public void setMainClass(final String mainClass) {
		this.mainClass = mainClass;
	}

	/**
	 * @param virtualSensorName The name to set.
	 */
	public void setName(final String virtualSensorName) {
		this.name = virtualSensorName;
	}

	/**
	 * @param outputStreamRate The outputStreamRate to set.
	 */
	public void setOutputStreamRate(final int outputStreamRate) {
		this.outputStreamRate = outputStreamRate;
	}

	/**
	 * @param outputStructure The outputStructure to set.
	 */
	public void setOutputStructure(DataField[] outputStructure) {
		this.outputStructure = outputStructure;
	}

	/**
	 * @param priority The priority to set.
	 */
	public void setPriority(final int priority) {
		this.priority = priority;
	}

	/**
	 * @param initPriority set if the file has an initPriority
	 */
	public void setInitPriority(final boolean initPriority) {
		this.initPriority = initPriority;
	}

	public String[] getAddressingKeys() {
		final String result[] = new String[this.getAddressing().length];
		int counter = 0;
		for (final KeyValue predicate : this.getAddressing()) {
			result[counter++] = (String) predicate.getKey();
		}

		return result;
	}

	public String[] getAddressingValues() {
		final String result[] = new String[this.getAddressing().length];
		int counter = 0;
		for (final KeyValue predicate : this.getAddressing()) {
			result[counter++] = (String) predicate.getValue();
		}

		return result;
	}

	private boolean isGetMainClassInitParamsInitialized = false;

	private final TreeMap<String, String> mainClassInitParams = new TreeMap<String, String>(
			new CaseInsensitiveComparator());

	/**
	 * Note that the key and value both are trimmed before being inserted into
	 * the data strcture.
	 * 
	 * @return
	 */
	public TreeMap<String, String> getMainClassInitialParams() {
		if (!this.isGetMainClassInitParamsInitialized) {
			this.isGetMainClassInitParamsInitialized = true;
			for (final KeyValue param : this.mainClassInitialParams) {
				this.mainClassInitParams.put(param.getKey().toString().toLowerCase(), param.getValue().toString());
			}
		}
		return this.mainClassInitParams;
	}

	public void setMainClassInitialParams(final ArrayList<KeyValue> mainClassInitialParams) {
		this.mainClassInitialParams = mainClassInitialParams;
	}

	public String getFileName() {
		return this.fileName;
	}

	public void setFileName(final String fileName) {
		this.fileName = fileName;
	}

	private boolean isStorageCountBased = true;

	public static final int STORAGE_SIZE_NOT_SET = -1;

	private long parsedStorageSize = STORAGE_SIZE_NOT_SET;

	/**
	 * @return Returns the storageHistorySize.
	 */
	public String getStorageHistorySize() {
		if (storageHistorySize == null) {
			if (storage == null || storage.getStorageSize() == null || storage.getStorageSize().trim().equals("")) {
				storageHistorySize = "" + STORAGE_SIZE_NOT_SET;
			} else {
				storageHistorySize = storage.getStorageSize();
			}

		}
		return storageHistorySize;
	}

	public boolean validate() {
		for (final InputStream inputStream : this.inputStreams) {
			this.inputStreamNameToInputStreamObjectMapping.put(inputStream.getInputStreamName(), inputStream);
		}
		try {
			Pair<Boolean, Long> p = Utils.parseWindowSize(this.getStorageHistorySize());
			this.parsedStorageSize = p.getSecond();
			this.isStorageCountBased = !p.getFirst();
		} catch (final NumberFormatException e) {
			logger.error("The storage size, " + storageHistorySize + ", specified for the virtual sensor : " + name
					+ " is not valid.", e);
			return false;
		}
		return true;
	}

	public StorageConfig getStorage() {
		return storage;
	}

	public void setStorage(StorageConfig sc) {
		this.storage = sc;
	}

	public boolean isStorageCountBased() {
		return this.isStorageCountBased;
	}

	public long getParsedStorageSize() {
		return this.parsedStorageSize;
	}

	public String getDirectoryQuery() {
		return directoryQuery;
	}

	/**
	 * @return the securityCode
	 */
	public String getWebParameterPassword() {
		return webParameterPassword;
	}

	public void setWebParameterPassword(String p) {
		webParameterPassword = p;
	}

	public String toString() {
		final StringBuilder builder = new StringBuilder("Input Stream [");
		for (final InputStream inputStream : this.getInputStreams()) {
			builder.append("Input-Stream-Name").append(inputStream.getInputStreamName());
			builder.append("Input-Stream-Query").append(inputStream.getQuery());
			builder.append(" Stream-Sources ( ");
			if (inputStream.getSources() == null) {
				builder.append("null");
			} else {
				for (final StreamSource ss : inputStream.getSources()) {
					builder.append("Stream-Source Alias : ").append(ss.getAlias());
					for (final AddressBean addressing : ss.getAddressing()) {
						builder.append("Stream-Source-wrapper >").append(addressing.getWrapper())
								.append("< with addressign predicates : ");
						for (final KeyValue keyValue : addressing.getPredicates()) {
							builder.append("Key=").append(keyValue.getKey()).append("Value=")
									.append(keyValue.getValue());
						}

					}
					builder.append(" , ");
				}
			}

			builder.append(")");
		}
		builder.append("]");
		return "VSensorConfig{" + "name='" + this.name + '\'' + ", priority=" + this.priority + ", mainClass='"
				+ this.mainClass + '\''
				+ ", description='" + this.description + '\'' + ", outputStreamRate=" + this.outputStreamRate
				+ ", addressing=" + this.addressing + ", outputStructure=" + this.outputStructure
				+ ", storageHistorySize='" + this.storageHistorySize + '\'' + builder.toString()
				+ ", mainClassInitialParams=" + this.mainClassInitialParams + ", lastModified=" + this.lastModified
				+ ", fileName='" + this.fileName + '\'' + ", logger=" + this.logger + ", nameInitialized="
				+ this.nameInitialized + ", isStorageCountBased=" + this.isStorageCountBased + ", parsedStorageSize="
				+ this.parsedStorageSize + '}';
	}

	public boolean equals(Object obj) {
		if (obj instanceof VSensorConfig) {
			VSensorConfig vSensorConfig = (VSensorConfig) obj;
			return name.equals(vSensorConfig.getName());
		}
		return false;
	}

	public int hashCode() {
		if (name != null) {
			return name.hashCode();
		} else {
			return super.hashCode();
		}
	}

	// time zone

	public SimpleDateFormat getSDF() {
		if (timeZone == null) {
			return null;
		} else {
			if (sdf == null) {
				sdf = new SimpleDateFormat(Main.getContainerConfig().getTimeFormat());
				sdf.setTimeZone(TimeZone.getTimeZone(timeZone));
			}
		}
		return sdf;
	}

	/**
	 * @return if statistics should be produced
	 */
	public boolean isProducingStatistics() {
		if (stats == null) {
			if (statistics == null) {
				stats = DEFAULT_STATISTICS;
			} else {
				stats = Boolean.parseBoolean(statistics.trim());
			}

		}
		return stats;
	}

	/**
	 * @return the webinput
	 */
	public WebInput[] getWebinput() {
		return webinput;
	}

	public void setWebInput(WebInput[] webInput) {
		this.webinput = webInput;
	}

	public void setInputStreams(InputStream... inputStreams) {
		this.inputStreams = inputStreams;
	}

	public void setStorageHistorySize(String storageHistorySize) {
		this.storageHistorySize = storageHistorySize;
	}

	public boolean getPublishToSensorMap() {
		if (sensorMap == null) {
			return false;
		}

		return Boolean.parseBoolean(sensorMap);
	}

	/**
	 * Addressing Helper methods.
	 */
	private transient Double cached_altitude = null;
	private transient Double cached_longitude = null;
	private transient Double cached_latitude = null;
	private boolean addressing_processed = false;

	private boolean isTimestampUnique = false;

	public void preprocess_addressing() {
		if (!addressing_processed) {
			for (KeyValue kv : getAddressing()) {
				if (kv.getKey().toString().equalsIgnoreCase("altitude")) {
					cached_altitude = Double.parseDouble(kv.getValue().toString());
				} else if (kv.getKey().toString().equalsIgnoreCase("longitude")) {
					cached_longitude = Double.parseDouble(kv.getValue().toString());
				} else if (kv.getKey().toString().equalsIgnoreCase("latitude")) {
					cached_latitude = Double.parseDouble(kv.getValue().toString());
				}

			}

			addressing_processed = true;
		}
	}

	public Double getAltitude() {
		preprocess_addressing();
		return cached_altitude;
	}

	public Double getLatitude() {
		preprocess_addressing();
		return cached_latitude;
	}

	public Double getLongitude() {
		preprocess_addressing();
		return cached_longitude;
	}

	public boolean getIsTimeStampUnique() {
		return isTimestampUnique;
	}

	public void setIsTimeStampUnique(boolean unique) {
		this.isTimestampUnique = unique;
	}

	public boolean isAccess_protected() {
		try {
			return Boolean.parseBoolean(access_protected.trim());
		} catch (Exception e) {
			logger.error(e.getMessage(), e);
			return false;
		}
	}

}<|MERGE_RESOLUTION|>--- conflicted
+++ resolved
@@ -120,22 +120,11 @@
 	}
 
 	public String[][] getRPCFriendlyAddressing() {
-<<<<<<< HEAD
 		String[][] toReturn = new String[this.addressing.length][2] ;
 		for(int i=0;i<toReturn.length;i++){
 			toReturn[i][0] = ( String ) this.addressing[i].getKey( );
 			toReturn[i][1] = ( String ) this.addressing[i].getValue( );
 		}
-=======
-		String[][] toReturn = new String[this.addressing.length][2];
-		for (int i = 0; i < toReturn.length; i++) {
-			for (KeyValue val : this.addressing) {
-				toReturn[i][0] = (String) val.getKey();
-				toReturn[i][1] = (String) val.getValue();
-			}
-		}
-
->>>>>>> d9ad1563
 		return toReturn;
 	}
 
