--- conflicted
+++ resolved
@@ -76,15 +76,8 @@
 
     private String checkPointFile;
 
-<<<<<<< HEAD
     public boolean initialize(String dataFile, String inFields, String inFormats, char separator, char stringSeparator, int skipFirstXLines, String nullValues) {
         return initialize(dataFile, inFields, inFormats, separator, stringSeparator, skipFirstXLines, nullValues, LOCAL_TIMEZONE_ID, "csv-check-points/" + (new File(dataFile).getName()));
-=======
-    public boolean initialize(String dataFile, String inFields, String inFormats, char separator, char stringSeparator,
-            int skipFirstXLines, String nullValues) {
-        return initialize(dataFile, inFields, inFormats, separator, stringSeparator, skipFirstXLines, nullValues,
-                LOCAL_TIMEZONE_ID, "check-poin/" + (new File(dataFile).getName() + ".chk-point"));
->>>>>>> d9ad1563
     }
 
     public boolean initialize(String dataFile, String inFields, String inFormats, char separator, char stringSeparator,
@@ -118,11 +111,7 @@
             logger.error(e.getMessage(), e);
             return false;
         }
-<<<<<<< HEAD
         if (!validateFormats(this.formats)){
-=======
-        if (!validateFormats(this.formats)) {
->>>>>>> d9ad1563
             return false;
         }
         if (fields.length != formats.length) {
