/**
* Global Sensor Networks (GSN) Source Code
* Copyright (c) 2006-2016, Ecole Polytechnique Federale de Lausanne (EPFL)
* 
* This file is part of GSN.
* 
* GSN is free software: you can redistribute it and/or modify
* it under the terms of the GNU General Public License as published by
* the Free Software Foundation, either version 3 of the License, or
* (at your option) any later version.
* 
* GSN is distributed in the hope that it will be useful,
* but WITHOUT ANY WARRANTY; without even the implied warranty of
* MERCHANTABILITY or FITNESS FOR A PARTICULAR PURPOSE.  See the
* GNU General Public License for more details.
* 
* You should have received a copy of the GNU General Public License
* along with GSN.  If not, see <http://www.gnu.org/licenses/>.
* 
* File: src/ch/epfl/gsn/wrappers/WrappersUtil.java
*
* @author Timotee Maret
* @author Ali Salehi
*
*/

package ch.epfl.gsn.wrappers;

import java.io.FileReader;
import java.io.IOException;
import java.util.HashMap;
import java.util.Properties;

import org.slf4j.LoggerFactory;

import ch.epfl.gsn.Main;
import ch.epfl.gsn.wrappers.WrappersUtil;

import java.nio.file.Paths;

import org.slf4j.Logger;

public class WrappersUtil {

  public static transient Logger logger = LoggerFactory.getLogger(WrappersUtil.class);

  public static final String DEFAULT_WRAPPER_PROPERTIES_FILE = Main.gsnConfFolder + "/wrappers.properties";

  public static Properties loadWrappers(HashMap<String, Class<?>> wrappers, String location) {
<<<<<<< HEAD
    Properties config = new Properties ();
    String currentWorkingDir = System.getProperty("user.dir");
    String filePath = Paths.get(currentWorkingDir, location).toString();
    try {// Trying to load the wrapper specified in the configuration file of the container. 
      config.load(new FileReader( filePath ));
    } catch ( IOException e ) {
      logger.error ( new StringBuilder ( ).append ( "Check the :" ).append ( filePath ).append ( " file and make sure it's syntactically correct: " ).append(e.getMessage()).toString ( ) );
      logger.info ( "Sample wrappers extention properties file is provided in GSN distribution." );
      System.exit ( 1 );
    }  
=======
    Properties config = new Properties();
    try {// Trying to load the wrapper specified in the configuration file of the
         // container.
      config.load(new FileReader(location));
    } catch (IOException e) {
      logger.error(new StringBuilder().append("Check the :").append(location)
          .append(" file and make sure it's syntactically correct: ").append(e.getMessage()).toString());
      logger.info("Sample wrappers extention properties file is provided in GSN distribution.");
      System.exit(1);
    }
>>>>>>> d9ad1563
    // TODO: Checking for duplicates in the wrappers file.
    return config;
  }

  public static Properties loadWrappers(HashMap<String, Class<?>> wrappers) {
    return loadWrappers(wrappers, DEFAULT_WRAPPER_PROPERTIES_FILE);
  }
}
<|MERGE_RESOLUTION|>--- conflicted
+++ resolved
@@ -1,80 +1,67 @@
-/**
-* Global Sensor Networks (GSN) Source Code
-* Copyright (c) 2006-2016, Ecole Polytechnique Federale de Lausanne (EPFL)
-* 
-* This file is part of GSN.
-* 
-* GSN is free software: you can redistribute it and/or modify
-* it under the terms of the GNU General Public License as published by
-* the Free Software Foundation, either version 3 of the License, or
-* (at your option) any later version.
-* 
-* GSN is distributed in the hope that it will be useful,
-* but WITHOUT ANY WARRANTY; without even the implied warranty of
-* MERCHANTABILITY or FITNESS FOR A PARTICULAR PURPOSE.  See the
-* GNU General Public License for more details.
-* 
-* You should have received a copy of the GNU General Public License
-* along with GSN.  If not, see <http://www.gnu.org/licenses/>.
-* 
-* File: src/ch/epfl/gsn/wrappers/WrappersUtil.java
-*
-* @author Timotee Maret
-* @author Ali Salehi
-*
-*/
-
-package ch.epfl.gsn.wrappers;
-
-import java.io.FileReader;
-import java.io.IOException;
-import java.util.HashMap;
-import java.util.Properties;
-
-import org.slf4j.LoggerFactory;
-
-import ch.epfl.gsn.Main;
-import ch.epfl.gsn.wrappers.WrappersUtil;
-
-import java.nio.file.Paths;
-
-import org.slf4j.Logger;
-
-public class WrappersUtil {
-
-  public static transient Logger logger = LoggerFactory.getLogger(WrappersUtil.class);
-
-  public static final String DEFAULT_WRAPPER_PROPERTIES_FILE = Main.gsnConfFolder + "/wrappers.properties";
-
-  public static Properties loadWrappers(HashMap<String, Class<?>> wrappers, String location) {
-<<<<<<< HEAD
-    Properties config = new Properties ();
-    String currentWorkingDir = System.getProperty("user.dir");
-    String filePath = Paths.get(currentWorkingDir, location).toString();
-    try {// Trying to load the wrapper specified in the configuration file of the container. 
-      config.load(new FileReader( filePath ));
-    } catch ( IOException e ) {
-      logger.error ( new StringBuilder ( ).append ( "Check the :" ).append ( filePath ).append ( " file and make sure it's syntactically correct: " ).append(e.getMessage()).toString ( ) );
-      logger.info ( "Sample wrappers extention properties file is provided in GSN distribution." );
-      System.exit ( 1 );
-    }  
-=======
-    Properties config = new Properties();
-    try {// Trying to load the wrapper specified in the configuration file of the
-         // container.
-      config.load(new FileReader(location));
-    } catch (IOException e) {
-      logger.error(new StringBuilder().append("Check the :").append(location)
-          .append(" file and make sure it's syntactically correct: ").append(e.getMessage()).toString());
-      logger.info("Sample wrappers extention properties file is provided in GSN distribution.");
-      System.exit(1);
-    }
->>>>>>> d9ad1563
-    // TODO: Checking for duplicates in the wrappers file.
-    return config;
-  }
-
-  public static Properties loadWrappers(HashMap<String, Class<?>> wrappers) {
-    return loadWrappers(wrappers, DEFAULT_WRAPPER_PROPERTIES_FILE);
-  }
-}
+/**
+* Global Sensor Networks (GSN) Source Code
+* Copyright (c) 2006-2016, Ecole Polytechnique Federale de Lausanne (EPFL)
+* 
+* This file is part of GSN.
+* 
+* GSN is free software: you can redistribute it and/or modify
+* it under the terms of the GNU General Public License as published by
+* the Free Software Foundation, either version 3 of the License, or
+* (at your option) any later version.
+* 
+* GSN is distributed in the hope that it will be useful,
+* but WITHOUT ANY WARRANTY; without even the implied warranty of
+* MERCHANTABILITY or FITNESS FOR A PARTICULAR PURPOSE.  See the
+* GNU General Public License for more details.
+* 
+* You should have received a copy of the GNU General Public License
+* along with GSN.  If not, see <http://www.gnu.org/licenses/>.
+* 
+* File: src/ch/epfl/gsn/wrappers/WrappersUtil.java
+*
+* @author Timotee Maret
+* @author Ali Salehi
+*
+*/
+
+package ch.epfl.gsn.wrappers;
+
+import java.io.FileReader;
+import java.io.IOException;
+import java.util.HashMap;
+import java.util.Properties;
+
+import org.slf4j.LoggerFactory;
+
+import ch.epfl.gsn.Main;
+import ch.epfl.gsn.wrappers.WrappersUtil;
+
+import java.nio.file.Paths;
+
+import org.slf4j.Logger;
+
+public class WrappersUtil {
+
+  public static transient Logger logger = LoggerFactory.getLogger(WrappersUtil.class);
+
+  public static final String DEFAULT_WRAPPER_PROPERTIES_FILE = Main.gsnConfFolder + "/wrappers.properties";
+
+  public static Properties loadWrappers(HashMap<String, Class<?>> wrappers, String location) {
+    Properties config = new Properties ();
+    String currentWorkingDir = System.getProperty("user.dir");
+    String filePath = Paths.get(currentWorkingDir, location).toString();
+    try {// Trying to load the wrapper specified in the configuration file of the container. 
+      config.load(new FileReader( filePath ));
+    } catch ( IOException e ) {
+      logger.error ( new StringBuilder ( ).append ( "Check the :" ).append ( filePath ).append ( " file and make sure it's syntactically correct: " ).append(e.getMessage()).toString ( ) );
+      logger.info ( "Sample wrappers extention properties file is provided in GSN distribution." );
+      System.exit ( 1 );
+    }  
+    // TODO: Checking for duplicates in the wrappers file.
+    return config;
+  }
+
+  public static Properties loadWrappers(HashMap<String, Class<?>> wrappers) {
+    return loadWrappers(wrappers, DEFAULT_WRAPPER_PROPERTIES_FILE);
+  }
+}