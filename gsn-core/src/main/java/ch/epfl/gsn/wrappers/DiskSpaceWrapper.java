--- conflicted
+++ resolved
@@ -1,140 +1,128 @@
-/**
-* Global Sensor Networks (GSN) Source Code
-* Copyright (c) 2006-2016, Ecole Polytechnique Federale de Lausanne (EPFL)
-* 
-* This file is part of GSN.
-* 
-* GSN is free software: you can redistribute it and/or modify
-* it under the terms of the GNU General Public License as published by
-* the Free Software Foundation, either version 3 of the License, or
-* (at your option) any later version.
-* 
-* GSN is distributed in the hope that it will be useful,
-* but WITHOUT ANY WARRANTY; without even the implied warranty of
-* MERCHANTABILITY or FITNESS FOR A PARTICULAR PURPOSE.  See the
-* GNU General Public License for more details.
-* 
-* You should have received a copy of the GNU General Public License
-* along with GSN.  If not, see <http://www.gnu.org/licenses/>.
-* 
-* File: src/ch/epfl/gsn/wrappers/DiskSpaceWrapper.java
-*
-* @author Mehdi Riahi
-* @author Ali Salehi
-* @author Mehdi Riahi
-*
-*/
-
-package ch.epfl.gsn.wrappers;
-
-import java.io.File;
-import java.io.Serializable;
-
-import org.slf4j.LoggerFactory;
-
-import ch.epfl.gsn.beans.DataField;
-import ch.epfl.gsn.beans.DataTypes;
-import ch.epfl.gsn.beans.StreamElement;
-import ch.epfl.gsn.wrappers.AbstractWrapper;
-import ch.epfl.gsn.wrappers.DiskSpaceWrapper;
-
-import org.slf4j.Logger;
-
-public class DiskSpaceWrapper extends AbstractWrapper {
-
-    private static final int DEFAULT_SAMPLING_RATE = 1000;
-
-    private int samplingRate = DEFAULT_SAMPLING_RATE;
-
-    private final transient Logger logger = LoggerFactory.getLogger(DiskSpaceWrapper.class);
-
-    private static int threadCounter = 0;
-
-    private transient DataField[] outputStructureCache = new DataField[] {
-            new DataField("FREE_SPACE", "bigint", "Free Disk Space") };
-
-    private File[] roots;
-
-    public boolean initialize() {
-        logger.info("Initializing DiskSpaceWrapper Class");
-        String javaVersion = System.getProperty("java.version");
-<<<<<<< HEAD
-        if(!isJavaVersionAtLeast("1.6")){
-            logger.error("Error in initializing DiskSpaceWrapper because of incompatible jdk version: " + javaVersion + " (should be 1.6.x)");
-=======
-        if (!javaVersion.startsWith("1.6")) {
-            logger.error("Error in initializing DiskSpaceWrapper because of incompatible jdk version: " + javaVersion
-                    + " (should be 1.6.x)");
->>>>>>> d9ad1563
-            return false;
-        }
-        return true;
-    }
-
-<<<<<<< HEAD
-    private static boolean isJavaVersionAtLeast(String targetVersion) {
-        String[] versionComponents = System.getProperty("java.version").split("\\.");
-        String[] targetComponents = targetVersion.split("\\.");
-
-        // Compare major version
-        int majorVersionComparison = Integer.compare(Integer.parseInt(versionComponents[0]), Integer.parseInt(targetComponents[0]));
-        if (majorVersionComparison < 0) {
-            return false;
-        } else if (majorVersionComparison > 0) {
-            return true;
-        }
-
-        // Compare minor version (if available)
-        if (versionComponents.length > 1 && targetComponents.length > 1) {
-            int minorVersionComparison = Integer.compare(Integer.parseInt(versionComponents[1]), Integer.parseInt(targetComponents[1]));
-            if (minorVersionComparison < 0) {
-                return false;
-            } else if (minorVersionComparison > 0) {
-                return true;
-            }
-        }
-
-        // If major and minor versions are equal, consider it equal or greater
-        return true;
-    }
-    
-    public void run(){
-        while(isActive()){
-            try{
-=======
-    public void run() {
-        while (isActive()) {
-            try {
->>>>>>> d9ad1563
-                Thread.sleep(samplingRate);
-            } catch (InterruptedException e) {
-                logger.error(e.getMessage(), e);
-            }
-            roots = File.listRoots();
-            long totalFreeSpace = 0;
-            for (int i = 0; i < roots.length; i++) {
-                totalFreeSpace += roots[i].getFreeSpace();
-            }
-
-            // convert to MB
-            totalFreeSpace = totalFreeSpace / (1024 * 1024);
-            StreamElement streamElement = new StreamElement(new String[] { "FREE_SPACE" },
-                    new Byte[] { DataTypes.BIGINT }, new Serializable[] { totalFreeSpace
-                    }, System.currentTimeMillis());
-            postStreamElement(streamElement);
-        }
-    }
-
-    public void dispose() {
-        threadCounter--;
-    }
-
-    public String getWrapperName() {
-        return "Free Disk Space";
-    }
-
-    public DataField[] getOutputFormat() {
-        return outputStructureCache;
-    }
-
-}
+/**
+* Global Sensor Networks (GSN) Source Code
+* Copyright (c) 2006-2016, Ecole Polytechnique Federale de Lausanne (EPFL)
+* 
+* This file is part of GSN.
+* 
+* GSN is free software: you can redistribute it and/or modify
+* it under the terms of the GNU General Public License as published by
+* the Free Software Foundation, either version 3 of the License, or
+* (at your option) any later version.
+* 
+* GSN is distributed in the hope that it will be useful,
+* but WITHOUT ANY WARRANTY; without even the implied warranty of
+* MERCHANTABILITY or FITNESS FOR A PARTICULAR PURPOSE.  See the
+* GNU General Public License for more details.
+* 
+* You should have received a copy of the GNU General Public License
+* along with GSN.  If not, see <http://www.gnu.org/licenses/>.
+* 
+* File: src/ch/epfl/gsn/wrappers/DiskSpaceWrapper.java
+*
+* @author Mehdi Riahi
+* @author Ali Salehi
+* @author Mehdi Riahi
+*
+*/
+
+package ch.epfl.gsn.wrappers;
+
+import java.io.File;
+import java.io.Serializable;
+
+import org.slf4j.LoggerFactory;
+
+import ch.epfl.gsn.beans.DataField;
+import ch.epfl.gsn.beans.DataTypes;
+import ch.epfl.gsn.beans.StreamElement;
+import ch.epfl.gsn.wrappers.AbstractWrapper;
+import ch.epfl.gsn.wrappers.DiskSpaceWrapper;
+
+import org.slf4j.Logger;
+
+public class DiskSpaceWrapper extends AbstractWrapper {
+
+    private static final int DEFAULT_SAMPLING_RATE = 1000;
+
+    private int samplingRate = DEFAULT_SAMPLING_RATE;
+
+    private final transient Logger logger = LoggerFactory.getLogger(DiskSpaceWrapper.class);
+
+    private static int threadCounter = 0;
+
+    private transient DataField[] outputStructureCache = new DataField[] {
+            new DataField("FREE_SPACE", "bigint", "Free Disk Space") };
+
+    private File[] roots;
+
+    public boolean initialize() {
+        logger.info("Initializing DiskSpaceWrapper Class");
+        String javaVersion = System.getProperty("java.version");
+        if(!isJavaVersionAtLeast("1.6")){
+            logger.error("Error in initializing DiskSpaceWrapper because of incompatible jdk version: " + javaVersion + " (should be 1.6.x)");
+            return false;
+        }
+        return true;
+    }
+
+    private static boolean isJavaVersionAtLeast(String targetVersion) {
+        String[] versionComponents = System.getProperty("java.version").split("\\.");
+        String[] targetComponents = targetVersion.split("\\.");
+
+        // Compare major version
+        int majorVersionComparison = Integer.compare(Integer.parseInt(versionComponents[0]), Integer.parseInt(targetComponents[0]));
+        if (majorVersionComparison < 0) {
+            return false;
+        } else if (majorVersionComparison > 0) {
+            return true;
+        }
+
+        // Compare minor version (if available)
+        if (versionComponents.length > 1 && targetComponents.length > 1) {
+            int minorVersionComparison = Integer.compare(Integer.parseInt(versionComponents[1]), Integer.parseInt(targetComponents[1]));
+            if (minorVersionComparison < 0) {
+                return false;
+            } else if (minorVersionComparison > 0) {
+                return true;
+            }
+        }
+
+        // If major and minor versions are equal, consider it equal or greater
+        return true;
+    }
+    
+    public void run(){
+        while(isActive()){
+            try{
+                Thread.sleep(samplingRate);
+            } catch (InterruptedException e) {
+                logger.error(e.getMessage(), e);
+            }
+            roots = File.listRoots();
+            long totalFreeSpace = 0;
+            for (int i = 0; i < roots.length; i++) {
+                totalFreeSpace += roots[i].getFreeSpace();
+            }
+
+            // convert to MB
+            totalFreeSpace = totalFreeSpace / (1024 * 1024);
+            StreamElement streamElement = new StreamElement(new String[] { "FREE_SPACE" },
+                    new Byte[] { DataTypes.BIGINT }, new Serializable[] { totalFreeSpace
+                    }, System.currentTimeMillis());
+            postStreamElement(streamElement);
+        }
+    }
+
+    public void dispose() {
+        threadCounter--;
+    }
+
+    public String getWrapperName() {
+        return "Free Disk Space";
+    }
+
+    public DataField[] getOutputFormat() {
+        return outputStructureCache;
+    }
+
+}