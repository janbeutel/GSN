--- conflicted
+++ resolved
@@ -79,7 +79,7 @@
  // if (user != null) System.out.println("User " + user.getUserName());
         response.getWriter( ).write( buildOutput(reqName,user));
   }
-
+  
   
   //return only the requested sensor if specified (otherwise use null)
   //Added by Behnaz. New parameter User user to method buildOutput.
@@ -109,7 +109,7 @@
               if ( (reqName != null && !sensorConfig.getName().equals(reqName) )|| ( user.hasReadAccessRight(sensorConfig.getName())== false && user.isAdmin()==false) ) {//continue;
                                    access = false;
                   //System.out.println("Source = "+sensorConfig.getName()+" has access = "+ access);
-              }
+          }
           }
           else {
               //System.out.println("Datasource - "+DataSource.isVSManaged(sensorConfig.getName()));
@@ -118,7 +118,7 @@
                   access = false;
                   // continue;
               }
-          }
+      }
       }
       else
       {
@@ -126,46 +126,50 @@
       }
 
       if (access == true) {
-          sb.append("<virtual-sensor");
-          sb.append(" name=\"").append(sensorConfig.getName()).append("\"" );
+      sb.append("<virtual-sensor");
+      sb.append(" name=\"").append(sensorConfig.getName()).append("\"" );
           sb.append(" protected=\"").append(" \"" );
-          sb.append(" last-modified=\"" ).append(new File(sensorConfig.getFileName()).lastModified()).append("\"");
-          if (sensorConfig.getDescription() != null) {
-              sb.append(" description=\"").append(StringEscapeUtils.escapeXml(sensorConfig.getDescription())).append("\"");
-          }
-          sb.append( ">\n" );
-          ArrayList<StreamElement> ses = getMostRecentValueFor(sensorConfig.getName());
-          int counter = 1;
-          if (ses!=null ) {
-              for (StreamElement se:ses){
+      sb.append(" last-modified=\"" ).append(new File(sensorConfig.getFileName()).lastModified()).append("\"");
+      if (sensorConfig.getDescription() != null) {
+        sb.append(" description=\"").append(StringEscapeUtils.escapeXml(sensorConfig.getDescription())).append("\"");
+      }
+      sb.append( ">\n" );
+      ArrayList<StreamElement> ses = getMostRecentValueFor(sensorConfig.getName());
+      int counter = 1;
+      if (ses!=null ) {
+        for (StreamElement se:ses){
                   SimpleDateFormat fsdf = sensorConfig.getSDF() != null ? sensorConfig.getSDF() : sdf ;
                   sb.append("\t<field name=\"time\" type=\"string\" description=\"The timestamp associated with the stream element\" unit=\"\">" ).append( se == null ? "" : fsdf.format(new Date(se.getTimeStamp( ))) ).append( "</field>\n" );
-                  for ( DataField df : sensorConfig.getOutputStructure( ) ) {
-                      sb.append("\t<field");
-                      sb.append(" name=\"").append(df.getName().toLowerCase()).append("\"");
-                      sb.append(" type=\"").append(df.getType()).append("\"");
-                      if (df.getDescription() != null && df.getDescription().trim().length() != 0)
-                          sb.append(" description=\"").append(StringEscapeUtils.escapeXml(df.getDescription())).append("\"");
+          for ( DataField df : sensorConfig.getOutputStructure( ) ) {
+            sb.append("\t<field");
+            sb.append(" name=\"").append(df.getName().toLowerCase()).append("\"");
+            sb.append(" type=\"").append(df.getType()).append("\"");
+            if (df.getDescription() != null && df.getDescription().trim().length() != 0)
+              sb.append(" description=\"").append(StringEscapeUtils.escapeXml(df.getDescription())).append("\"");
 
                       if (df.getUnit() != null && df.getUnit().trim().length() != 0)
                           sb.append(" unit=\"").append(df.getUnit()).append("\"");
                       else
                           sb.append(" unit=\"").append("").append("\"");
-                      sb.append(">");
-                      if (se!= null )
-                          if (df.getType().toLowerCase( ).trim( ).indexOf( "binary" ) > 0 )
-                              sb.append( se.getData( df.getName( ) ) );
-                          else
-                              sb.append( se.getData( StringEscapeUtils.escapeXml( df.getName( ) ) ) );
-                      sb.append("</field>\n");
-                  }
-                  for ( KeyValue df : sensorConfig.getAddressing( )){
-                      sb.append("\t<field");
-                      sb.append(" name=\"").append( StringEscapeUtils.escapeXml( df.getKey( ).toString( ).toLowerCase()) ).append( "\"");
-                      sb.append(" category=\"predicate\">");
-                      sb.append(StringEscapeUtils.escapeXml( df.getValue( ).toString( ) ) );
-                      sb.append("</field>\n" );
-                  }
+            sb.append(">");
+            if (se!= null ) 
+              if (df.getType().toLowerCase( ).trim( ).indexOf( "binary" ) > 0 )
+                sb.append( se.getData( df.getName( ) ) );
+              else
+                sb.append( se.getData( StringEscapeUtils.escapeXml( df.getName( ) ) ) );
+            sb.append("</field>\n");
+          }
+          for ( KeyValue df : sensorConfig.getAddressing( )){
+            sb.append("\t<field");
+            sb.append(" name=\"").append( StringEscapeUtils.escapeXml( df.getKey( ).toString( ).toLowerCase()) ).append( "\"");
+            sb.append(" category=\"predicate\">");
+            sb.append(StringEscapeUtils.escapeXml( df.getValue( ).toString( ) ) );
+            sb.append("</field>\n" );
+
+          }
+          counter++;
+        }
+      }
                   if (sensorConfig.getWebinput( )!=null){
                       for ( WebInput wi : sensorConfig.getWebinput( ) ) {
                           for ( DataField df : wi.getParameters ( ) ) {
@@ -185,9 +189,7 @@
                           }
                       }
                   }
-                  counter++;
-              }
-          }
+
       } else {
           sb.append("<virtual-sensor");
           sb.append(" name=\"").append(sensorConfig.getName()).append("\"" );  // (protected)
@@ -203,14 +205,6 @@
           StringBuffer location = new StringBuffer();         // gather information about the location of the sensor
           location.append("Location:@ ");
           for ( KeyValue df : sensorConfig.getAddressing( )){
-<<<<<<< HEAD
-            sb.append("\t<field");
-            sb.append(" name=\"").append( StringEscapeUtils.escapeXml( df.getKey( ).toString( ).toLowerCase()) ).append( "\"");
-            sb.append(" category=\"predicate\">");
-            sb.append(StringEscapeUtils.escapeXml( df.getValue( ).toString( ) ) );
-            sb.append("</field>\n" );
-
-=======
               location.append(StringEscapeUtils.escapeXml( df.getKey( ).toString( ).toLowerCase())+" = "+StringEscapeUtils.escapeXml( df.getValue( ).toString( ) )+" | " );
           }
           location.append("\n");
@@ -219,27 +213,9 @@
               sb.append(" description=\"").append("Information:@"+StringEscapeUtils.escapeXml(sensorConfig.getDescription())).append(" # ").append(location.toString()).append(" # ").append(fields.toString()).append("\"");     // .append(location.toString()+"").append(fields.toString())
               // sb.append(" description=\"").append("&lt;dl&gt; &lt;dt&gt;  INFORMATION: &lt;/dt&gt &lt;dd&gt;").append(StringEscapeUtils.escapeXml(sensorConfig.getDescription())).append(" &lt;/dd&gt &lt;/dl&gt;").append("\"");     // .append(location.toString()+"").append(fields.toString())
               //           sb.append(" description=\"").append("&lt;div&gt;  &lt;p&gt; INFORMATION: ").append(StringEscapeUtils.escapeXml(sensorConfig.getDescription())).append(" &lt;/p&gt; &lt;/div&gt;").append("\"");     // .append(location.toString()+"").append(fields.toString())
->>>>>>> c4baceeb
           }
           sb.append( ">\n" );
       }
-<<<<<<< HEAD
-	  if (sensorConfig.getWebinput( )!=null){
-	    for ( WebInput wi : sensorConfig.getWebinput( ) ) {
-	      for ( DataField df : wi.getParameters ( ) ) {
-	        sb.append( "\t<field");
-	        sb.append(" command=\"").append( wi.getName( ) ).append( "\"" );
-	        sb.append(" name=\"" ).append( df.getName( ).toLowerCase()).append( "\"" );
-	        sb.append(" category=\"input\"");
-	        sb.append(" type=\"").append( df.getType( ) ).append( "\"" );
-	        if ( df.getDescription( ) != null && df.getDescription( ).trim( ).length( ) != 0 )
-	          sb.append( " description=\"" ).append( StringEscapeUtils.escapeXml( df.getDescription( ) ) ).append( "\"" );
-	        sb.append( "></field>\n" );
-	      }
-	    }
-	  }
-=======
->>>>>>> c4baceeb
 
       sb.append( "</virtual-sensor>\n" );
     }
