--- conflicted
+++ resolved
@@ -116,12 +116,8 @@
  */
 public final class Main {
 	
-<<<<<<< HEAD
+
     public static final int        DEFAULT_MAX_DB_CONNECTIONS       = 50;
-	public static final String     DEFAULT_GSN_LOG4J_PROPERTIES     = "conf/log4j.properties";
-=======
-    public static final int        DEFAULT_MAX_DB_CONNECTIONS       = 8;
->>>>>>> b039568c
 	public static final String     DEFAULT_GSN_CONF_FILE            = "conf/gsn.xml";
 	public static final String     DEFAULT_WEB_APP_PATH             = "src/main/webapp";
 	public static final String     DEFAULT_VIRTUAL_SENSOR_DIRECTORY = "virtual-sensors";
