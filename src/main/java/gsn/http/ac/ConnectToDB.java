/**
* Global Sensor Networks (GSN) Source Code
* Copyright (c) 2006-2014, Ecole Polytechnique Federale de Lausanne (EPFL)
* 
* This file is part of GSN.
* 
* GSN is free software: you can redistribute it and/or modify
* it under the terms of the GNU General Public License as published by
* the Free Software Foundation, either version 3 of the License, or
* (at your option) any later version.
* 
* GSN is distributed in the hope that it will be useful,
* but WITHOUT ANY WARRANTY; without even the implied warranty of
* MERCHANTABILITY or FITNESS FOR A PARTICULAR PURPOSE.  See the
* GNU General Public License for more details.
* 
* You should have received a copy of the GNU General Public License
* along with GSN.  If not, see <http://www.gnu.org/licenses/>.
* 
* File: src/gsn/http/ac/ConnectToDB.java
*
* @author Behnaz Bostanipour
* @author Timotee Maret
*
*/

package gsn.http.ac;

/**
 * Created by IntelliJ IDEA.
 * User: Behnaz Bostanipour
 * Date: Apr 12, 2010
 * Time: 5:42:00 PM
 * To change this template use File | Settings | File Templates.
 */



import java.text.SimpleDateFormat;

import org.slf4j.LoggerFactory;
import org.slf4j.Logger;

import javax.servlet.http.HttpSessionBindingEvent;
import javax.servlet.http.HttpSessionBindingListener;

import java.io.LineNumberInputStream;
import java.sql.Connection;
import java.sql.DriverManager;
import java.sql.ResultSet;
import java.sql.SQLException;
import java.sql.Statement;
import java.sql.PreparedStatement;
import java.util.*;
import java.sql.DatabaseMetaData;



/* This class defines a ctdb object which helps to connect to AC DB and have
methods for accessing information in AC DB*/

public class ConnectToDB
{
	private static String driverName;
	private static String connectionname;
	private static String dbUser;
	private static String dbPassword;
    private static Vector ACTables;//list of AC tables

	private Connection con ;
	private Statement stmt ;
    private PreparedStatement pstmt ;
	private ResultSet rs ;
    private DatabaseMetaData meta;
<<<<<<< HEAD
    private String usedDB ; //used DB among diffrent choices(MySQL, Oracle, H2)
    private static transient Logger logger= LoggerFactory.getLogger( ConnectToDB.class );
=======
    //private String usedDB ; //used DB among diffrent choices(MySQL, Oracle, H2)
    private static transient Logger logger= Logger.getLogger( ConnectToDB.class );
>>>>>>> 59b5a53d


    /****************************************** Constructors*******************************************/
    /*************************************************************************************************/
    
	public ConnectToDB()throws ClassNotFoundException,SQLException
	{
		con=gsn.Main.getDefaultStorage().getConnection();
        //Load and register the MySQL driver
        //Class.forName(driverName);
        //Get a connection to the database
        //con = DriverManager.getConnection(connectionname,dbUser,dbPassword);
        //create a statement object
        stmt= con.createStatement();  ///// changed 20.03.2013
        meta= this.con.getMetaData();
        //initUsedDB();
    }
    
    /****************************************** Init Methods*******************************************/
   /*************************************************************************************************/

   /* initialize DB connection */
    public static void init(String jdbcDriver, String jdbcUsername, String jdbcPassword, String jdbcURL)
    {
        driverName= jdbcDriver;
        dbUser=jdbcUsername;
        dbPassword= jdbcPassword;
        connectionname=jdbcURL;
        checkACTables();
    }
     /* Check if AC tables exist , and create them otherwise*/
     static void checkACTables()
    {
        Connection connection=null;
        Statement statement=null;

       try
		{

           //Load and register the MySQL driver
            Class.forName(driverName);
            //Get a connection to the database
            connection = DriverManager.getConnection(connectionname,dbUser,dbPassword);

			//create a statement object
			statement= connection.createStatement();
            ResultSet resultset=null;
            defineACTables();
            int indexOfMissingTable= findMissingTableIndex(statement,resultset);

            if(indexOfMissingTable==-1)
            {

                if(adminExists(statement,resultset) == false)
                {
                    createAdmin(statement,resultset);

                }

            }
            else
            {

               if(cleanDB(indexOfMissingTable,statement,resultset))
               {

                  if(createACTables(statement))
                  {

                    if(adminExists(statement,resultset) == false)
                    {
                        createAdmin(statement,resultset);

                    }
                  }
                   else
                  {
                     return;//throw an exception
                  }

               }
               else
               {
                   return;//throw an exception 
               }


            }
		}
        catch(ClassNotFoundException e)
        {
            logger.error("ERROR IN CHECKACTABLES METHOD :Couldn't load database driver ");
			logger.error(e.getMessage(),e);
        }
		catch(SQLException e)
		{
            logger.error("ERROR IN CHECKACTABLES METHOD :SQLException caught ");
			logger.error(e.getMessage(),e);

			while((e = e.getNextException())!= null )
			{
				logger.error(e.getMessage(),e);
			}
		}
       catch(Exception e)
       {

       }
        finally
         {
             try
             {
                if(statement!=null)
                {
                    statement.close();
                }
                if(connection !=null)
                {
                    connection.close();
                }
             }
             catch(SQLException e)
             {
                 logger.error("ERROR IN CHECKACTABLES METHOD :");
			     logger.error(e.getMessage(),e);
             }
         }

    }

    /* create a default Administrator for access control system */
    static boolean createAdmin(Statement statement,ResultSet resultset) throws Exception
    {

        boolean insertOK=false;
        String request = "INSERT INTO ACUSER(USERNAME,PASSWORD,FIRSTNAME,LASTNAME,EMAIL,ISCANDIDATE) VALUES ('Admin','"+ Protector.encrypt("changeit")+ "','Admin','Admin','gsn.administrator@host.com','no')";
        int f =statement.executeUpdate(request);
        if(f!=0)
        {
            insertOK=true;
        }
        return insertOK;

    }

    /* create a Vector of names of all AC DB tables, the order of elements in Vector is important because of the dependencies between tables */
    static void defineACTables()
    {
         ACTables = new Vector();

         ACTables.add("ACUSER_ACDATASOURCE");
         ACTables.add("ACUSER_ACGROUP");
         ACTables.add("ACGROUP_ACDATASOURCE");
         ACTables.add("ACGROUP");
         ACTables.add("ACUSER");
         ACTables.add("ACDATASOURCE");

    }
    /* return  the index of missing AC table in the AC DB, and -1 if no table is missing */
    static int findMissingTableIndex(Statement statement,ResultSet resultset)
    {

         for(int i=0; i<ACTables.size();i++)
         {
             if(tableExists((String)ACTables.get(i),statement,resultset)== false)
             {

                 return i;
             }

         }
         return -1;
     }

    /*remove all AC DB Tables if one of them is missing, in fact if one AC table is missing in the AC DB , it indicates
     an abnormal situation
      */
     static boolean cleanDB(int missingTableIndex,Statement statement,ResultSet resultset)
      {

          for(int i=0;i<missingTableIndex;i++)
          {
               if(tableExists((String)ACTables.get(i),statement,resultset))
               {
                    if(dropTable((String)ACTables.get(i),statement)==false)
                    {
                        return false;
                    }
               }
          }
          for(int i=missingTableIndex+1;i<ACTables.size();i++)
          {
                if(tableExists((String)ACTables.get(i),statement,resultset))
                {
                    if(dropTable((String)ACTables.get(i),statement)== false)
                    {
                        return false;
                    }
                }
           }
          return true;
      }

    /* checks if a given AC table exists in AC DB */
    static boolean tableExists(String tableName,Statement statement,ResultSet resultset)
    {
        if(tableNameExists(tableName.toUpperCase(),statement,resultset))
        {
            return true;
        }
        else
        {
            return false;
        }
    }

    /* check if a default Admin exists in ACUSER table in DB */
    static boolean adminExists(Statement statement,ResultSet resultset)
    {
        if(adminNameExists(statement,resultset)==true)
        {
            return true;
        }
        else
        {
            return false;
        }
    }
    /* drop a AC table */
    static boolean dropTable(String tableName,Statement statement)
    {
        boolean operationOK=true;
        try
        {
            statement.executeUpdate("DROP TABLE "+ tableName);
        }
        catch(SQLException e)
        {

            logger.error("ERROR IN DROPTABLE METHOD :");
			logger.error(e.getMessage(),e);
            operationOK=false;
        }
        return operationOK;
    }
    /* check if a table name exists in AC DB */
    static boolean tableNameExists(String tableName,Statement statement,ResultSet resultset)
    {
        boolean nameExists=true;
        try
        {
            resultset= statement.executeQuery("SELECT * FROM "+ tableName);
        }
        catch(SQLException e)
        {
            nameExists=false;
        }
        return nameExists;
    }

    /* check if the default administrator name exists in DB */
    static boolean adminNameExists(Statement statement,ResultSet resultset)
    {
        boolean nameExists=false;
        try
        {
            resultset= statement.executeQuery("SELECT * FROM ACUSER WHERE USERNAME='Admin'");
            while(resultset.next())
            {
                nameExists = true;
            }

        }
        catch(SQLException e)
        {
            nameExists=false;
        }
        return nameExists;
    }

    /* create all AC tables, order of creation is important because of the dependencies between tables */
    static boolean createACTables(Statement statement)
    {
        String query;
        /*
        ACTables.add("ACUSER_ACDATASOURCE");
        ACTables.add("ACUSER_ACGROUP");
        ACTables.add("ACGROUP_ACDATASOURCE");
        ACTables.add("ACGROUP");
        ACTables.add("ACUSER");
        ACTables.add("ACDATASOURCE");
        */
        try
        {
            query="CREATE TABLE ACDATASOURCE " +
                    "(DATASOURCENAME VARCHAR(100) NOT NULL, " +
                    "ISCANDIDATE VARCHAR(10) DEFAULT 'no', " +
                    "PRIMARY KEY (DATASOURCENAME))";
            statement.executeUpdate(query);

            query="CREATE TABLE ACUSER " +
                    "(USERNAME VARCHAR(100) NOT NULL, " +
                    "FIRSTNAME VARCHAR(100) NOT NULL, " +
                    "LASTNAME VARCHAR(100) NOT NULL, " +
                    "EMAIL VARCHAR(100) NOT NULL, " +
                    "PASSWORD VARCHAR(4000) NOT NULL, " +
                    "ISCANDIDATE VARCHAR(10) DEFAULT 'no', " +
                    "PRIMARY KEY (USERNAME))";
            statement.executeUpdate(query);

            query="CREATE TABLE ACGROUP " +
                    "(GROUPNAME VARCHAR(100) NOT NULL, " +
                    "PRIMARY KEY (GROUPNAME))";
            statement.executeUpdate(query);

            query="CREATE TABLE ACGROUP_ACDATASOURCE " +
                    "(GROUPNAME VARCHAR(100) NOT NULL, " +
                    "DATASOURCENAME VARCHAR(100) NOT NULL, " +
                    "DATASOURCETYPE VARCHAR(30) NOT NULL, "+
                    "PRIMARY KEY (GROUPNAME,DATASOURCENAME), "+
                    "FOREIGN KEY(GROUPNAME) REFERENCES ACGROUP(GROUPNAME),"+
                    "FOREIGN KEY(DATASOURCENAME) REFERENCES ACDATASOURCE(DATASOURCENAME))";
            statement.executeUpdate(query);

            query="CREATE TABLE ACUSER_ACGROUP " +
                    "(USERNAME VARCHAR(100) NOT NULL, " +
                    "GROUPNAME VARCHAR(100) NOT NULL, " +
                    "GROUPTYPE VARCHAR(10) DEFAULT 'n', " +
                    "ISUSERWAITING VARCHAR(10) DEFAULT 'no', " +
                    "PRIMARY KEY (USERNAME,GROUPNAME), "+
                    "FOREIGN KEY(USERNAME) REFERENCES ACUSER(USERNAME),"+
                    "FOREIGN KEY(GROUPNAME) REFERENCES ACGROUP(GROUPNAME))";
            statement.executeUpdate(query);
            
            query="CREATE TABLE ACUSER_ACDATASOURCE " +
                    "(USERNAME VARCHAR(100) NOT NULL, " +
                    "DATASOURCENAME VARCHAR(100) NOT NULL, " +
                    "DATASOURCETYPE VARCHAR(30), "+
                    "PATH VARCHAR(50) DEFAULT 'n', "+
                    "FILENAME VARCHAR(50) DEFAULT 'n', "+
                    "FILETYPE VARCHAR(50) DEFAULT 'n', "+
                    "OWNERDECISION VARCHAR(30) DEFAULT 'notreceived', "+
                    "ISUSERWAITING VARCHAR(10) DEFAULT 'no', " +
                    "PRIMARY KEY (USERNAME,DATASOURCENAME), "+
                    "FOREIGN KEY(USERNAME) REFERENCES ACUSER(USERNAME),"+
                    "FOREIGN KEY(DATASOURCENAME) REFERENCES ACDATASOURCE(DATASOURCENAME))";
            statement.executeUpdate(query);

            ////////////////////////////// ADD one more table for the permissible access date
            query="CREATE TABLE ACACCESS_DURATION " +
                    "(USERNAME VARCHAR(100) NOT NULL, " +
                    "DATASOURCENAME VARCHAR(100) NOT NULL, " +
                    "DEADLINE DATE, "+
                    "PRIMARY KEY (USERNAME,DATASOURCENAME), "+
                    "FOREIGN KEY(USERNAME) REFERENCES ACUSER(USERNAME),"+
                    "FOREIGN KEY(DATASOURCENAME) REFERENCES ACDATASOURCE(DATASOURCENAME))";
            statement.executeUpdate(query);
        }
        catch(SQLException e)
        {

            logger.error("ERROR IN CREATEACTABLES METHOD :");
			logger.error(e.getMessage(),e);
            return false;
        }
        return true;
    }

    /* precise which DB platform we are using */
/*    void initUsedDB()
    {
        if(driverName.equals("com.mysql.jdbc.Driver"))
            {
                 usedDB="MySQL";

            }
            else if(driverName.equals("oracle.jdbc.driver.OracleDriver"))
            {
                  usedDB="Oracle";
            }
            else if(driverName.equals("org.h2.Driver"))
            {
                  usedDB="H2";
            }

    }*/
    /****************************************** Set Methods*******************************************/
   /*************************************************************************************************/

   void setConnection(Connection con)
   {
       this.con=con;
   }
   void setStatement(Statement stmt)
   {
       this.stmt=stmt;
   }
   void setResultSet(ResultSet rs)
   {
       this.rs=rs;
   }
    void setMetaData(DatabaseMetaData meta)
    {
        this.meta=meta;
    }
    /*
    void setUsedDB(String usedDB)
    {
        this.usedDB=usedDB;
    }*/

    /****************************************** Get Methods*******************************************/
   /*************************************************************************************************/

   Connection getConnection()
   {
       return this.con;
   }
    Statement getStatement()
    {
        return this.stmt;
   }
    ResultSet getResultSet()
    {
        return this.rs;
    }
    DatabaseMetaData getMetaData()
    {
        return this.meta;
    }
    /*String getUsedDB()
    {
        return this.usedDB;
    }*/
    Vector getACTables()
    {
        return ACTables;
    }

    /****************************************** DB Basic Queries*******************************************/
   /******************************************************************************************************/

    //OK
    ResultSet  selectOneColumn(Column col, String tableName)throws SQLException
    {
        String query="SELECT "+col.columnLabel+" FROM "+tableName;
        return stmt.executeQuery(query);
        
    }
    //OK
    ResultSet selectOneColumnUnderOneCondition(Column col, String tableName,Column cond)throws SQLException
	{
        String query="SELECT "+col.columnLabel+" FROM "+tableName+" WHERE "+cond.columnLabel+" = '"+cond.columnValue+"' ";
        return stmt.executeQuery(query);
    }
    //OK
    ResultSet selectOneColumnUnderTwoConditions(Column col, String tableName,Column firstCond,Column secondCond)throws SQLException
	{
        String query="SELECT "+col.columnLabel+" FROM "+tableName+" WHERE "+firstCond.columnLabel+" = '"+firstCond.columnValue+"' AND "+secondCond.columnLabel+" = '"+secondCond.columnValue+"'";
        return stmt.executeQuery(query);
    }
    //OK
    ResultSet selectTwoColumnsUnderOneCondition(Column firstCol,Column secondCol, String tableName,Column cond)throws SQLException
	{

        String query="SELECT "+firstCol.columnLabel+","+secondCol.columnLabel+" FROM "+tableName+" WHERE "+cond.columnLabel+"='"+cond.columnValue+"'";
        return stmt.executeQuery(query);
    }

     ResultSet selectFiveColumns(Column firstCol,Column secondCol,Column thirdCol,Column fourthCol,Column fifthCol, String tableName)throws SQLException
	{

        String query="SELECT "+firstCol.columnLabel+","+secondCol.columnLabel+","+thirdCol.columnLabel+","+fourthCol.columnLabel+","+fifthCol.columnLabel+" FROM "+tableName;
        return stmt.executeQuery(query);
    }
     //to be checked
    ResultSet selectTwoColumnsUnderTwoConditions(Column firstCol,Column secondCol, String tableName,Column firstCond,Column secondCond)throws SQLException
	{

        String query="SELECT "+firstCol.columnLabel+","+secondCol.columnLabel+" FROM "+tableName+" WHERE "+firstCond.columnLabel+" = '"+firstCond.columnValue+"' AND "+secondCond.columnLabel+" = '"+secondCond.columnValue+"'";
        return stmt.executeQuery(query);
    }
    //to be checked
    ResultSet selectTwoColumnsUnderThreeConditions(Column firstCol,Column secondCol, String tableName,Column firstCond,Column secondCond,Column thirdCond)throws SQLException
	{

        String query="SELECT "+firstCol.columnLabel+","+secondCol.columnLabel+" FROM "+tableName+" WHERE "+firstCond.columnLabel+" = '"+firstCond.columnValue+"' AND "+secondCond.columnLabel+" = '"+secondCond.columnValue+"' AND "+thirdCond.columnLabel+" = '"+thirdCond.columnValue+"'";
        return stmt.executeQuery(query);
    }
    ResultSet selectThreeColumnsUnderTwoConditions(Column firstCol,Column secondCol,Column thirdCol, String tableName,Column firstCond,Column secondCond)throws SQLException
	{

        String query="SELECT "+firstCol.columnLabel+","+secondCol.columnLabel+","+thirdCol.columnLabel+" FROM "+tableName+" WHERE "+firstCond.columnLabel+" = '"+firstCond.columnValue+"' AND "+secondCond.columnLabel+" = '"+secondCond.columnValue+"'";
        return stmt.executeQuery(query);
    }
    //OK
    ResultSet selectAllColumns(String tableName)throws SQLException
    {
        String query="SELECT * FROM "+tableName;
        return stmt.executeQuery(query);
    }
    //OK
    ResultSet selectAllColumnsUnderOneCondition(String tableName,Column cond)throws SQLException
    {
       String query="SELECT * FROM "+tableName+" WHERE "+cond.columnLabel+"='"+cond.columnValue+"'";
       return stmt.executeQuery(query);
    }
    //OK
    ResultSet selectAllColumnsUnderTwoConditions(String tableName,Column firstCond,Column secondCond)throws SQLException
    {
       String query="SELECT * FROM "+tableName+" WHERE "+firstCond.columnLabel+" = '"+firstCond.columnValue+"' AND "+secondCond.columnLabel+" = '"+secondCond.columnValue+"'";
       return stmt.executeQuery(query);
    }
    //Ok
    Vector getValuesVectorForOneColumnUnderOneCondition(Column col,Column cond,String tableName) throws SQLException
    {
        Vector values=new Vector();
        rs=this.selectOneColumnUnderOneCondition(col, tableName,cond);
        while(rs.next())
        {
            values.add(rs.getString(col.columnLabel));
        }
        return values;
    }
    // to be checked
    Vector getValuesVectorForOneColumnUnderTwoConditions(Column col,Column firstCond,Column secondCond,String tableName) throws SQLException
    {
        Vector values=new Vector();

        rs=selectOneColumnUnderTwoConditions(col, tableName,firstCond,secondCond);
        while(rs.next())
        {
            values.add(rs.getString(col.columnLabel));
        }
        return values;
    }
        //Ok
    Vector getValuesVectorForOneColumn(Column col,String tableName) throws SQLException
    {
        Vector values=new Vector();
        rs=this.selectOneColumn(col, tableName);
        while(rs.next())
        {
            values.add(rs.getString(col.columnLabel));
        }
        return values;
    }
    //OK
    String getValueForOneColumnUnderTwoConditions(Column col,Column firstCond,Column secondCond,String tableName) throws SQLException
    {
        String value=null;
        rs=this.selectOneColumnUnderTwoConditions(col, tableName,firstCond,secondCond);
        while(rs.next())
        {
            value=rs.getString(col.columnLabel);
        }
        return value;

    }
    String getValueForOneColumnUnderOneConditions(Column col,Column cond,String tableName) throws SQLException
    {
        String value=null;
        rs=this.selectOneColumnUnderOneCondition(col,tableName,cond);
        while(rs.next())
        {
            value=rs.getString(col.columnLabel);
        }
        return value;

    }
    //OK
    boolean insertOneColumnValue(Column col,String tableName) throws Exception
	{
        boolean insertOK=false;
        String request = "INSERT INTO "+tableName+"("+col.columnLabel+") VALUES ('" + col.columnValue +"')";
        int t =stmt.executeUpdate(request);
		if(t!=0)
		{
            insertOK=true;
        }
        return insertOK;
    }
     boolean insertTwoColumnsValues(Column firstCol,Column secondCol,String tableName) throws SQLException
	{
		boolean insertOK=false;
        String request = "INSERT INTO "+tableName+"("+firstCol.columnLabel+","+secondCol.columnLabel+") VALUES ('" + firstCol.columnValue + "','"+ secondCol.columnValue+"')";
        int f =stmt.executeUpdate(request);
        if(f!=0)
        {
            insertOK=true;
        }
        return insertOK;
	}
    //OK
     boolean insertThreeColumnsValues(Column firstCol,Column secondCol,Column thirdCol,String tableName) throws SQLException
	{
		boolean insertOK=false;
        String request = "INSERT INTO "+tableName+"("+firstCol.columnLabel+","+secondCol.columnLabel+","+thirdCol.columnLabel+") VALUES ('" + firstCol.columnValue + "','"+ secondCol.columnValue+ "','"+thirdCol.columnValue+"')";
        int f =stmt.executeUpdate(request);
        if(f!=0)
        {
            insertOK=true;
        }
        return insertOK;
	}

    boolean insertThreeColumnsValuesStrings(String firstCol,String secondCol,String thirdCol,String tableName) throws SQLException
    {
        boolean insertOK=false;
        String request = "INSERT INTO "+tableName+" VALUES ('" + firstCol + "','"+ secondCol+ "','"+thirdCol+"')";
        int f =stmt.executeUpdate(request);
        if(f!=0)
        {
            insertOK=true;
        }
        return insertOK;
    }

     boolean insertFourColumnsValues(Column firstCol,Column secondCol,Column thirdCol,Column fourthCol,String tableName)throws SQLException
    {
        boolean insertOK=false;
        String request = "INSERT INTO "+tableName+"("+firstCol.columnLabel+","+secondCol.columnLabel+","+thirdCol.columnLabel+","+fourthCol.columnLabel+") VALUES ('" + firstCol.columnValue + "','"+ secondCol.columnValue+ "','"+thirdCol.columnValue+"','"+ fourthCol.columnValue+"')";
        int f =stmt.executeUpdate(request);
        if(f!=0)
        {
            insertOK=true;
        }
        return insertOK;
    }

    boolean insertSixColumnsValues(Column firstCol,Column secondCol,Column thirdCol,Column fourthCol,Column fifthCol,Column sixthCol,String tableName)throws SQLException
    {
        boolean insertOK=false;
        String request = "INSERT INTO "+tableName+"("+firstCol.columnLabel+","+secondCol.columnLabel+","+thirdCol.columnLabel+","+fourthCol.columnLabel+","+fifthCol.columnLabel+","+sixthCol.columnLabel+") VALUES ('" + firstCol.columnValue + "','"+ secondCol.columnValue+ "','"+thirdCol.columnValue+"','"+ fourthCol.columnValue+ "','"+fifthCol.columnValue+ "','"+sixthCol.columnValue+"')";
        int f =stmt.executeUpdate(request);
        if(f!=0)
        {
            insertOK=true;
        }
        return insertOK;
    }

    boolean insertSeventhColumnsValues(Column firstCol,Column secondCol,Column thirdCol,Column fourthCol,Column fifthCol,Column sixthCol,Column seventhCol,String tableName)throws SQLException
    {
        boolean insertOK=false;
        String request = "INSERT INTO "+tableName+"("+firstCol.columnLabel+","+secondCol.columnLabel+","+thirdCol.columnLabel+","+fourthCol.columnLabel+","+fifthCol.columnLabel+","+sixthCol.columnLabel+","+seventhCol.columnLabel+") VALUES ('" + firstCol.columnValue + "','"+ secondCol.columnValue+ "','"+thirdCol.columnValue+"','"+fourthCol.columnValue+ "','"+fifthCol.columnValue+ "','"+sixthCol.columnValue+ "','"+seventhCol.columnValue+"')";
        int f =stmt.executeUpdate(request);
        if(f!=0)
        {
            insertOK=true;
        }
        return insertOK;
    }

    /****************************************** DB Check methods *********************************************/
   /******************************************************************************************************/

    /*This method will find all kind of condition value(for candidate registration, group registration)*/
    boolean valueExistsForThisColumn(Column cond, String tableName)throws SQLException
	{
		boolean valueFound=false;
        rs = selectAllColumnsUnderOneCondition(tableName,cond);

		//Display
		while(rs.next())
		{
            valueFound=true;
        }
		return valueFound;

	}
    /*This method only find the same condition value(for user loginhandler)*/
    boolean valueExistsForThisColumnUnderOneCondition(Column col,Column cond,String tableName)throws SQLException
    {
        boolean valueFound=false;
        rs=this.selectOneColumnUnderOneCondition(col,tableName,cond);

		//Display
		while(rs.next())
		{
			if(col.columnValue!= null)
			{

				if(col.columnValue.equals(rs.getString(col.columnLabel)))
				{

					valueFound=true;
				}
			}
		}
		return valueFound;

    }
     /*This method only find the same condition value*/
    boolean valueExistsForThisColumnUnderTwoConditions(Column col,Column firstCond,Column secondCond, String tableName)throws SQLException
	{
		boolean valueFound=false;
        rs =  selectOneColumnUnderTwoConditions(col, tableName,firstCond,secondCond);

		//Display
		while(rs.next())
		{
			if(col.columnValue!= null)
			{

				if(col.columnValue.equals(rs.getString(col.columnLabel)))
				{

					valueFound=true;
				}
			}
		}
		return valueFound;

	}

    boolean isPasswordCorrectForThisUser(String userName,String password)throws Exception //password is already encrypted when arrives here!
    {
        boolean passwordOK=false;
        rs=this.selectOneColumnUnderOneCondition(new Column("PASSWORD"), "ACUSER", new Column("USERNAME",userName));
        while(rs.next())
        {
            if(password.equals(rs.getString("PASSWORD")))
            {
                passwordOK=true;
            }
        }
        return passwordOK;
    }
    


     /****************************************** DB Get methods *********************************************/
   /********************************************************************************************************/

   /* return the list of all groups existing in AC DB */
   Vector getGroupList()throws SQLException
   {
       String groupname=null;
       Vector groupnamevector = this.getValuesVectorForOneColumn(new Column("GROUPNAME"),"ACGROUP");
       Vector groupvector = new Vector();
       for(int i=0;i< groupnamevector.size();i++)
       {
           groupname=(String)(groupnamevector.get(i));
           //System.out.println(" values in groupname vector : "+ groupname );
           groupvector.add(new Group( groupname,getDataSourceListForGroup(groupname) ));
        }
       return groupvector;
    }

    /* return the list of all virtual sensors existing in AC DB */
   Vector getDataSourceList()throws SQLException
   {
       return this.getValuesVectorForOneColumnUnderOneCondition(new Column("DATASOURCENAME"),new Column("ISCANDIDATE","no"),"ACDATASOURCE");
   }

    /* get list of all prospective users, everybody who has already signed up but waits for Admin confirmation to become a user */
    Vector getUserCandidates()throws SQLException
    {
        String username=null;
        Vector usernamevector = this.getValuesVectorForOneColumnUnderOneCondition(new Column("USERNAME"),new Column("ISCANDIDATE","yes"),"ACUSER");
        Vector uservector = new Vector();
        for(int i=0;i< usernamevector.size();i++)
        {
              username=(String)(usernamevector.get(i));//WAITINGACUSER
              uservector.add(new User(username,getValueForOneColumnUnderOneConditions(new Column("PASSWORD"),new Column("USERNAME",username),"ACUSER"),getValueForOneColumnUnderOneConditions(new Column("FIRSTNAME"),new Column("USERNAME",username),"ACUSER"),getValueForOneColumnUnderOneConditions(new Column("LASTNAME"),new Column("USERNAME",username),"ACUSER"),getValueForOneColumnUnderOneConditions(new Column("EMAIL"),new Column("USERNAME",username),"ACUSER"),getGroupListForUser(username),"yes"));
         }
        return uservector;
    }


    /* get list of all users who are applied for an access right modification for (a) group(s) or for (a) virtual sensor(s) */
     Vector getWaitingUsers()throws SQLException       
    {
        User user=null;
        Vector usersVector = getUsers();
        Vector usersCompletedVector = new Vector();
        for(int i=0;i< usersVector.size();i++)
        {
            user=(User)(usersVector.get(i));
            user.setDataSourceList(getDataSourcesForWaitingUser(user.getUserName()));
            user.setGroupList(getGroupsForWaitingUserSecondPart(getGroupsForWaitingUserFirstPart(user.getUserName())));
            if(user.getDataSourceList().size()!=0 || user.getGroupList().size()!=0)
            {
                usersCompletedVector.add(user);
            }
         }
        return usersCompletedVector;
    }

    /* get list of all users of AC system */

    Vector getUsers()throws SQLException
    {
        User user=null;
        Vector usersVector=new Vector();
        rs = this.selectAllColumns("ACUSER");
        while(rs.next())
        {
            user=new User(rs.getString("USERNAME"));
            user.setFirstName(rs.getString("FIRSTNAME"));
            user.setLastName(rs.getString("LASTNAME"));
            user.setEmail(rs.getString("EMAIL"));
            usersVector.add(user);
        }
        return usersVector;

    }
    /* get the list of groups(each element is a GROUP with groupName and GroupType, the list of virtual sensors in group is not precised) for which a user is waiting the access right modification */
    Vector getGroupsForWaitingUserFirstPart(String userName)throws SQLException
    {
        Vector groupVector= new Vector();
        rs = this.selectTwoColumnsUnderTwoConditions(new Column("GROUPNAME"),new Column("GROUPTYPE"), "ACUSER_ACGROUP",new Column("USERNAME",userName),new Column("ISUSERWAITING","yes"));
        while(rs.next())
        {
            groupVector.add(new Group(rs.getString("GROUPNAME"),rs.getString("GROUPTYPE")));
        }
        return groupVector;

    }
    /* get the list of groups(each element is a GROUP with groupName and GroupType, the list of virtual sensors in group is precised) for which a user is waiting the access right modification */
    Vector getGroupsForWaitingUserSecondPart(Vector groupList)throws SQLException
    {
        Vector vector= new Vector();
        Group group=null;
        for(int i=0;i<groupList.size();i++)
        {
            group=(Group)groupList.get(i);
            group.setDataSourceList(getDataSourceListForGroup(group.getGroupName()));
            vector.add(group);

        }
        return vector;

    }

    /* get the list of virtual sensors existing in the group with their coressponding access rights */
    Vector getDataSourcesForWaitingUser(String userName)throws SQLException
    {
        Vector dsVector= new Vector();

        rs = this.selectThreeColumnsUnderTwoConditions(new Column("DATASOURCENAME"),new Column("DATASOURCETYPE"),new Column("OWNERDECISION"), "ACUSER_ACDATASOURCE",new Column("USERNAME",userName),new Column("ISUSERWAITING","yes"));
        while(rs.next())
        {
            dsVector.add(new DataSource(rs.getString("DATASOURCENAME"),rs.getString("DATASOURCETYPE"),rs.getString("OWNERDECISION")));
        }
        return dsVector;

    }

    /* get the list of groups to which a user has access to */
   Vector getGroupListForUser(String userName)throws SQLException
   {
       String groupname=null;
       String grouptype=null;
       Vector groupnamevector = this.getValuesVectorForOneColumnUnderOneCondition(new Column("GROUPNAME"),new Column("USERNAME",userName),"ACUSER_ACGROUP");
       Vector groupvector = new Vector();
       for(int i=0;i< groupnamevector.size();i++)
       {
           groupname=(String)(groupnamevector.get(i));
           grouptype=this.getValueForOneColumnUnderTwoConditions(new Column("GROUPTYPE"),new Column("GROUPNAME",groupname),new Column("USERNAME", userName),"ACUSER_ACGROUP");
           if(grouptype.charAt(0)!='5')
           {
                groupvector.add(new Group( groupname , grouptype,getDataSourceListForGroup(groupname) ));
           }
       }
       return groupvector;
   }
    /* given the groupname this method returns the list of all virtual sensors access rights in the group */
    Vector getDataSourceListForGroup(String groupName) throws SQLException
    {
        Vector dsList=new Vector();
        rs= this.selectTwoColumnsUnderOneCondition(new Column("DATASOURCENAME"),new Column("DATASOURCETYPE"),"ACGROUP_ACDATASOURCE",new Column("GROUPNAME", groupName));
        //Display
        while(rs.next())
        {
            dsList.add(new DataSource(rs.getString("DATASOURCENAME"),rs.getString("DATASOURCETYPE")));
        }
        return dsList;

    }

    /* given the enterd parameters for a list virtual sensors, access rights from a HTML form, retun the list of DataSource objects */
    Vector getDataSourceListForParameterSet(ParameterSet pm)throws SQLException
    {
        Vector dsList=new Vector();
        rs = selectOneColumn(new Column("DATASOURCENAME"), "ACDATASOURCE");
        while(rs.next())
        {
            if(pm.valueForName(rs.getString("DATASOURCENAME"))!=null)
            {
                dsList.add( new DataSource(rs.getString("DATASOURCENAME"), pm.valueForName(rs.getString("DATASOURCENAME"))));
            }
        }
        return dsList;
    }

    Vector getChangedDataSourceListForParameterSet(ParameterSet pm)throws SQLException
    {
        Vector dsList=new Vector();
        rs = selectOneColumn(new Column("DATASOURCENAME"), "ACDATASOURCE");
        while(rs.next())
        {
            if(pm.valueForName(rs.getString("DATASOURCENAME"))!=null && (pm.valueForName(rs.getString("DATASOURCENAME")).equals("0")==false))
            {
                dsList.add( new DataSource(rs.getString("DATASOURCENAME"), pm.valueForName(rs.getString("DATASOURCENAME"))));
            }
        }
        return dsList;
    }


    /*  given the username, return the data source list( virtual sensor, access rights) to which user has access */
    Vector getDataSourceListForUser(String userName)throws SQLException
    {
        String dstype=null;
        Vector dsList=new Vector();
        rs=this.selectAllColumnsUnderOneCondition("ACUSER_ACDATASOURCE",new Column("USERNAME",userName));
        while(rs.next())
        {
            dsList.add(new DataSource(rs.getString("DATASOURCENAME"),rs.getString("DATASOURCETYPE"),rs.getString("FILENAME"),rs.getString("FILETYPE"),rs.getString("PATH"),rs.getString("OWNERDECISION")));
        }
        return dsList;
    }
    Vector getDataSourceListForUserLogin(String userName)throws SQLException
    {
        return filterDataSourceListForLogin(getDataSourceListForUser(userName));

    }

    /* return the list of datasources(virtual sensor name, access rights) for an owner */
    Vector getDataSourceNamesListForThisOwner(User owner)throws SQLException
    {
        DataSource ds=null;
        Vector dsNamesList= new Vector();
        //return getValuesVectorForOneColumnUnderTwoConditions(new Column("DATASOURCENAME"),new Column("DATASOURCETYPE","4"),new Column("USERNAME",ownername),"ACUSER_ACDATASOURCE");
        Vector dsList=owner.getDataSourceList();
        if(dsList !=null)
        {
            for(int i=0;i<dsList.size();i++)
            {
                ds=(DataSource)dsList.get(i);
                if(ds.getDataSourceType().equals("4"))
                {
                    dsNamesList.add(ds.getDataSourceName());
                }
            }

        }
        return dsNamesList;
    }

    /* return the list of users who have modified their access rights for this owner virtual sensors and are waitin for his/her decision */
    Vector getUsersWaitingForThisOwnerDecision(String dsname)throws SQLException
    {
        Vector users= new Vector();
        String dataSourceType=null;
        String userName=null;
        rs =this.selectTwoColumnsUnderThreeConditions(new Column("USERNAME"),new Column("DATASOURCETYPE"), "ACUSER_ACDATASOURCE",new Column("DATASOURCENAME",dsname),new Column("OWNERDECISION","notreceived"),new Column("ISUSERWAITING","yes"));
        while(rs.next())
        {
            dataSourceType=rs.getString("DATASOURCETYPE");
            userName= rs.getString("USERNAME");
            

            if(dataSourceType.charAt(1)!=('0')&& dataSourceType.equals("4")==false)
            {
                users.add(new User( userName, new DataSource(dsname,dataSourceType)));

            }
        }
        return users;
    }

   /* auxiliary method */
    Vector completeUsersList(Vector usersList)throws SQLException
    {
        User userA=null;
        User userB=null;
        Vector newList=new Vector();
        for(int i=0;i<usersList.size();i++)
        {
            userA=(User)usersList.get(i);
            userB=this.getUserForUserName(userA.getUserName());
            userA.setFirstName(userB.getFirstName());
            userA.setLastName(userB.getLastName());
            userA.setEmail(userB.getEmail());
            newList.add(userA);

        }
       return newList;
    }


     /* auxiliary method */
    Vector filterDataSourceListForLogin(Vector oldVec)throws SQLException
    {
        Vector newVec=new Vector();
        DataSource old=null;
        for(int i=0;i<oldVec.size();i++)
        {
            old=(DataSource)oldVec.get(i);
            if(isDataSourceCandidate(old)== false && isUserWaitingToAddThisDataSource(old)==false )
            {
                newVec.add(old);
            }
        }
        return newVec;
    }

    /* check if this virtual sensor is waiting  */
    boolean isDataSourceCandidate(DataSource ds)throws SQLException
    {
        boolean isCandi=false;
        if((getValueForOneColumnUnderOneConditions(new Column("ISCANDIDATE"),new Column("DATASOURCENAME",ds.getDataSourceName()),"ACDATASOURCE")).equals("yes"))
        {
            isCandi=true;
        }
        return isCandi;

    }
    /* checks if user is waiting the owner decision for adding this virtual sensor, charAt(0)=='5' indicates that user
    wants to add this virtual sensor
     */
    boolean isUserWaitingToAddThisDataSource(DataSource ds)
    {
        boolean isWaiting=false;
        if( ds.getDataSourceType().charAt(0)=='5')
        {
            isWaiting=true;
        }
        return isWaiting;
    }


   /* get the list of all prospective virtual sensors */
   Vector getDataSourceCandidates()throws SQLException
   {
       String dsname=null;
       Vector dsnamevector = this.getValuesVectorForOneColumnUnderOneCondition(new Column("DATASOURCENAME"),new Column("ISCANDIDATE","yes"),"ACDATASOURCE");
       Vector dsvector = new Vector();
       
       for(int i=0;i< dsnamevector.size();i++)
       {
           dsname=(String)(dsnamevector.get(i));
           dsvector.add(getDataSourceCandidateForDataSourceName(dsname));

        }
       return dsvector;
    }
    /* given the name of a prospective virtual sensor, this method retrurns an object DataSource with auxiliary information */
    DataSource getDataSourceCandidateForDataSourceName(String dataSourceName)throws SQLException
    {
        DataSource ds= new DataSource(dataSourceName);
        ds.setIsCandidate("yes");
        String ownerName=null;
        rs=this.selectAllColumnsUnderOneCondition("ACUSER_ACDATASOURCE",new Column("DATASOURCENAME",dataSourceName));
        while(rs.next())
        {
            ds.setFileName(rs.getString("FILENAME"));
            ds.setFileType(rs.getString("FILETYPE"));
            ds.setPath(rs.getString("PATH"));
            ownerName=rs.getString("USERNAME");
        }
        ds.setOwner(this.getUserForUserName(ownerName));
        return ds;
    }
    /* given the name of the user and  a virtual sensor, returns an object DataSource which contains also access
       right( data source type ) of the user for  the virtual sensor
     */
    DataSource getDataSourceForUser(User user,String dataSourceName)throws SQLException
    {
        DataSource ds = null;
        rs = selectAllColumnsUnderTwoConditions("ACUSER_ACDATASOURCE",new Column("USERNAME",user.getUserName()),new Column("DATASOURCENAME",dataSourceName));
        while(rs.next())
        {
           ds = new DataSource(dataSourceName,rs.getString("DATASOURCETYPE"));                                      
        }
        return ds;
    }
    /* given username, returns an object user with other fields */
    User getUserForUserName(String userName)throws SQLException
    {
        User user=new User(userName);
        rs = this.selectAllColumnsUnderOneCondition("ACUSER",new Column("USERNAME",userName));
        while(rs.next())
        {
            user.setFirstName(rs.getString("FIRSTNAME"));
            user.setLastName(rs.getString("LASTNAME"));
            user.setEmail(rs.getString("EMAIL"));
        }
        return user;
    }
    
    User findUser(String userName) throws SQLException {
    	User user=null;
    	rs = this.selectAllColumnsUnderOneCondition("ACUSER",new Column("USERNAME",userName));
        while(rs.next())
        {
        	user=new User(userName);
            user.setFirstName(rs.getString("FIRSTNAME"));
            user.setLastName(rs.getString("LASTNAME"));
            user.setEmail(rs.getString("EMAIL")); 
            Vector<String> dataSourceList = new Vector<String>();
    		Vector<String> groupList = new Vector<String>();
    		user.setDataSourceList(dataSourceList);
    		user.setGroupList(groupList);    		
        }
        return user;
    }
    
    /* given datasourcename, returns an object user that owns this source */
    User getUserFromDataSource(String datasourcename)throws SQLException
    {
        String query="SELECT USERNAME FROM ACUSER_ACDATASOURCE WHERE DATASOURCENAME ='"+datasourcename+"'";    // get the username for this user
        rs = stmt.executeQuery(query);
        rs.next();
        User user=new User(rs.getString("USERNAME"));                                     // create what will be returned
        query="SELECT * FROM ACUSER WHERE USERNAME ='"+rs.getString("USERNAME")+"'";      // initialize the rest of the information
        rs = stmt.executeQuery(query);
        while(rs.next())
        {
            user.setFirstName(rs.getString("FIRSTNAME"));
            user.setLastName(rs.getString("LASTNAME"));
            user.setEmail(rs.getString("EMAIL"));
        }
        return user;
    }

    /****************************************** DB register methods *********************************************/
   /************************************************************************************************************/

    /* regiser a virtual sensor group into DB */
    boolean registerGroup(Group group)throws Exception
    {
        boolean success=false;
        DataSource ds=null;
		if(this.insertOneColumnValue(new Column("GROUPNAME",group.getGroupName()),"ACGROUP")== true)
		{
            success=true;
			int i=0;
			while(i<group.getDataSourceList().size()&& (success==true))
			{
				ds = (DataSource)(group.getDataSourceList().get(i));
                if(insertThreeColumnsValues(new Column("GROUPNAME",group.getGroupName()),new Column("DATASOURCENAME",ds.getDataSourceName()),new Column("DATASOURCETYPE",ds.getDataSourceType()),"ACGROUP_ACDATASOURCE")==false)
                {
                    success =false;
                }
                i++;
			}

        }
        return success;

    }

    /* register a prospective virtual sensor as a virtual sensor of this GSN server */
     boolean registerDataSourceCandidate(DataSource ds)throws Exception
    {
        boolean success=false;
		if(this.insertTwoColumnsValues(new Column("DATASOURCENAME",ds.getDataSourceName()),new Column("ISCANDIDATE",ds.getIsCandidate()),"ACDATASOURCE")== true)
		{
            if(registerDataSourceForUser(ds.getOwner(),ds)==true)
            {
                success=true;
            }
        }
        return success;

    }

    /* register a prospective user as GSN AC user */
    boolean registerUserCandidate(User user)throws SQLException
    {
        boolean success=false;
        Group group = null;
         if(insertSixColumnsValues(new Column("USERNAME",user.getUserName()),new Column("PASSWORD",user.getPassword()),new Column("FIRSTNAME",user.getFirstName()),new Column("LASTNAME",user.getLastName()),new Column("EMAIL",user.getEmail()),new Column("ISCANDIDATE",user.getIsCandidate()),"ACUSER")== true)
		{
            success=true;
            int i=0;
			while(i<user.getGroupList().size()&& (success==true))
            {
               group=(Group)user.getGroupList().get(i);
               if(registerGroupForUser(user,group)== false)
              {
                  success =false;
              }
                i++;
            }
        }
        return success;
    }


   /* register this group as a group to which this user has access to */
    boolean  registerGroupForUser(User user,Group group) throws SQLException
    {
        return this.insertFourColumnsValues(new Column("USERNAME",user.getUserName()),new Column("GROUPNAME",group.getGroupName()),new Column("GROUPTYPE",group.getGroupType()),new Column("ISUSERWAITING",user.getIsWaiting()),"ACUSER_ACGROUP");

    }
    /* register this DataSource(virtual sensor, acces right) for this user*/
    boolean  registerDataSourceForUser(User user,DataSource ds) throws SQLException
    {
        return this.insertSeventhColumnsValues(new Column("USERNAME",user.getUserName()), new Column("DATASOURCENAME",ds.getDataSourceName()),  new Column("DATASOURCETYPE",ds.getDataSourceType()), new Column("FILENAME",ds.getFileName()),new Column("FILETYPE",ds.getFileType()),new Column("PATH",ds.getPath()),new Column("ISUSERWAITING",user.getIsWaiting()),"ACUSER_ACDATASOURCE");

    }

    /* put this DataSource(virtual sensor, access right) in this group */
    boolean  registerDataSourceForGroup(Group group,DataSource ds) throws SQLException
    {
        return this.insertThreeColumnsValues(new Column("GROUPNAME",group.getGroupName()), new Column("DATASOURCENAME",ds.getDataSourceName()),  new Column("DATASOURCETYPE",ds.getDataSourceType()),"ACGROUP_ACDATASOURCE");

    }
    /****************************************** DB update methods *********************************************/
   /************************************************************************************************************/
    boolean updateOneColumnUnderOneCondition(Column col,Column cond,String tableName)throws SQLException
   {
       String query = "UPDATE "+tableName+" SET "+col.columnLabel+"= '"+col.columnValue+"' WHERE "+cond.columnLabel+"= '"+cond.columnValue+"'";
       if(stmt.executeUpdate(query) !=0)
           return true;
       else
           return false;
   }
    boolean updateOneColumnUnderTwoConditions(Column col,Column firstCond,Column secondCond,String tableName)throws SQLException
   {
       String query = "UPDATE "+tableName+" SET "+col.columnLabel+"= '"+col.columnValue+"' WHERE "+firstCond.columnLabel+"= '"+firstCond.columnValue+"' AND "+secondCond.columnLabel+"= '"+secondCond.columnValue+"'";
       if(stmt.executeUpdate(query) !=0)
           return true;
       else
           return false;
   }

    /* change the combination of a given group */
    void changeGroupCombination(Group group)throws SQLException
    {

        DataSource ds=null;
        this.deleteUnderOneCondition(new Column("GROUPNAME",group.getGroupName()),"ACGROUP_ACDATASOURCE");

            for(int i=0;i<group.getDataSourceList().size();i++)
            {
                ds=(DataSource)group.getDataSourceList().get(i);
                this.registerDataSourceForGroup(group,ds);
            }
    }
    
    void updateGroupForUser(User user,Group group)throws SQLException
    {
        this.updateOneColumnUnderTwoConditions(new Column("ISUSERWAITING",user.getIsWaiting()),new Column("USERNAME",user.getUserName()),new Column("GROUPNAME",group.getGroupName()),"ACUSER_ACGROUP");
        this.updateOneColumnUnderTwoConditions(new Column("GROUPTYPE",group.getGroupType()),new Column("USERNAME",user.getUserName()),new Column("GROUPNAME",group.getGroupName()),"ACUSER_ACGROUP");

    }
    void updateDataSourceForUser(User user,DataSource ds)throws SQLException
    {
        this.updateOneColumnUnderTwoConditions(new Column("ISUSERWAITING",user.getIsWaiting()),new Column("USERNAME",user.getUserName()),new Column("DATASOURCENAME",ds.getDataSourceName()),"ACUSER_ACDATASOURCE");
        this.updateOneColumnUnderTwoConditions(new Column("DATASOURCETYPE",ds.getDataSourceType()),new Column("USERNAME",user.getUserName()),new Column("DATASOURCENAME",ds.getDataSourceName()),"ACUSER_ACDATASOURCE");

    }
    boolean updateUserDetails(User user) throws SQLException
    {
        StringBuilder query = new StringBuilder()
            .append("UPDATE ACUSER SET FIRSTNAME='")
            .append(user.getFirstName())
            .append("', LASTNAME='")
            .append(user.getLastName())
            .append("', EMAIL='")
            .append(user.getEmail())
            .append("', PASSWORD='")
            .append(user.getPassword())
            .append("' WHERE USERNAME='")
            .append(user.getUserName())
            .append("'");
       if(stmt.executeUpdate(query.toString()) !=0)
           return true;
       else
           return false;
    }

    void updateOwnerDecision(String decision, String userName, String dataSourceName )throws SQLException
    {
        this.updateOneColumnUnderTwoConditions(new Column("OWNERDECISION",decision),new Column("DATASOURCENAME",dataSourceName),new Column("USERNAME",userName),"ACUSER_ACDATASOURCE");
    }

    /****************************************** DB delete methods *********************************************/
   /************************************************************************************************************/
    int deleteUnderOneCondition(Column cond,String tableName)throws SQLException
   {
       String query = "DELETE FROM "+tableName+" WHERE "+cond.columnLabel+"= '"+cond.columnValue+"'";
       return stmt.executeUpdate(query);
      
   }
    int deleteUnderTwoConditions(Column firstCond,Column secondCond,String tableName)throws SQLException
   {
       String query = "DELETE FROM "+tableName+" WHERE "+firstCond.columnLabel+"= '"+firstCond.columnValue+"' AND "+secondCond.columnLabel+"= '"+secondCond.columnValue+"'";
       return stmt.executeUpdate(query);
   }
    void deleteUserCandidate(String userName)throws SQLException
    {
        this.deleteUnderOneCondition(new Column("USERNAME",userName),"ACUSER_ACGROUP");
        this. deleteUnderOneCondition(new Column("USERNAME",userName),"ACUSER");
    }
    void deleteDataSourceCandidate(String dataSourceName)throws SQLException
    {
        this.deleteUnderOneCondition(new Column("DATASOURCENAME",dataSourceName),"ACUSER_ACDATASOURCE");
        this. deleteUnderOneCondition(new Column("DATASOURCENAME",dataSourceName),"ACDATASOURCE");
    }
    void deleteGroup(String groupName)throws SQLException
    {
        this.deleteUnderOneCondition(new Column("GROUPNAME",groupName),"ACUSER_ACGROUP");
        this.deleteUnderOneCondition(new Column("GROUPNAME",groupName),"ACGROUP_ACDATASOURCE");
        this.deleteUnderOneCondition(new Column("GROUPNAME",groupName),"ACGROUP");

    }
    void deleteGroupForUser(Group group, User user)throws SQLException
    {
        this.deleteUnderTwoConditions(new Column("GROUPNAME",group.getGroupName()),new Column("USERNAME",user.getUserName()),"ACUSER_ACGROUP");
    }
    void deleteDataSourceForUser(DataSource ds, User user)throws SQLException
    {
        this.deleteUnderTwoConditions(new Column("DATASOURCENAME",ds.getDataSourceName()),new Column("USERNAME",user.getUserName()),"ACUSER_ACDATASOURCE");
    }

    void deleteGroupListsDifferenceForUser(Vector oldGroupList,Vector newGroupList,String username)throws SQLException //for using this method oldVector.size()>= newVector.size()
    {
        Group gr=null;
        Vector grdiffvector=this.getGroupListsDifference(oldGroupList,newGroupList);
        for(int i=0;i<grdiffvector.size();i++)
        {
            gr=(Group)grdiffvector.get(i);
            this.deleteUnderTwoConditions(new Column("USERNAME",username),new Column("GROUPNAME",gr.getGroupName()),"ACUSER_ACGROUP");
        }
    }

    /****************************************** Other Methods*******************************************/
     /***************************************************************************************************/

      void  closeStatement()
      {
          try
          {
              if(this.stmt !=null)
              {
                  stmt.close();
              }
          }
          catch(SQLException e)
          {

              logger.error("ERROR IN CLOSESTATEMENT METHOD :SQLException caught ");
			  logger.error(e.getMessage(),e);
          }
      }
      void  closeConnection()
      {
          try
          {
              if(this.con !=null)
              {
                  con.close();
              }
          }
          catch(SQLException e)
          {
              
              logger.error("ERROR IN CLOSECONNECTION METHOD :SQLException caught ");
			  logger.error(e.getMessage(),e);
          }
      }

    public Vector getGroupListsIntersection(Vector firstVector,Vector secondVector)
    {
        Group firstgroup=null;
        Group secondgroup=null;
        Vector intersectionVector= new Vector();

		for(int i=0;i<firstVector.size();i++)
        {
            firstgroup=(Group)firstVector.get(i);
            for(int j=0;j<secondVector.size();j++)
            {
                secondgroup=(Group)secondVector.get(j);
                if(firstgroup.getGroupName().equals(secondgroup.getGroupName()))
                {
                    intersectionVector.add(firstgroup);
                }

            }
        }
        return intersectionVector;
	}

    public Vector getGroupListsDifference(Vector oldVector,Vector newVector)throws SQLException //for using this method oldVector.size()>= newVector.size()
    {
        for(int i=0;i<newVector.size();i++)
        {
            Group newGroup=(Group)newVector.get(i);
            for(int j=0;j<oldVector.size();j++)
            {
                Group oldGroup=(Group)oldVector.get(j);
                if(oldGroup.getGroupName().equals(newGroup.getGroupName()))
                {
                    oldVector.removeElementAt(j);
                }
            }
        }
        return oldVector;

	}
    //New Ones
     public Vector getDataSourceListsIntersection(Vector firstVector,Vector secondVector)throws SQLException
	{
        DataSource firstds=null;
        DataSource secondds=null;
        Vector intersectionVector= new Vector();
        for(int i=0;i<firstVector.size();i++)
        {
            firstds=(DataSource)firstVector.get(i);
            for(int j=0;j<secondVector.size();j++)
            {
                secondds=(DataSource)secondVector.get(j);
                if(firstds.getDataSourceName().equals(secondds.getDataSourceName()))
                {
                    intersectionVector.add(firstds);
                }
            }
        }
        return intersectionVector;
    }
    public Vector getDataSourceListsDifference(Vector oldVector,Vector newVector)throws SQLException //for using this method oldVector.size()>= newVector.size()
    {
        for(int i=0;i<newVector.size();i++)
        {
            DataSource newDS=(DataSource)newVector.get(i);
            for(int j=0;j<oldVector.size();j++)
            {
                DataSource oldDS=(DataSource)oldVector.get(j);
                if(oldDS.getDataSourceName().equals(newDS.getDataSourceName()))
                {
                    oldVector.removeElementAt(j);
                }
            }
        }
        return oldVector;


	}

    public void checkVSDuration(String username) throws SQLException
    {
        Date dateNow = new Date(); // get the current date
        SimpleDateFormat dateformatYYYYMMDD = new SimpleDateFormat("yyyy-MM-dd");
        StringBuilder now = new StringBuilder( dateformatYYYYMMDD.format( dateNow ) );

        String query="SELECT * FROM ACACCESS_DURATION WHERE USERNAME ='"+username+"'";
        Statement stmt2 = con.createStatement();
        ResultSet rs2 = stmt2.executeQuery(query);         // get the sources that are used by this user and belong to other users

        while(rs2.next())
        {
            logger.warn("Source  "+ rs2.getString("DATASOURCENAME")+ " has time "+rs2.getString("DEADLINE"));
            if (now.toString().compareTo(rs2.getString("DEADLINE")) > 0) {   // if the current day is after the set deadline
                logger.warn("Will be deleted "+ rs2.getString("DATASOURCENAME"));
                Column column1 = new Column("USERNAME", username);
                Column column2 = new Column("DATASOURCENAME", rs2.getString("DATASOURCENAME"));
                deleteUnderTwoConditions(column1, column2,"ACACCESS_DURATION");           // delete the entries from the respective arrays
                deleteUnderTwoConditions(column1, column2,"ACUSER_ACDATASOURCE");
                // Send email informing the user
                Emailer email = new Emailer();
                User userFromBD = getUserForUserName(username); // get the details for the Admin account
                String msgHead = "Dear "+ userFromBD.getFirstName() + " " + userFromBD.getLastName() +", "+"\n"+"\n";
                String msgTail = "Best Regards,"+"\n"+"GSN Team";
                String msgBody = "We would like to inform you that you no longer have access to the Virtual Sensor: " + column2.columnValue+
                         "\n\nYou can manage your Virtual Sensors by choosing the following options in GSN:\n"+
                        "Access Rights Management -> User Account Management -> Update Access Rights Form\n"+
                        "or via the URL:{sitename}/gsn/MyUserUpdateServlet\n\n";
                // first change Emailer class params to use sendEmail
                email.sendEmail( "GSN ACCESS ", "GSN USER",userFromBD.getEmail(),"Update for a Virtual Sensor access", msgHead, msgBody, msgTail);
            }
        }
    }
}
<|MERGE_RESOLUTION|>--- conflicted
+++ resolved
@@ -1,1562 +1,1557 @@
-/**
-* Global Sensor Networks (GSN) Source Code
-* Copyright (c) 2006-2014, Ecole Polytechnique Federale de Lausanne (EPFL)
-* 
-* This file is part of GSN.
-* 
-* GSN is free software: you can redistribute it and/or modify
-* it under the terms of the GNU General Public License as published by
-* the Free Software Foundation, either version 3 of the License, or
-* (at your option) any later version.
-* 
-* GSN is distributed in the hope that it will be useful,
-* but WITHOUT ANY WARRANTY; without even the implied warranty of
-* MERCHANTABILITY or FITNESS FOR A PARTICULAR PURPOSE.  See the
-* GNU General Public License for more details.
-* 
-* You should have received a copy of the GNU General Public License
-* along with GSN.  If not, see <http://www.gnu.org/licenses/>.
-* 
-* File: src/gsn/http/ac/ConnectToDB.java
-*
-* @author Behnaz Bostanipour
-* @author Timotee Maret
-*
-*/
-
-package gsn.http.ac;
-
-/**
- * Created by IntelliJ IDEA.
- * User: Behnaz Bostanipour
- * Date: Apr 12, 2010
- * Time: 5:42:00 PM
- * To change this template use File | Settings | File Templates.
- */
-
-
-
-import java.text.SimpleDateFormat;
-
-import org.slf4j.LoggerFactory;
-import org.slf4j.Logger;
-
-import javax.servlet.http.HttpSessionBindingEvent;
-import javax.servlet.http.HttpSessionBindingListener;
-
-import java.io.LineNumberInputStream;
-import java.sql.Connection;
-import java.sql.DriverManager;
-import java.sql.ResultSet;
-import java.sql.SQLException;
-import java.sql.Statement;
-import java.sql.PreparedStatement;
-import java.util.*;
-import java.sql.DatabaseMetaData;
-
-
-
-/* This class defines a ctdb object which helps to connect to AC DB and have
-methods for accessing information in AC DB*/
-
-public class ConnectToDB
-{
-	private static String driverName;
-	private static String connectionname;
-	private static String dbUser;
-	private static String dbPassword;
-    private static Vector ACTables;//list of AC tables
-
-	private Connection con ;
-	private Statement stmt ;
-    private PreparedStatement pstmt ;
-	private ResultSet rs ;
-    private DatabaseMetaData meta;
-<<<<<<< HEAD
-    private String usedDB ; //used DB among diffrent choices(MySQL, Oracle, H2)
-    private static transient Logger logger= LoggerFactory.getLogger( ConnectToDB.class );
-=======
-    //private String usedDB ; //used DB among diffrent choices(MySQL, Oracle, H2)
-    private static transient Logger logger= Logger.getLogger( ConnectToDB.class );
->>>>>>> 59b5a53d
-
-
-    /****************************************** Constructors*******************************************/
-    /*************************************************************************************************/
-    
-	public ConnectToDB()throws ClassNotFoundException,SQLException
-	{
-		con=gsn.Main.getDefaultStorage().getConnection();
-        //Load and register the MySQL driver
-        //Class.forName(driverName);
-        //Get a connection to the database
-        //con = DriverManager.getConnection(connectionname,dbUser,dbPassword);
-        //create a statement object
-        stmt= con.createStatement();  ///// changed 20.03.2013
-        meta= this.con.getMetaData();
-        //initUsedDB();
-    }
-    
-    /****************************************** Init Methods*******************************************/
-   /*************************************************************************************************/
-
-   /* initialize DB connection */
-    public static void init(String jdbcDriver, String jdbcUsername, String jdbcPassword, String jdbcURL)
-    {
-        driverName= jdbcDriver;
-        dbUser=jdbcUsername;
-        dbPassword= jdbcPassword;
-        connectionname=jdbcURL;
-        checkACTables();
-    }
-     /* Check if AC tables exist , and create them otherwise*/
-     static void checkACTables()
-    {
-        Connection connection=null;
-        Statement statement=null;
-
-       try
-		{
-
-           //Load and register the MySQL driver
-            Class.forName(driverName);
-            //Get a connection to the database
-            connection = DriverManager.getConnection(connectionname,dbUser,dbPassword);
-
-			//create a statement object
-			statement= connection.createStatement();
-            ResultSet resultset=null;
-            defineACTables();
-            int indexOfMissingTable= findMissingTableIndex(statement,resultset);
-
-            if(indexOfMissingTable==-1)
-            {
-
-                if(adminExists(statement,resultset) == false)
-                {
-                    createAdmin(statement,resultset);
-
-                }
-
-            }
-            else
-            {
-
-               if(cleanDB(indexOfMissingTable,statement,resultset))
-               {
-
-                  if(createACTables(statement))
-                  {
-
-                    if(adminExists(statement,resultset) == false)
-                    {
-                        createAdmin(statement,resultset);
-
-                    }
-                  }
-                   else
-                  {
-                     return;//throw an exception
-                  }
-
-               }
-               else
-               {
-                   return;//throw an exception 
-               }
-
-
-            }
-		}
-        catch(ClassNotFoundException e)
-        {
-            logger.error("ERROR IN CHECKACTABLES METHOD :Couldn't load database driver ");
-			logger.error(e.getMessage(),e);
-        }
-		catch(SQLException e)
-		{
-            logger.error("ERROR IN CHECKACTABLES METHOD :SQLException caught ");
-			logger.error(e.getMessage(),e);
-
-			while((e = e.getNextException())!= null )
-			{
-				logger.error(e.getMessage(),e);
-			}
-		}
-       catch(Exception e)
-       {
-
-       }
-        finally
-         {
-             try
-             {
-                if(statement!=null)
-                {
-                    statement.close();
-                }
-                if(connection !=null)
-                {
-                    connection.close();
-                }
-             }
-             catch(SQLException e)
-             {
-                 logger.error("ERROR IN CHECKACTABLES METHOD :");
-			     logger.error(e.getMessage(),e);
-             }
-         }
-
-    }
-
-    /* create a default Administrator for access control system */
-    static boolean createAdmin(Statement statement,ResultSet resultset) throws Exception
-    {
-
-        boolean insertOK=false;
-        String request = "INSERT INTO ACUSER(USERNAME,PASSWORD,FIRSTNAME,LASTNAME,EMAIL,ISCANDIDATE) VALUES ('Admin','"+ Protector.encrypt("changeit")+ "','Admin','Admin','gsn.administrator@host.com','no')";
-        int f =statement.executeUpdate(request);
-        if(f!=0)
-        {
-            insertOK=true;
-        }
-        return insertOK;
-
-    }
-
-    /* create a Vector of names of all AC DB tables, the order of elements in Vector is important because of the dependencies between tables */
-    static void defineACTables()
-    {
-         ACTables = new Vector();
-
-         ACTables.add("ACUSER_ACDATASOURCE");
-         ACTables.add("ACUSER_ACGROUP");
-         ACTables.add("ACGROUP_ACDATASOURCE");
-         ACTables.add("ACGROUP");
-         ACTables.add("ACUSER");
-         ACTables.add("ACDATASOURCE");
-
-    }
-    /* return  the index of missing AC table in the AC DB, and -1 if no table is missing */
-    static int findMissingTableIndex(Statement statement,ResultSet resultset)
-    {
-
-         for(int i=0; i<ACTables.size();i++)
-         {
-             if(tableExists((String)ACTables.get(i),statement,resultset)== false)
-             {
-
-                 return i;
-             }
-
-         }
-         return -1;
-     }
-
-    /*remove all AC DB Tables if one of them is missing, in fact if one AC table is missing in the AC DB , it indicates
-     an abnormal situation
-      */
-     static boolean cleanDB(int missingTableIndex,Statement statement,ResultSet resultset)
-      {
-
-          for(int i=0;i<missingTableIndex;i++)
-          {
-               if(tableExists((String)ACTables.get(i),statement,resultset))
-               {
-                    if(dropTable((String)ACTables.get(i),statement)==false)
-                    {
-                        return false;
-                    }
-               }
-          }
-          for(int i=missingTableIndex+1;i<ACTables.size();i++)
-          {
-                if(tableExists((String)ACTables.get(i),statement,resultset))
-                {
-                    if(dropTable((String)ACTables.get(i),statement)== false)
-                    {
-                        return false;
-                    }
-                }
-           }
-          return true;
-      }
-
-    /* checks if a given AC table exists in AC DB */
-    static boolean tableExists(String tableName,Statement statement,ResultSet resultset)
-    {
-        if(tableNameExists(tableName.toUpperCase(),statement,resultset))
-        {
-            return true;
-        }
-        else
-        {
-            return false;
-        }
-    }
-
-    /* check if a default Admin exists in ACUSER table in DB */
-    static boolean adminExists(Statement statement,ResultSet resultset)
-    {
-        if(adminNameExists(statement,resultset)==true)
-        {
-            return true;
-        }
-        else
-        {
-            return false;
-        }
-    }
-    /* drop a AC table */
-    static boolean dropTable(String tableName,Statement statement)
-    {
-        boolean operationOK=true;
-        try
-        {
-            statement.executeUpdate("DROP TABLE "+ tableName);
-        }
-        catch(SQLException e)
-        {
-
-            logger.error("ERROR IN DROPTABLE METHOD :");
-			logger.error(e.getMessage(),e);
-            operationOK=false;
-        }
-        return operationOK;
-    }
-    /* check if a table name exists in AC DB */
-    static boolean tableNameExists(String tableName,Statement statement,ResultSet resultset)
-    {
-        boolean nameExists=true;
-        try
-        {
-            resultset= statement.executeQuery("SELECT * FROM "+ tableName);
-        }
-        catch(SQLException e)
-        {
-            nameExists=false;
-        }
-        return nameExists;
-    }
-
-    /* check if the default administrator name exists in DB */
-    static boolean adminNameExists(Statement statement,ResultSet resultset)
-    {
-        boolean nameExists=false;
-        try
-        {
-            resultset= statement.executeQuery("SELECT * FROM ACUSER WHERE USERNAME='Admin'");
-            while(resultset.next())
-            {
-                nameExists = true;
-            }
-
-        }
-        catch(SQLException e)
-        {
-            nameExists=false;
-        }
-        return nameExists;
-    }
-
-    /* create all AC tables, order of creation is important because of the dependencies between tables */
-    static boolean createACTables(Statement statement)
-    {
-        String query;
-        /*
-        ACTables.add("ACUSER_ACDATASOURCE");
-        ACTables.add("ACUSER_ACGROUP");
-        ACTables.add("ACGROUP_ACDATASOURCE");
-        ACTables.add("ACGROUP");
-        ACTables.add("ACUSER");
-        ACTables.add("ACDATASOURCE");
-        */
-        try
-        {
-            query="CREATE TABLE ACDATASOURCE " +
-                    "(DATASOURCENAME VARCHAR(100) NOT NULL, " +
-                    "ISCANDIDATE VARCHAR(10) DEFAULT 'no', " +
-                    "PRIMARY KEY (DATASOURCENAME))";
-            statement.executeUpdate(query);
-
-            query="CREATE TABLE ACUSER " +
-                    "(USERNAME VARCHAR(100) NOT NULL, " +
-                    "FIRSTNAME VARCHAR(100) NOT NULL, " +
-                    "LASTNAME VARCHAR(100) NOT NULL, " +
-                    "EMAIL VARCHAR(100) NOT NULL, " +
-                    "PASSWORD VARCHAR(4000) NOT NULL, " +
-                    "ISCANDIDATE VARCHAR(10) DEFAULT 'no', " +
-                    "PRIMARY KEY (USERNAME))";
-            statement.executeUpdate(query);
-
-            query="CREATE TABLE ACGROUP " +
-                    "(GROUPNAME VARCHAR(100) NOT NULL, " +
-                    "PRIMARY KEY (GROUPNAME))";
-            statement.executeUpdate(query);
-
-            query="CREATE TABLE ACGROUP_ACDATASOURCE " +
-                    "(GROUPNAME VARCHAR(100) NOT NULL, " +
-                    "DATASOURCENAME VARCHAR(100) NOT NULL, " +
-                    "DATASOURCETYPE VARCHAR(30) NOT NULL, "+
-                    "PRIMARY KEY (GROUPNAME,DATASOURCENAME), "+
-                    "FOREIGN KEY(GROUPNAME) REFERENCES ACGROUP(GROUPNAME),"+
-                    "FOREIGN KEY(DATASOURCENAME) REFERENCES ACDATASOURCE(DATASOURCENAME))";
-            statement.executeUpdate(query);
-
-            query="CREATE TABLE ACUSER_ACGROUP " +
-                    "(USERNAME VARCHAR(100) NOT NULL, " +
-                    "GROUPNAME VARCHAR(100) NOT NULL, " +
-                    "GROUPTYPE VARCHAR(10) DEFAULT 'n', " +
-                    "ISUSERWAITING VARCHAR(10) DEFAULT 'no', " +
-                    "PRIMARY KEY (USERNAME,GROUPNAME), "+
-                    "FOREIGN KEY(USERNAME) REFERENCES ACUSER(USERNAME),"+
-                    "FOREIGN KEY(GROUPNAME) REFERENCES ACGROUP(GROUPNAME))";
-            statement.executeUpdate(query);
-            
-            query="CREATE TABLE ACUSER_ACDATASOURCE " +
-                    "(USERNAME VARCHAR(100) NOT NULL, " +
-                    "DATASOURCENAME VARCHAR(100) NOT NULL, " +
-                    "DATASOURCETYPE VARCHAR(30), "+
-                    "PATH VARCHAR(50) DEFAULT 'n', "+
-                    "FILENAME VARCHAR(50) DEFAULT 'n', "+
-                    "FILETYPE VARCHAR(50) DEFAULT 'n', "+
-                    "OWNERDECISION VARCHAR(30) DEFAULT 'notreceived', "+
-                    "ISUSERWAITING VARCHAR(10) DEFAULT 'no', " +
-                    "PRIMARY KEY (USERNAME,DATASOURCENAME), "+
-                    "FOREIGN KEY(USERNAME) REFERENCES ACUSER(USERNAME),"+
-                    "FOREIGN KEY(DATASOURCENAME) REFERENCES ACDATASOURCE(DATASOURCENAME))";
-            statement.executeUpdate(query);
-
-            ////////////////////////////// ADD one more table for the permissible access date
-            query="CREATE TABLE ACACCESS_DURATION " +
-                    "(USERNAME VARCHAR(100) NOT NULL, " +
-                    "DATASOURCENAME VARCHAR(100) NOT NULL, " +
-                    "DEADLINE DATE, "+
-                    "PRIMARY KEY (USERNAME,DATASOURCENAME), "+
-                    "FOREIGN KEY(USERNAME) REFERENCES ACUSER(USERNAME),"+
-                    "FOREIGN KEY(DATASOURCENAME) REFERENCES ACDATASOURCE(DATASOURCENAME))";
-            statement.executeUpdate(query);
-        }
-        catch(SQLException e)
-        {
-
-            logger.error("ERROR IN CREATEACTABLES METHOD :");
-			logger.error(e.getMessage(),e);
-            return false;
-        }
-        return true;
-    }
-
-    /* precise which DB platform we are using */
-/*    void initUsedDB()
-    {
-        if(driverName.equals("com.mysql.jdbc.Driver"))
-            {
-                 usedDB="MySQL";
-
-            }
-            else if(driverName.equals("oracle.jdbc.driver.OracleDriver"))
-            {
-                  usedDB="Oracle";
-            }
-            else if(driverName.equals("org.h2.Driver"))
-            {
-                  usedDB="H2";
-            }
-
-    }*/
-    /****************************************** Set Methods*******************************************/
-   /*************************************************************************************************/
-
-   void setConnection(Connection con)
-   {
-       this.con=con;
-   }
-   void setStatement(Statement stmt)
-   {
-       this.stmt=stmt;
-   }
-   void setResultSet(ResultSet rs)
-   {
-       this.rs=rs;
-   }
-    void setMetaData(DatabaseMetaData meta)
-    {
-        this.meta=meta;
-    }
-    /*
-    void setUsedDB(String usedDB)
-    {
-        this.usedDB=usedDB;
-    }*/
-
-    /****************************************** Get Methods*******************************************/
-   /*************************************************************************************************/
-
-   Connection getConnection()
-   {
-       return this.con;
-   }
-    Statement getStatement()
-    {
-        return this.stmt;
-   }
-    ResultSet getResultSet()
-    {
-        return this.rs;
-    }
-    DatabaseMetaData getMetaData()
-    {
-        return this.meta;
-    }
-    /*String getUsedDB()
-    {
-        return this.usedDB;
-    }*/
-    Vector getACTables()
-    {
-        return ACTables;
-    }
-
-    /****************************************** DB Basic Queries*******************************************/
-   /******************************************************************************************************/
-
-    //OK
-    ResultSet  selectOneColumn(Column col, String tableName)throws SQLException
-    {
-        String query="SELECT "+col.columnLabel+" FROM "+tableName;
-        return stmt.executeQuery(query);
-        
-    }
-    //OK
-    ResultSet selectOneColumnUnderOneCondition(Column col, String tableName,Column cond)throws SQLException
-	{
-        String query="SELECT "+col.columnLabel+" FROM "+tableName+" WHERE "+cond.columnLabel+" = '"+cond.columnValue+"' ";
-        return stmt.executeQuery(query);
-    }
-    //OK
-    ResultSet selectOneColumnUnderTwoConditions(Column col, String tableName,Column firstCond,Column secondCond)throws SQLException
-	{
-        String query="SELECT "+col.columnLabel+" FROM "+tableName+" WHERE "+firstCond.columnLabel+" = '"+firstCond.columnValue+"' AND "+secondCond.columnLabel+" = '"+secondCond.columnValue+"'";
-        return stmt.executeQuery(query);
-    }
-    //OK
-    ResultSet selectTwoColumnsUnderOneCondition(Column firstCol,Column secondCol, String tableName,Column cond)throws SQLException
-	{
-
-        String query="SELECT "+firstCol.columnLabel+","+secondCol.columnLabel+" FROM "+tableName+" WHERE "+cond.columnLabel+"='"+cond.columnValue+"'";
-        return stmt.executeQuery(query);
-    }
-
-     ResultSet selectFiveColumns(Column firstCol,Column secondCol,Column thirdCol,Column fourthCol,Column fifthCol, String tableName)throws SQLException
-	{
-
-        String query="SELECT "+firstCol.columnLabel+","+secondCol.columnLabel+","+thirdCol.columnLabel+","+fourthCol.columnLabel+","+fifthCol.columnLabel+" FROM "+tableName;
-        return stmt.executeQuery(query);
-    }
-     //to be checked
-    ResultSet selectTwoColumnsUnderTwoConditions(Column firstCol,Column secondCol, String tableName,Column firstCond,Column secondCond)throws SQLException
-	{
-
-        String query="SELECT "+firstCol.columnLabel+","+secondCol.columnLabel+" FROM "+tableName+" WHERE "+firstCond.columnLabel+" = '"+firstCond.columnValue+"' AND "+secondCond.columnLabel+" = '"+secondCond.columnValue+"'";
-        return stmt.executeQuery(query);
-    }
-    //to be checked
-    ResultSet selectTwoColumnsUnderThreeConditions(Column firstCol,Column secondCol, String tableName,Column firstCond,Column secondCond,Column thirdCond)throws SQLException
-	{
-
-        String query="SELECT "+firstCol.columnLabel+","+secondCol.columnLabel+" FROM "+tableName+" WHERE "+firstCond.columnLabel+" = '"+firstCond.columnValue+"' AND "+secondCond.columnLabel+" = '"+secondCond.columnValue+"' AND "+thirdCond.columnLabel+" = '"+thirdCond.columnValue+"'";
-        return stmt.executeQuery(query);
-    }
-    ResultSet selectThreeColumnsUnderTwoConditions(Column firstCol,Column secondCol,Column thirdCol, String tableName,Column firstCond,Column secondCond)throws SQLException
-	{
-
-        String query="SELECT "+firstCol.columnLabel+","+secondCol.columnLabel+","+thirdCol.columnLabel+" FROM "+tableName+" WHERE "+firstCond.columnLabel+" = '"+firstCond.columnValue+"' AND "+secondCond.columnLabel+" = '"+secondCond.columnValue+"'";
-        return stmt.executeQuery(query);
-    }
-    //OK
-    ResultSet selectAllColumns(String tableName)throws SQLException
-    {
-        String query="SELECT * FROM "+tableName;
-        return stmt.executeQuery(query);
-    }
-    //OK
-    ResultSet selectAllColumnsUnderOneCondition(String tableName,Column cond)throws SQLException
-    {
-       String query="SELECT * FROM "+tableName+" WHERE "+cond.columnLabel+"='"+cond.columnValue+"'";
-       return stmt.executeQuery(query);
-    }
-    //OK
-    ResultSet selectAllColumnsUnderTwoConditions(String tableName,Column firstCond,Column secondCond)throws SQLException
-    {
-       String query="SELECT * FROM "+tableName+" WHERE "+firstCond.columnLabel+" = '"+firstCond.columnValue+"' AND "+secondCond.columnLabel+" = '"+secondCond.columnValue+"'";
-       return stmt.executeQuery(query);
-    }
-    //Ok
-    Vector getValuesVectorForOneColumnUnderOneCondition(Column col,Column cond,String tableName) throws SQLException
-    {
-        Vector values=new Vector();
-        rs=this.selectOneColumnUnderOneCondition(col, tableName,cond);
-        while(rs.next())
-        {
-            values.add(rs.getString(col.columnLabel));
-        }
-        return values;
-    }
-    // to be checked
-    Vector getValuesVectorForOneColumnUnderTwoConditions(Column col,Column firstCond,Column secondCond,String tableName) throws SQLException
-    {
-        Vector values=new Vector();
-
-        rs=selectOneColumnUnderTwoConditions(col, tableName,firstCond,secondCond);
-        while(rs.next())
-        {
-            values.add(rs.getString(col.columnLabel));
-        }
-        return values;
-    }
-        //Ok
-    Vector getValuesVectorForOneColumn(Column col,String tableName) throws SQLException
-    {
-        Vector values=new Vector();
-        rs=this.selectOneColumn(col, tableName);
-        while(rs.next())
-        {
-            values.add(rs.getString(col.columnLabel));
-        }
-        return values;
-    }
-    //OK
-    String getValueForOneColumnUnderTwoConditions(Column col,Column firstCond,Column secondCond,String tableName) throws SQLException
-    {
-        String value=null;
-        rs=this.selectOneColumnUnderTwoConditions(col, tableName,firstCond,secondCond);
-        while(rs.next())
-        {
-            value=rs.getString(col.columnLabel);
-        }
-        return value;
-
-    }
-    String getValueForOneColumnUnderOneConditions(Column col,Column cond,String tableName) throws SQLException
-    {
-        String value=null;
-        rs=this.selectOneColumnUnderOneCondition(col,tableName,cond);
-        while(rs.next())
-        {
-            value=rs.getString(col.columnLabel);
-        }
-        return value;
-
-    }
-    //OK
-    boolean insertOneColumnValue(Column col,String tableName) throws Exception
-	{
-        boolean insertOK=false;
-        String request = "INSERT INTO "+tableName+"("+col.columnLabel+") VALUES ('" + col.columnValue +"')";
-        int t =stmt.executeUpdate(request);
-		if(t!=0)
-		{
-            insertOK=true;
-        }
-        return insertOK;
-    }
-     boolean insertTwoColumnsValues(Column firstCol,Column secondCol,String tableName) throws SQLException
-	{
-		boolean insertOK=false;
-        String request = "INSERT INTO "+tableName+"("+firstCol.columnLabel+","+secondCol.columnLabel+") VALUES ('" + firstCol.columnValue + "','"+ secondCol.columnValue+"')";
-        int f =stmt.executeUpdate(request);
-        if(f!=0)
-        {
-            insertOK=true;
-        }
-        return insertOK;
-	}
-    //OK
-     boolean insertThreeColumnsValues(Column firstCol,Column secondCol,Column thirdCol,String tableName) throws SQLException
-	{
-		boolean insertOK=false;
-        String request = "INSERT INTO "+tableName+"("+firstCol.columnLabel+","+secondCol.columnLabel+","+thirdCol.columnLabel+") VALUES ('" + firstCol.columnValue + "','"+ secondCol.columnValue+ "','"+thirdCol.columnValue+"')";
-        int f =stmt.executeUpdate(request);
-        if(f!=0)
-        {
-            insertOK=true;
-        }
-        return insertOK;
-	}
-
-    boolean insertThreeColumnsValuesStrings(String firstCol,String secondCol,String thirdCol,String tableName) throws SQLException
-    {
-        boolean insertOK=false;
-        String request = "INSERT INTO "+tableName+" VALUES ('" + firstCol + "','"+ secondCol+ "','"+thirdCol+"')";
-        int f =stmt.executeUpdate(request);
-        if(f!=0)
-        {
-            insertOK=true;
-        }
-        return insertOK;
-    }
-
-     boolean insertFourColumnsValues(Column firstCol,Column secondCol,Column thirdCol,Column fourthCol,String tableName)throws SQLException
-    {
-        boolean insertOK=false;
-        String request = "INSERT INTO "+tableName+"("+firstCol.columnLabel+","+secondCol.columnLabel+","+thirdCol.columnLabel+","+fourthCol.columnLabel+") VALUES ('" + firstCol.columnValue + "','"+ secondCol.columnValue+ "','"+thirdCol.columnValue+"','"+ fourthCol.columnValue+"')";
-        int f =stmt.executeUpdate(request);
-        if(f!=0)
-        {
-            insertOK=true;
-        }
-        return insertOK;
-    }
-
-    boolean insertSixColumnsValues(Column firstCol,Column secondCol,Column thirdCol,Column fourthCol,Column fifthCol,Column sixthCol,String tableName)throws SQLException
-    {
-        boolean insertOK=false;
-        String request = "INSERT INTO "+tableName+"("+firstCol.columnLabel+","+secondCol.columnLabel+","+thirdCol.columnLabel+","+fourthCol.columnLabel+","+fifthCol.columnLabel+","+sixthCol.columnLabel+") VALUES ('" + firstCol.columnValue + "','"+ secondCol.columnValue+ "','"+thirdCol.columnValue+"','"+ fourthCol.columnValue+ "','"+fifthCol.columnValue+ "','"+sixthCol.columnValue+"')";
-        int f =stmt.executeUpdate(request);
-        if(f!=0)
-        {
-            insertOK=true;
-        }
-        return insertOK;
-    }
-
-    boolean insertSeventhColumnsValues(Column firstCol,Column secondCol,Column thirdCol,Column fourthCol,Column fifthCol,Column sixthCol,Column seventhCol,String tableName)throws SQLException
-    {
-        boolean insertOK=false;
-        String request = "INSERT INTO "+tableName+"("+firstCol.columnLabel+","+secondCol.columnLabel+","+thirdCol.columnLabel+","+fourthCol.columnLabel+","+fifthCol.columnLabel+","+sixthCol.columnLabel+","+seventhCol.columnLabel+") VALUES ('" + firstCol.columnValue + "','"+ secondCol.columnValue+ "','"+thirdCol.columnValue+"','"+fourthCol.columnValue+ "','"+fifthCol.columnValue+ "','"+sixthCol.columnValue+ "','"+seventhCol.columnValue+"')";
-        int f =stmt.executeUpdate(request);
-        if(f!=0)
-        {
-            insertOK=true;
-        }
-        return insertOK;
-    }
-
-    /****************************************** DB Check methods *********************************************/
-   /******************************************************************************************************/
-
-    /*This method will find all kind of condition value(for candidate registration, group registration)*/
-    boolean valueExistsForThisColumn(Column cond, String tableName)throws SQLException
-	{
-		boolean valueFound=false;
-        rs = selectAllColumnsUnderOneCondition(tableName,cond);
-
-		//Display
-		while(rs.next())
-		{
-            valueFound=true;
-        }
-		return valueFound;
-
-	}
-    /*This method only find the same condition value(for user loginhandler)*/
-    boolean valueExistsForThisColumnUnderOneCondition(Column col,Column cond,String tableName)throws SQLException
-    {
-        boolean valueFound=false;
-        rs=this.selectOneColumnUnderOneCondition(col,tableName,cond);
-
-		//Display
-		while(rs.next())
-		{
-			if(col.columnValue!= null)
-			{
-
-				if(col.columnValue.equals(rs.getString(col.columnLabel)))
-				{
-
-					valueFound=true;
-				}
-			}
-		}
-		return valueFound;
-
-    }
-     /*This method only find the same condition value*/
-    boolean valueExistsForThisColumnUnderTwoConditions(Column col,Column firstCond,Column secondCond, String tableName)throws SQLException
-	{
-		boolean valueFound=false;
-        rs =  selectOneColumnUnderTwoConditions(col, tableName,firstCond,secondCond);
-
-		//Display
-		while(rs.next())
-		{
-			if(col.columnValue!= null)
-			{
-
-				if(col.columnValue.equals(rs.getString(col.columnLabel)))
-				{
-
-					valueFound=true;
-				}
-			}
-		}
-		return valueFound;
-
-	}
-
-    boolean isPasswordCorrectForThisUser(String userName,String password)throws Exception //password is already encrypted when arrives here!
-    {
-        boolean passwordOK=false;
-        rs=this.selectOneColumnUnderOneCondition(new Column("PASSWORD"), "ACUSER", new Column("USERNAME",userName));
-        while(rs.next())
-        {
-            if(password.equals(rs.getString("PASSWORD")))
-            {
-                passwordOK=true;
-            }
-        }
-        return passwordOK;
-    }
-    
-
-
-     /****************************************** DB Get methods *********************************************/
-   /********************************************************************************************************/
-
-   /* return the list of all groups existing in AC DB */
-   Vector getGroupList()throws SQLException
-   {
-       String groupname=null;
-       Vector groupnamevector = this.getValuesVectorForOneColumn(new Column("GROUPNAME"),"ACGROUP");
-       Vector groupvector = new Vector();
-       for(int i=0;i< groupnamevector.size();i++)
-       {
-           groupname=(String)(groupnamevector.get(i));
-           //System.out.println(" values in groupname vector : "+ groupname );
-           groupvector.add(new Group( groupname,getDataSourceListForGroup(groupname) ));
-        }
-       return groupvector;
-    }
-
-    /* return the list of all virtual sensors existing in AC DB */
-   Vector getDataSourceList()throws SQLException
-   {
-       return this.getValuesVectorForOneColumnUnderOneCondition(new Column("DATASOURCENAME"),new Column("ISCANDIDATE","no"),"ACDATASOURCE");
-   }
-
-    /* get list of all prospective users, everybody who has already signed up but waits for Admin confirmation to become a user */
-    Vector getUserCandidates()throws SQLException
-    {
-        String username=null;
-        Vector usernamevector = this.getValuesVectorForOneColumnUnderOneCondition(new Column("USERNAME"),new Column("ISCANDIDATE","yes"),"ACUSER");
-        Vector uservector = new Vector();
-        for(int i=0;i< usernamevector.size();i++)
-        {
-              username=(String)(usernamevector.get(i));//WAITINGACUSER
-              uservector.add(new User(username,getValueForOneColumnUnderOneConditions(new Column("PASSWORD"),new Column("USERNAME",username),"ACUSER"),getValueForOneColumnUnderOneConditions(new Column("FIRSTNAME"),new Column("USERNAME",username),"ACUSER"),getValueForOneColumnUnderOneConditions(new Column("LASTNAME"),new Column("USERNAME",username),"ACUSER"),getValueForOneColumnUnderOneConditions(new Column("EMAIL"),new Column("USERNAME",username),"ACUSER"),getGroupListForUser(username),"yes"));
-         }
-        return uservector;
-    }
-
-
-    /* get list of all users who are applied for an access right modification for (a) group(s) or for (a) virtual sensor(s) */
-     Vector getWaitingUsers()throws SQLException       
-    {
-        User user=null;
-        Vector usersVector = getUsers();
-        Vector usersCompletedVector = new Vector();
-        for(int i=0;i< usersVector.size();i++)
-        {
-            user=(User)(usersVector.get(i));
-            user.setDataSourceList(getDataSourcesForWaitingUser(user.getUserName()));
-            user.setGroupList(getGroupsForWaitingUserSecondPart(getGroupsForWaitingUserFirstPart(user.getUserName())));
-            if(user.getDataSourceList().size()!=0 || user.getGroupList().size()!=0)
-            {
-                usersCompletedVector.add(user);
-            }
-         }
-        return usersCompletedVector;
-    }
-
-    /* get list of all users of AC system */
-
-    Vector getUsers()throws SQLException
-    {
-        User user=null;
-        Vector usersVector=new Vector();
-        rs = this.selectAllColumns("ACUSER");
-        while(rs.next())
-        {
-            user=new User(rs.getString("USERNAME"));
-            user.setFirstName(rs.getString("FIRSTNAME"));
-            user.setLastName(rs.getString("LASTNAME"));
-            user.setEmail(rs.getString("EMAIL"));
-            usersVector.add(user);
-        }
-        return usersVector;
-
-    }
-    /* get the list of groups(each element is a GROUP with groupName and GroupType, the list of virtual sensors in group is not precised) for which a user is waiting the access right modification */
-    Vector getGroupsForWaitingUserFirstPart(String userName)throws SQLException
-    {
-        Vector groupVector= new Vector();
-        rs = this.selectTwoColumnsUnderTwoConditions(new Column("GROUPNAME"),new Column("GROUPTYPE"), "ACUSER_ACGROUP",new Column("USERNAME",userName),new Column("ISUSERWAITING","yes"));
-        while(rs.next())
-        {
-            groupVector.add(new Group(rs.getString("GROUPNAME"),rs.getString("GROUPTYPE")));
-        }
-        return groupVector;
-
-    }
-    /* get the list of groups(each element is a GROUP with groupName and GroupType, the list of virtual sensors in group is precised) for which a user is waiting the access right modification */
-    Vector getGroupsForWaitingUserSecondPart(Vector groupList)throws SQLException
-    {
-        Vector vector= new Vector();
-        Group group=null;
-        for(int i=0;i<groupList.size();i++)
-        {
-            group=(Group)groupList.get(i);
-            group.setDataSourceList(getDataSourceListForGroup(group.getGroupName()));
-            vector.add(group);
-
-        }
-        return vector;
-
-    }
-
-    /* get the list of virtual sensors existing in the group with their coressponding access rights */
-    Vector getDataSourcesForWaitingUser(String userName)throws SQLException
-    {
-        Vector dsVector= new Vector();
-
-        rs = this.selectThreeColumnsUnderTwoConditions(new Column("DATASOURCENAME"),new Column("DATASOURCETYPE"),new Column("OWNERDECISION"), "ACUSER_ACDATASOURCE",new Column("USERNAME",userName),new Column("ISUSERWAITING","yes"));
-        while(rs.next())
-        {
-            dsVector.add(new DataSource(rs.getString("DATASOURCENAME"),rs.getString("DATASOURCETYPE"),rs.getString("OWNERDECISION")));
-        }
-        return dsVector;
-
-    }
-
-    /* get the list of groups to which a user has access to */
-   Vector getGroupListForUser(String userName)throws SQLException
-   {
-       String groupname=null;
-       String grouptype=null;
-       Vector groupnamevector = this.getValuesVectorForOneColumnUnderOneCondition(new Column("GROUPNAME"),new Column("USERNAME",userName),"ACUSER_ACGROUP");
-       Vector groupvector = new Vector();
-       for(int i=0;i< groupnamevector.size();i++)
-       {
-           groupname=(String)(groupnamevector.get(i));
-           grouptype=this.getValueForOneColumnUnderTwoConditions(new Column("GROUPTYPE"),new Column("GROUPNAME",groupname),new Column("USERNAME", userName),"ACUSER_ACGROUP");
-           if(grouptype.charAt(0)!='5')
-           {
-                groupvector.add(new Group( groupname , grouptype,getDataSourceListForGroup(groupname) ));
-           }
-       }
-       return groupvector;
-   }
-    /* given the groupname this method returns the list of all virtual sensors access rights in the group */
-    Vector getDataSourceListForGroup(String groupName) throws SQLException
-    {
-        Vector dsList=new Vector();
-        rs= this.selectTwoColumnsUnderOneCondition(new Column("DATASOURCENAME"),new Column("DATASOURCETYPE"),"ACGROUP_ACDATASOURCE",new Column("GROUPNAME", groupName));
-        //Display
-        while(rs.next())
-        {
-            dsList.add(new DataSource(rs.getString("DATASOURCENAME"),rs.getString("DATASOURCETYPE")));
-        }
-        return dsList;
-
-    }
-
-    /* given the enterd parameters for a list virtual sensors, access rights from a HTML form, retun the list of DataSource objects */
-    Vector getDataSourceListForParameterSet(ParameterSet pm)throws SQLException
-    {
-        Vector dsList=new Vector();
-        rs = selectOneColumn(new Column("DATASOURCENAME"), "ACDATASOURCE");
-        while(rs.next())
-        {
-            if(pm.valueForName(rs.getString("DATASOURCENAME"))!=null)
-            {
-                dsList.add( new DataSource(rs.getString("DATASOURCENAME"), pm.valueForName(rs.getString("DATASOURCENAME"))));
-            }
-        }
-        return dsList;
-    }
-
-    Vector getChangedDataSourceListForParameterSet(ParameterSet pm)throws SQLException
-    {
-        Vector dsList=new Vector();
-        rs = selectOneColumn(new Column("DATASOURCENAME"), "ACDATASOURCE");
-        while(rs.next())
-        {
-            if(pm.valueForName(rs.getString("DATASOURCENAME"))!=null && (pm.valueForName(rs.getString("DATASOURCENAME")).equals("0")==false))
-            {
-                dsList.add( new DataSource(rs.getString("DATASOURCENAME"), pm.valueForName(rs.getString("DATASOURCENAME"))));
-            }
-        }
-        return dsList;
-    }
-
-
-    /*  given the username, return the data source list( virtual sensor, access rights) to which user has access */
-    Vector getDataSourceListForUser(String userName)throws SQLException
-    {
-        String dstype=null;
-        Vector dsList=new Vector();
-        rs=this.selectAllColumnsUnderOneCondition("ACUSER_ACDATASOURCE",new Column("USERNAME",userName));
-        while(rs.next())
-        {
-            dsList.add(new DataSource(rs.getString("DATASOURCENAME"),rs.getString("DATASOURCETYPE"),rs.getString("FILENAME"),rs.getString("FILETYPE"),rs.getString("PATH"),rs.getString("OWNERDECISION")));
-        }
-        return dsList;
-    }
-    Vector getDataSourceListForUserLogin(String userName)throws SQLException
-    {
-        return filterDataSourceListForLogin(getDataSourceListForUser(userName));
-
-    }
-
-    /* return the list of datasources(virtual sensor name, access rights) for an owner */
-    Vector getDataSourceNamesListForThisOwner(User owner)throws SQLException
-    {
-        DataSource ds=null;
-        Vector dsNamesList= new Vector();
-        //return getValuesVectorForOneColumnUnderTwoConditions(new Column("DATASOURCENAME"),new Column("DATASOURCETYPE","4"),new Column("USERNAME",ownername),"ACUSER_ACDATASOURCE");
-        Vector dsList=owner.getDataSourceList();
-        if(dsList !=null)
-        {
-            for(int i=0;i<dsList.size();i++)
-            {
-                ds=(DataSource)dsList.get(i);
-                if(ds.getDataSourceType().equals("4"))
-                {
-                    dsNamesList.add(ds.getDataSourceName());
-                }
-            }
-
-        }
-        return dsNamesList;
-    }
-
-    /* return the list of users who have modified their access rights for this owner virtual sensors and are waitin for his/her decision */
-    Vector getUsersWaitingForThisOwnerDecision(String dsname)throws SQLException
-    {
-        Vector users= new Vector();
-        String dataSourceType=null;
-        String userName=null;
-        rs =this.selectTwoColumnsUnderThreeConditions(new Column("USERNAME"),new Column("DATASOURCETYPE"), "ACUSER_ACDATASOURCE",new Column("DATASOURCENAME",dsname),new Column("OWNERDECISION","notreceived"),new Column("ISUSERWAITING","yes"));
-        while(rs.next())
-        {
-            dataSourceType=rs.getString("DATASOURCETYPE");
-            userName= rs.getString("USERNAME");
-            
-
-            if(dataSourceType.charAt(1)!=('0')&& dataSourceType.equals("4")==false)
-            {
-                users.add(new User( userName, new DataSource(dsname,dataSourceType)));
-
-            }
-        }
-        return users;
-    }
-
-   /* auxiliary method */
-    Vector completeUsersList(Vector usersList)throws SQLException
-    {
-        User userA=null;
-        User userB=null;
-        Vector newList=new Vector();
-        for(int i=0;i<usersList.size();i++)
-        {
-            userA=(User)usersList.get(i);
-            userB=this.getUserForUserName(userA.getUserName());
-            userA.setFirstName(userB.getFirstName());
-            userA.setLastName(userB.getLastName());
-            userA.setEmail(userB.getEmail());
-            newList.add(userA);
-
-        }
-       return newList;
-    }
-
-
-     /* auxiliary method */
-    Vector filterDataSourceListForLogin(Vector oldVec)throws SQLException
-    {
-        Vector newVec=new Vector();
-        DataSource old=null;
-        for(int i=0;i<oldVec.size();i++)
-        {
-            old=(DataSource)oldVec.get(i);
-            if(isDataSourceCandidate(old)== false && isUserWaitingToAddThisDataSource(old)==false )
-            {
-                newVec.add(old);
-            }
-        }
-        return newVec;
-    }
-
-    /* check if this virtual sensor is waiting  */
-    boolean isDataSourceCandidate(DataSource ds)throws SQLException
-    {
-        boolean isCandi=false;
-        if((getValueForOneColumnUnderOneConditions(new Column("ISCANDIDATE"),new Column("DATASOURCENAME",ds.getDataSourceName()),"ACDATASOURCE")).equals("yes"))
-        {
-            isCandi=true;
-        }
-        return isCandi;
-
-    }
-    /* checks if user is waiting the owner decision for adding this virtual sensor, charAt(0)=='5' indicates that user
-    wants to add this virtual sensor
-     */
-    boolean isUserWaitingToAddThisDataSource(DataSource ds)
-    {
-        boolean isWaiting=false;
-        if( ds.getDataSourceType().charAt(0)=='5')
-        {
-            isWaiting=true;
-        }
-        return isWaiting;
-    }
-
-
-   /* get the list of all prospective virtual sensors */
-   Vector getDataSourceCandidates()throws SQLException
-   {
-       String dsname=null;
-       Vector dsnamevector = this.getValuesVectorForOneColumnUnderOneCondition(new Column("DATASOURCENAME"),new Column("ISCANDIDATE","yes"),"ACDATASOURCE");
-       Vector dsvector = new Vector();
-       
-       for(int i=0;i< dsnamevector.size();i++)
-       {
-           dsname=(String)(dsnamevector.get(i));
-           dsvector.add(getDataSourceCandidateForDataSourceName(dsname));
-
-        }
-       return dsvector;
-    }
-    /* given the name of a prospective virtual sensor, this method retrurns an object DataSource with auxiliary information */
-    DataSource getDataSourceCandidateForDataSourceName(String dataSourceName)throws SQLException
-    {
-        DataSource ds= new DataSource(dataSourceName);
-        ds.setIsCandidate("yes");
-        String ownerName=null;
-        rs=this.selectAllColumnsUnderOneCondition("ACUSER_ACDATASOURCE",new Column("DATASOURCENAME",dataSourceName));
-        while(rs.next())
-        {
-            ds.setFileName(rs.getString("FILENAME"));
-            ds.setFileType(rs.getString("FILETYPE"));
-            ds.setPath(rs.getString("PATH"));
-            ownerName=rs.getString("USERNAME");
-        }
-        ds.setOwner(this.getUserForUserName(ownerName));
-        return ds;
-    }
-    /* given the name of the user and  a virtual sensor, returns an object DataSource which contains also access
-       right( data source type ) of the user for  the virtual sensor
-     */
-    DataSource getDataSourceForUser(User user,String dataSourceName)throws SQLException
-    {
-        DataSource ds = null;
-        rs = selectAllColumnsUnderTwoConditions("ACUSER_ACDATASOURCE",new Column("USERNAME",user.getUserName()),new Column("DATASOURCENAME",dataSourceName));
-        while(rs.next())
-        {
-           ds = new DataSource(dataSourceName,rs.getString("DATASOURCETYPE"));                                      
-        }
-        return ds;
-    }
-    /* given username, returns an object user with other fields */
-    User getUserForUserName(String userName)throws SQLException
-    {
-        User user=new User(userName);
-        rs = this.selectAllColumnsUnderOneCondition("ACUSER",new Column("USERNAME",userName));
-        while(rs.next())
-        {
-            user.setFirstName(rs.getString("FIRSTNAME"));
-            user.setLastName(rs.getString("LASTNAME"));
-            user.setEmail(rs.getString("EMAIL"));
-        }
-        return user;
-    }
-    
-    User findUser(String userName) throws SQLException {
-    	User user=null;
-    	rs = this.selectAllColumnsUnderOneCondition("ACUSER",new Column("USERNAME",userName));
-        while(rs.next())
-        {
-        	user=new User(userName);
-            user.setFirstName(rs.getString("FIRSTNAME"));
-            user.setLastName(rs.getString("LASTNAME"));
-            user.setEmail(rs.getString("EMAIL")); 
-            Vector<String> dataSourceList = new Vector<String>();
-    		Vector<String> groupList = new Vector<String>();
-    		user.setDataSourceList(dataSourceList);
-    		user.setGroupList(groupList);    		
-        }
-        return user;
-    }
-    
-    /* given datasourcename, returns an object user that owns this source */
-    User getUserFromDataSource(String datasourcename)throws SQLException
-    {
-        String query="SELECT USERNAME FROM ACUSER_ACDATASOURCE WHERE DATASOURCENAME ='"+datasourcename+"'";    // get the username for this user
-        rs = stmt.executeQuery(query);
-        rs.next();
-        User user=new User(rs.getString("USERNAME"));                                     // create what will be returned
-        query="SELECT * FROM ACUSER WHERE USERNAME ='"+rs.getString("USERNAME")+"'";      // initialize the rest of the information
-        rs = stmt.executeQuery(query);
-        while(rs.next())
-        {
-            user.setFirstName(rs.getString("FIRSTNAME"));
-            user.setLastName(rs.getString("LASTNAME"));
-            user.setEmail(rs.getString("EMAIL"));
-        }
-        return user;
-    }
-
-    /****************************************** DB register methods *********************************************/
-   /************************************************************************************************************/
-
-    /* regiser a virtual sensor group into DB */
-    boolean registerGroup(Group group)throws Exception
-    {
-        boolean success=false;
-        DataSource ds=null;
-		if(this.insertOneColumnValue(new Column("GROUPNAME",group.getGroupName()),"ACGROUP")== true)
-		{
-            success=true;
-			int i=0;
-			while(i<group.getDataSourceList().size()&& (success==true))
-			{
-				ds = (DataSource)(group.getDataSourceList().get(i));
-                if(insertThreeColumnsValues(new Column("GROUPNAME",group.getGroupName()),new Column("DATASOURCENAME",ds.getDataSourceName()),new Column("DATASOURCETYPE",ds.getDataSourceType()),"ACGROUP_ACDATASOURCE")==false)
-                {
-                    success =false;
-                }
-                i++;
-			}
-
-        }
-        return success;
-
-    }
-
-    /* register a prospective virtual sensor as a virtual sensor of this GSN server */
-     boolean registerDataSourceCandidate(DataSource ds)throws Exception
-    {
-        boolean success=false;
-		if(this.insertTwoColumnsValues(new Column("DATASOURCENAME",ds.getDataSourceName()),new Column("ISCANDIDATE",ds.getIsCandidate()),"ACDATASOURCE")== true)
-		{
-            if(registerDataSourceForUser(ds.getOwner(),ds)==true)
-            {
-                success=true;
-            }
-        }
-        return success;
-
-    }
-
-    /* register a prospective user as GSN AC user */
-    boolean registerUserCandidate(User user)throws SQLException
-    {
-        boolean success=false;
-        Group group = null;
-         if(insertSixColumnsValues(new Column("USERNAME",user.getUserName()),new Column("PASSWORD",user.getPassword()),new Column("FIRSTNAME",user.getFirstName()),new Column("LASTNAME",user.getLastName()),new Column("EMAIL",user.getEmail()),new Column("ISCANDIDATE",user.getIsCandidate()),"ACUSER")== true)
-		{
-            success=true;
-            int i=0;
-			while(i<user.getGroupList().size()&& (success==true))
-            {
-               group=(Group)user.getGroupList().get(i);
-               if(registerGroupForUser(user,group)== false)
-              {
-                  success =false;
-              }
-                i++;
-            }
-        }
-        return success;
-    }
-
-
-   /* register this group as a group to which this user has access to */
-    boolean  registerGroupForUser(User user,Group group) throws SQLException
-    {
-        return this.insertFourColumnsValues(new Column("USERNAME",user.getUserName()),new Column("GROUPNAME",group.getGroupName()),new Column("GROUPTYPE",group.getGroupType()),new Column("ISUSERWAITING",user.getIsWaiting()),"ACUSER_ACGROUP");
-
-    }
-    /* register this DataSource(virtual sensor, acces right) for this user*/
-    boolean  registerDataSourceForUser(User user,DataSource ds) throws SQLException
-    {
-        return this.insertSeventhColumnsValues(new Column("USERNAME",user.getUserName()), new Column("DATASOURCENAME",ds.getDataSourceName()),  new Column("DATASOURCETYPE",ds.getDataSourceType()), new Column("FILENAME",ds.getFileName()),new Column("FILETYPE",ds.getFileType()),new Column("PATH",ds.getPath()),new Column("ISUSERWAITING",user.getIsWaiting()),"ACUSER_ACDATASOURCE");
-
-    }
-
-    /* put this DataSource(virtual sensor, access right) in this group */
-    boolean  registerDataSourceForGroup(Group group,DataSource ds) throws SQLException
-    {
-        return this.insertThreeColumnsValues(new Column("GROUPNAME",group.getGroupName()), new Column("DATASOURCENAME",ds.getDataSourceName()),  new Column("DATASOURCETYPE",ds.getDataSourceType()),"ACGROUP_ACDATASOURCE");
-
-    }
-    /****************************************** DB update methods *********************************************/
-   /************************************************************************************************************/
-    boolean updateOneColumnUnderOneCondition(Column col,Column cond,String tableName)throws SQLException
-   {
-       String query = "UPDATE "+tableName+" SET "+col.columnLabel+"= '"+col.columnValue+"' WHERE "+cond.columnLabel+"= '"+cond.columnValue+"'";
-       if(stmt.executeUpdate(query) !=0)
-           return true;
-       else
-           return false;
-   }
-    boolean updateOneColumnUnderTwoConditions(Column col,Column firstCond,Column secondCond,String tableName)throws SQLException
-   {
-       String query = "UPDATE "+tableName+" SET "+col.columnLabel+"= '"+col.columnValue+"' WHERE "+firstCond.columnLabel+"= '"+firstCond.columnValue+"' AND "+secondCond.columnLabel+"= '"+secondCond.columnValue+"'";
-       if(stmt.executeUpdate(query) !=0)
-           return true;
-       else
-           return false;
-   }
-
-    /* change the combination of a given group */
-    void changeGroupCombination(Group group)throws SQLException
-    {
-
-        DataSource ds=null;
-        this.deleteUnderOneCondition(new Column("GROUPNAME",group.getGroupName()),"ACGROUP_ACDATASOURCE");
-
-            for(int i=0;i<group.getDataSourceList().size();i++)
-            {
-                ds=(DataSource)group.getDataSourceList().get(i);
-                this.registerDataSourceForGroup(group,ds);
-            }
-    }
-    
-    void updateGroupForUser(User user,Group group)throws SQLException
-    {
-        this.updateOneColumnUnderTwoConditions(new Column("ISUSERWAITING",user.getIsWaiting()),new Column("USERNAME",user.getUserName()),new Column("GROUPNAME",group.getGroupName()),"ACUSER_ACGROUP");
-        this.updateOneColumnUnderTwoConditions(new Column("GROUPTYPE",group.getGroupType()),new Column("USERNAME",user.getUserName()),new Column("GROUPNAME",group.getGroupName()),"ACUSER_ACGROUP");
-
-    }
-    void updateDataSourceForUser(User user,DataSource ds)throws SQLException
-    {
-        this.updateOneColumnUnderTwoConditions(new Column("ISUSERWAITING",user.getIsWaiting()),new Column("USERNAME",user.getUserName()),new Column("DATASOURCENAME",ds.getDataSourceName()),"ACUSER_ACDATASOURCE");
-        this.updateOneColumnUnderTwoConditions(new Column("DATASOURCETYPE",ds.getDataSourceType()),new Column("USERNAME",user.getUserName()),new Column("DATASOURCENAME",ds.getDataSourceName()),"ACUSER_ACDATASOURCE");
-
-    }
-    boolean updateUserDetails(User user) throws SQLException
-    {
-        StringBuilder query = new StringBuilder()
-            .append("UPDATE ACUSER SET FIRSTNAME='")
-            .append(user.getFirstName())
-            .append("', LASTNAME='")
-            .append(user.getLastName())
-            .append("', EMAIL='")
-            .append(user.getEmail())
-            .append("', PASSWORD='")
-            .append(user.getPassword())
-            .append("' WHERE USERNAME='")
-            .append(user.getUserName())
-            .append("'");
-       if(stmt.executeUpdate(query.toString()) !=0)
-           return true;
-       else
-           return false;
-    }
-
-    void updateOwnerDecision(String decision, String userName, String dataSourceName )throws SQLException
-    {
-        this.updateOneColumnUnderTwoConditions(new Column("OWNERDECISION",decision),new Column("DATASOURCENAME",dataSourceName),new Column("USERNAME",userName),"ACUSER_ACDATASOURCE");
-    }
-
-    /****************************************** DB delete methods *********************************************/
-   /************************************************************************************************************/
-    int deleteUnderOneCondition(Column cond,String tableName)throws SQLException
-   {
-       String query = "DELETE FROM "+tableName+" WHERE "+cond.columnLabel+"= '"+cond.columnValue+"'";
-       return stmt.executeUpdate(query);
-      
-   }
-    int deleteUnderTwoConditions(Column firstCond,Column secondCond,String tableName)throws SQLException
-   {
-       String query = "DELETE FROM "+tableName+" WHERE "+firstCond.columnLabel+"= '"+firstCond.columnValue+"' AND "+secondCond.columnLabel+"= '"+secondCond.columnValue+"'";
-       return stmt.executeUpdate(query);
-   }
-    void deleteUserCandidate(String userName)throws SQLException
-    {
-        this.deleteUnderOneCondition(new Column("USERNAME",userName),"ACUSER_ACGROUP");
-        this. deleteUnderOneCondition(new Column("USERNAME",userName),"ACUSER");
-    }
-    void deleteDataSourceCandidate(String dataSourceName)throws SQLException
-    {
-        this.deleteUnderOneCondition(new Column("DATASOURCENAME",dataSourceName),"ACUSER_ACDATASOURCE");
-        this. deleteUnderOneCondition(new Column("DATASOURCENAME",dataSourceName),"ACDATASOURCE");
-    }
-    void deleteGroup(String groupName)throws SQLException
-    {
-        this.deleteUnderOneCondition(new Column("GROUPNAME",groupName),"ACUSER_ACGROUP");
-        this.deleteUnderOneCondition(new Column("GROUPNAME",groupName),"ACGROUP_ACDATASOURCE");
-        this.deleteUnderOneCondition(new Column("GROUPNAME",groupName),"ACGROUP");
-
-    }
-    void deleteGroupForUser(Group group, User user)throws SQLException
-    {
-        this.deleteUnderTwoConditions(new Column("GROUPNAME",group.getGroupName()),new Column("USERNAME",user.getUserName()),"ACUSER_ACGROUP");
-    }
-    void deleteDataSourceForUser(DataSource ds, User user)throws SQLException
-    {
-        this.deleteUnderTwoConditions(new Column("DATASOURCENAME",ds.getDataSourceName()),new Column("USERNAME",user.getUserName()),"ACUSER_ACDATASOURCE");
-    }
-
-    void deleteGroupListsDifferenceForUser(Vector oldGroupList,Vector newGroupList,String username)throws SQLException //for using this method oldVector.size()>= newVector.size()
-    {
-        Group gr=null;
-        Vector grdiffvector=this.getGroupListsDifference(oldGroupList,newGroupList);
-        for(int i=0;i<grdiffvector.size();i++)
-        {
-            gr=(Group)grdiffvector.get(i);
-            this.deleteUnderTwoConditions(new Column("USERNAME",username),new Column("GROUPNAME",gr.getGroupName()),"ACUSER_ACGROUP");
-        }
-    }
-
-    /****************************************** Other Methods*******************************************/
-     /***************************************************************************************************/
-
-      void  closeStatement()
-      {
-          try
-          {
-              if(this.stmt !=null)
-              {
-                  stmt.close();
-              }
-          }
-          catch(SQLException e)
-          {
-
-              logger.error("ERROR IN CLOSESTATEMENT METHOD :SQLException caught ");
-			  logger.error(e.getMessage(),e);
-          }
-      }
-      void  closeConnection()
-      {
-          try
-          {
-              if(this.con !=null)
-              {
-                  con.close();
-              }
-          }
-          catch(SQLException e)
-          {
-              
-              logger.error("ERROR IN CLOSECONNECTION METHOD :SQLException caught ");
-			  logger.error(e.getMessage(),e);
-          }
-      }
-
-    public Vector getGroupListsIntersection(Vector firstVector,Vector secondVector)
-    {
-        Group firstgroup=null;
-        Group secondgroup=null;
-        Vector intersectionVector= new Vector();
-
-		for(int i=0;i<firstVector.size();i++)
-        {
-            firstgroup=(Group)firstVector.get(i);
-            for(int j=0;j<secondVector.size();j++)
-            {
-                secondgroup=(Group)secondVector.get(j);
-                if(firstgroup.getGroupName().equals(secondgroup.getGroupName()))
-                {
-                    intersectionVector.add(firstgroup);
-                }
-
-            }
-        }
-        return intersectionVector;
-	}
-
-    public Vector getGroupListsDifference(Vector oldVector,Vector newVector)throws SQLException //for using this method oldVector.size()>= newVector.size()
-    {
-        for(int i=0;i<newVector.size();i++)
-        {
-            Group newGroup=(Group)newVector.get(i);
-            for(int j=0;j<oldVector.size();j++)
-            {
-                Group oldGroup=(Group)oldVector.get(j);
-                if(oldGroup.getGroupName().equals(newGroup.getGroupName()))
-                {
-                    oldVector.removeElementAt(j);
-                }
-            }
-        }
-        return oldVector;
-
-	}
-    //New Ones
-     public Vector getDataSourceListsIntersection(Vector firstVector,Vector secondVector)throws SQLException
-	{
-        DataSource firstds=null;
-        DataSource secondds=null;
-        Vector intersectionVector= new Vector();
-        for(int i=0;i<firstVector.size();i++)
-        {
-            firstds=(DataSource)firstVector.get(i);
-            for(int j=0;j<secondVector.size();j++)
-            {
-                secondds=(DataSource)secondVector.get(j);
-                if(firstds.getDataSourceName().equals(secondds.getDataSourceName()))
-                {
-                    intersectionVector.add(firstds);
-                }
-            }
-        }
-        return intersectionVector;
-    }
-    public Vector getDataSourceListsDifference(Vector oldVector,Vector newVector)throws SQLException //for using this method oldVector.size()>= newVector.size()
-    {
-        for(int i=0;i<newVector.size();i++)
-        {
-            DataSource newDS=(DataSource)newVector.get(i);
-            for(int j=0;j<oldVector.size();j++)
-            {
-                DataSource oldDS=(DataSource)oldVector.get(j);
-                if(oldDS.getDataSourceName().equals(newDS.getDataSourceName()))
-                {
-                    oldVector.removeElementAt(j);
-                }
-            }
-        }
-        return oldVector;
-
-
-	}
-
-    public void checkVSDuration(String username) throws SQLException
-    {
-        Date dateNow = new Date(); // get the current date
-        SimpleDateFormat dateformatYYYYMMDD = new SimpleDateFormat("yyyy-MM-dd");
-        StringBuilder now = new StringBuilder( dateformatYYYYMMDD.format( dateNow ) );
-
-        String query="SELECT * FROM ACACCESS_DURATION WHERE USERNAME ='"+username+"'";
-        Statement stmt2 = con.createStatement();
-        ResultSet rs2 = stmt2.executeQuery(query);         // get the sources that are used by this user and belong to other users
-
-        while(rs2.next())
-        {
-            logger.warn("Source  "+ rs2.getString("DATASOURCENAME")+ " has time "+rs2.getString("DEADLINE"));
-            if (now.toString().compareTo(rs2.getString("DEADLINE")) > 0) {   // if the current day is after the set deadline
-                logger.warn("Will be deleted "+ rs2.getString("DATASOURCENAME"));
-                Column column1 = new Column("USERNAME", username);
-                Column column2 = new Column("DATASOURCENAME", rs2.getString("DATASOURCENAME"));
-                deleteUnderTwoConditions(column1, column2,"ACACCESS_DURATION");           // delete the entries from the respective arrays
-                deleteUnderTwoConditions(column1, column2,"ACUSER_ACDATASOURCE");
-                // Send email informing the user
-                Emailer email = new Emailer();
-                User userFromBD = getUserForUserName(username); // get the details for the Admin account
-                String msgHead = "Dear "+ userFromBD.getFirstName() + " " + userFromBD.getLastName() +", "+"\n"+"\n";
-                String msgTail = "Best Regards,"+"\n"+"GSN Team";
-                String msgBody = "We would like to inform you that you no longer have access to the Virtual Sensor: " + column2.columnValue+
-                         "\n\nYou can manage your Virtual Sensors by choosing the following options in GSN:\n"+
-                        "Access Rights Management -> User Account Management -> Update Access Rights Form\n"+
-                        "or via the URL:{sitename}/gsn/MyUserUpdateServlet\n\n";
-                // first change Emailer class params to use sendEmail
-                email.sendEmail( "GSN ACCESS ", "GSN USER",userFromBD.getEmail(),"Update for a Virtual Sensor access", msgHead, msgBody, msgTail);
-            }
-        }
-    }
-}
+/**
+* Global Sensor Networks (GSN) Source Code
+* Copyright (c) 2006-2014, Ecole Polytechnique Federale de Lausanne (EPFL)
+* 
+* This file is part of GSN.
+* 
+* GSN is free software: you can redistribute it and/or modify
+* it under the terms of the GNU General Public License as published by
+* the Free Software Foundation, either version 3 of the License, or
+* (at your option) any later version.
+* 
+* GSN is distributed in the hope that it will be useful,
+* but WITHOUT ANY WARRANTY; without even the implied warranty of
+* MERCHANTABILITY or FITNESS FOR A PARTICULAR PURPOSE.  See the
+* GNU General Public License for more details.
+* 
+* You should have received a copy of the GNU General Public License
+* along with GSN.  If not, see <http://www.gnu.org/licenses/>.
+* 
+* File: src/gsn/http/ac/ConnectToDB.java
+*
+* @author Behnaz Bostanipour
+* @author Timotee Maret
+*
+*/
+
+package gsn.http.ac;
+
+/**
+ * Created by IntelliJ IDEA.
+ * User: Behnaz Bostanipour
+ * Date: Apr 12, 2010
+ * Time: 5:42:00 PM
+ * To change this template use File | Settings | File Templates.
+ */
+
+
+
+import java.text.SimpleDateFormat;
+
+import org.slf4j.LoggerFactory;
+import org.slf4j.Logger;
+
+import javax.servlet.http.HttpSessionBindingEvent;
+import javax.servlet.http.HttpSessionBindingListener;
+
+import java.io.LineNumberInputStream;
+import java.sql.Connection;
+import java.sql.DriverManager;
+import java.sql.ResultSet;
+import java.sql.SQLException;
+import java.sql.Statement;
+import java.sql.PreparedStatement;
+import java.util.*;
+import java.sql.DatabaseMetaData;
+
+
+
+/* This class defines a ctdb object which helps to connect to AC DB and have
+methods for accessing information in AC DB*/
+
+public class ConnectToDB
+{
+	private static String driverName;
+	private static String connectionname;
+	private static String dbUser;
+	private static String dbPassword;
+    private static Vector ACTables;//list of AC tables
+
+	private Connection con ;
+	private Statement stmt ;
+    private PreparedStatement pstmt ;
+	private ResultSet rs ;
+    private DatabaseMetaData meta;
+    //private String usedDB ; //used DB among diffrent choices(MySQL, Oracle, H2)
+    private static transient Logger logger= LoggerFactory.getLogger( ConnectToDB.class );
+
+
+    /****************************************** Constructors*******************************************/
+    /*************************************************************************************************/
+    
+	public ConnectToDB()throws ClassNotFoundException,SQLException
+	{
+		con=gsn.Main.getDefaultStorage().getConnection();
+        //Load and register the MySQL driver
+        //Class.forName(driverName);
+        //Get a connection to the database
+        //con = DriverManager.getConnection(connectionname,dbUser,dbPassword);
+        //create a statement object
+        stmt= con.createStatement();  ///// changed 20.03.2013
+        meta= this.con.getMetaData();
+        //initUsedDB();
+    }
+    
+    /****************************************** Init Methods*******************************************/
+   /*************************************************************************************************/
+
+   /* initialize DB connection */
+    public static void init(String jdbcDriver, String jdbcUsername, String jdbcPassword, String jdbcURL)
+    {
+        driverName= jdbcDriver;
+        dbUser=jdbcUsername;
+        dbPassword= jdbcPassword;
+        connectionname=jdbcURL;
+        checkACTables();
+    }
+     /* Check if AC tables exist , and create them otherwise*/
+     static void checkACTables()
+    {
+        Connection connection=null;
+        Statement statement=null;
+
+       try
+		{
+
+           //Load and register the MySQL driver
+            Class.forName(driverName);
+            //Get a connection to the database
+            connection = DriverManager.getConnection(connectionname,dbUser,dbPassword);
+
+			//create a statement object
+			statement= connection.createStatement();
+            ResultSet resultset=null;
+            defineACTables();
+            int indexOfMissingTable= findMissingTableIndex(statement,resultset);
+
+            if(indexOfMissingTable==-1)
+            {
+
+                if(adminExists(statement,resultset) == false)
+                {
+                    createAdmin(statement,resultset);
+
+                }
+
+            }
+            else
+            {
+
+               if(cleanDB(indexOfMissingTable,statement,resultset))
+               {
+
+                  if(createACTables(statement))
+                  {
+
+                    if(adminExists(statement,resultset) == false)
+                    {
+                        createAdmin(statement,resultset);
+
+                    }
+                  }
+                   else
+                  {
+                     return;//throw an exception
+                  }
+
+               }
+               else
+               {
+                   return;//throw an exception 
+               }
+
+
+            }
+		}
+        catch(ClassNotFoundException e)
+        {
+            logger.error("ERROR IN CHECKACTABLES METHOD :Couldn't load database driver ");
+			logger.error(e.getMessage(),e);
+        }
+		catch(SQLException e)
+		{
+            logger.error("ERROR IN CHECKACTABLES METHOD :SQLException caught ");
+			logger.error(e.getMessage(),e);
+
+			while((e = e.getNextException())!= null )
+			{
+				logger.error(e.getMessage(),e);
+			}
+		}
+       catch(Exception e)
+       {
+
+       }
+        finally
+         {
+             try
+             {
+                if(statement!=null)
+                {
+                    statement.close();
+                }
+                if(connection !=null)
+                {
+                    connection.close();
+                }
+             }
+             catch(SQLException e)
+             {
+                 logger.error("ERROR IN CHECKACTABLES METHOD :");
+			     logger.error(e.getMessage(),e);
+             }
+         }
+
+    }
+
+    /* create a default Administrator for access control system */
+    static boolean createAdmin(Statement statement,ResultSet resultset) throws Exception
+    {
+
+        boolean insertOK=false;
+        String request = "INSERT INTO ACUSER(USERNAME,PASSWORD,FIRSTNAME,LASTNAME,EMAIL,ISCANDIDATE) VALUES ('Admin','"+ Protector.encrypt("changeit")+ "','Admin','Admin','gsn.administrator@host.com','no')";
+        int f =statement.executeUpdate(request);
+        if(f!=0)
+        {
+            insertOK=true;
+        }
+        return insertOK;
+
+    }
+
+    /* create a Vector of names of all AC DB tables, the order of elements in Vector is important because of the dependencies between tables */
+    static void defineACTables()
+    {
+         ACTables = new Vector();
+
+         ACTables.add("ACUSER_ACDATASOURCE");
+         ACTables.add("ACUSER_ACGROUP");
+         ACTables.add("ACGROUP_ACDATASOURCE");
+         ACTables.add("ACGROUP");
+         ACTables.add("ACUSER");
+         ACTables.add("ACDATASOURCE");
+
+    }
+    /* return  the index of missing AC table in the AC DB, and -1 if no table is missing */
+    static int findMissingTableIndex(Statement statement,ResultSet resultset)
+    {
+
+         for(int i=0; i<ACTables.size();i++)
+         {
+             if(tableExists((String)ACTables.get(i),statement,resultset)== false)
+             {
+
+                 return i;
+             }
+
+         }
+         return -1;
+     }
+
+    /*remove all AC DB Tables if one of them is missing, in fact if one AC table is missing in the AC DB , it indicates
+     an abnormal situation
+      */
+     static boolean cleanDB(int missingTableIndex,Statement statement,ResultSet resultset)
+      {
+
+          for(int i=0;i<missingTableIndex;i++)
+          {
+               if(tableExists((String)ACTables.get(i),statement,resultset))
+               {
+                    if(dropTable((String)ACTables.get(i),statement)==false)
+                    {
+                        return false;
+                    }
+               }
+          }
+          for(int i=missingTableIndex+1;i<ACTables.size();i++)
+          {
+                if(tableExists((String)ACTables.get(i),statement,resultset))
+                {
+                    if(dropTable((String)ACTables.get(i),statement)== false)
+                    {
+                        return false;
+                    }
+                }
+           }
+          return true;
+      }
+
+    /* checks if a given AC table exists in AC DB */
+    static boolean tableExists(String tableName,Statement statement,ResultSet resultset)
+    {
+        if(tableNameExists(tableName.toUpperCase(),statement,resultset))
+        {
+            return true;
+        }
+        else
+        {
+            return false;
+        }
+    }
+
+    /* check if a default Admin exists in ACUSER table in DB */
+    static boolean adminExists(Statement statement,ResultSet resultset)
+    {
+        if(adminNameExists(statement,resultset)==true)
+        {
+            return true;
+        }
+        else
+        {
+            return false;
+        }
+    }
+    /* drop a AC table */
+    static boolean dropTable(String tableName,Statement statement)
+    {
+        boolean operationOK=true;
+        try
+        {
+            statement.executeUpdate("DROP TABLE "+ tableName);
+        }
+        catch(SQLException e)
+        {
+
+            logger.error("ERROR IN DROPTABLE METHOD :");
+			logger.error(e.getMessage(),e);
+            operationOK=false;
+        }
+        return operationOK;
+    }
+    /* check if a table name exists in AC DB */
+    static boolean tableNameExists(String tableName,Statement statement,ResultSet resultset)
+    {
+        boolean nameExists=true;
+        try
+        {
+            resultset= statement.executeQuery("SELECT * FROM "+ tableName);
+        }
+        catch(SQLException e)
+        {
+            nameExists=false;
+        }
+        return nameExists;
+    }
+
+    /* check if the default administrator name exists in DB */
+    static boolean adminNameExists(Statement statement,ResultSet resultset)
+    {
+        boolean nameExists=false;
+        try
+        {
+            resultset= statement.executeQuery("SELECT * FROM ACUSER WHERE USERNAME='Admin'");
+            while(resultset.next())
+            {
+                nameExists = true;
+            }
+
+        }
+        catch(SQLException e)
+        {
+            nameExists=false;
+        }
+        return nameExists;
+    }
+
+    /* create all AC tables, order of creation is important because of the dependencies between tables */
+    static boolean createACTables(Statement statement)
+    {
+        String query;
+        /*
+        ACTables.add("ACUSER_ACDATASOURCE");
+        ACTables.add("ACUSER_ACGROUP");
+        ACTables.add("ACGROUP_ACDATASOURCE");
+        ACTables.add("ACGROUP");
+        ACTables.add("ACUSER");
+        ACTables.add("ACDATASOURCE");
+        */
+        try
+        {
+            query="CREATE TABLE ACDATASOURCE " +
+                    "(DATASOURCENAME VARCHAR(100) NOT NULL, " +
+                    "ISCANDIDATE VARCHAR(10) DEFAULT 'no', " +
+                    "PRIMARY KEY (DATASOURCENAME))";
+            statement.executeUpdate(query);
+
+            query="CREATE TABLE ACUSER " +
+                    "(USERNAME VARCHAR(100) NOT NULL, " +
+                    "FIRSTNAME VARCHAR(100) NOT NULL, " +
+                    "LASTNAME VARCHAR(100) NOT NULL, " +
+                    "EMAIL VARCHAR(100) NOT NULL, " +
+                    "PASSWORD VARCHAR(4000) NOT NULL, " +
+                    "ISCANDIDATE VARCHAR(10) DEFAULT 'no', " +
+                    "PRIMARY KEY (USERNAME))";
+            statement.executeUpdate(query);
+
+            query="CREATE TABLE ACGROUP " +
+                    "(GROUPNAME VARCHAR(100) NOT NULL, " +
+                    "PRIMARY KEY (GROUPNAME))";
+            statement.executeUpdate(query);
+
+            query="CREATE TABLE ACGROUP_ACDATASOURCE " +
+                    "(GROUPNAME VARCHAR(100) NOT NULL, " +
+                    "DATASOURCENAME VARCHAR(100) NOT NULL, " +
+                    "DATASOURCETYPE VARCHAR(30) NOT NULL, "+
+                    "PRIMARY KEY (GROUPNAME,DATASOURCENAME), "+
+                    "FOREIGN KEY(GROUPNAME) REFERENCES ACGROUP(GROUPNAME),"+
+                    "FOREIGN KEY(DATASOURCENAME) REFERENCES ACDATASOURCE(DATASOURCENAME))";
+            statement.executeUpdate(query);
+
+            query="CREATE TABLE ACUSER_ACGROUP " +
+                    "(USERNAME VARCHAR(100) NOT NULL, " +
+                    "GROUPNAME VARCHAR(100) NOT NULL, " +
+                    "GROUPTYPE VARCHAR(10) DEFAULT 'n', " +
+                    "ISUSERWAITING VARCHAR(10) DEFAULT 'no', " +
+                    "PRIMARY KEY (USERNAME,GROUPNAME), "+
+                    "FOREIGN KEY(USERNAME) REFERENCES ACUSER(USERNAME),"+
+                    "FOREIGN KEY(GROUPNAME) REFERENCES ACGROUP(GROUPNAME))";
+            statement.executeUpdate(query);
+            
+            query="CREATE TABLE ACUSER_ACDATASOURCE " +
+                    "(USERNAME VARCHAR(100) NOT NULL, " +
+                    "DATASOURCENAME VARCHAR(100) NOT NULL, " +
+                    "DATASOURCETYPE VARCHAR(30), "+
+                    "PATH VARCHAR(50) DEFAULT 'n', "+
+                    "FILENAME VARCHAR(50) DEFAULT 'n', "+
+                    "FILETYPE VARCHAR(50) DEFAULT 'n', "+
+                    "OWNERDECISION VARCHAR(30) DEFAULT 'notreceived', "+
+                    "ISUSERWAITING VARCHAR(10) DEFAULT 'no', " +
+                    "PRIMARY KEY (USERNAME,DATASOURCENAME), "+
+                    "FOREIGN KEY(USERNAME) REFERENCES ACUSER(USERNAME),"+
+                    "FOREIGN KEY(DATASOURCENAME) REFERENCES ACDATASOURCE(DATASOURCENAME))";
+            statement.executeUpdate(query);
+
+            ////////////////////////////// ADD one more table for the permissible access date
+            query="CREATE TABLE ACACCESS_DURATION " +
+                    "(USERNAME VARCHAR(100) NOT NULL, " +
+                    "DATASOURCENAME VARCHAR(100) NOT NULL, " +
+                    "DEADLINE DATE, "+
+                    "PRIMARY KEY (USERNAME,DATASOURCENAME), "+
+                    "FOREIGN KEY(USERNAME) REFERENCES ACUSER(USERNAME),"+
+                    "FOREIGN KEY(DATASOURCENAME) REFERENCES ACDATASOURCE(DATASOURCENAME))";
+            statement.executeUpdate(query);
+        }
+        catch(SQLException e)
+        {
+
+            logger.error("ERROR IN CREATEACTABLES METHOD :");
+			logger.error(e.getMessage(),e);
+            return false;
+        }
+        return true;
+    }
+
+    /* precise which DB platform we are using */
+/*    void initUsedDB()
+    {
+        if(driverName.equals("com.mysql.jdbc.Driver"))
+            {
+                 usedDB="MySQL";
+
+            }
+            else if(driverName.equals("oracle.jdbc.driver.OracleDriver"))
+            {
+                  usedDB="Oracle";
+            }
+            else if(driverName.equals("org.h2.Driver"))
+            {
+                  usedDB="H2";
+            }
+
+    }*/
+    /****************************************** Set Methods*******************************************/
+   /*************************************************************************************************/
+
+   void setConnection(Connection con)
+   {
+       this.con=con;
+   }
+   void setStatement(Statement stmt)
+   {
+       this.stmt=stmt;
+   }
+   void setResultSet(ResultSet rs)
+   {
+       this.rs=rs;
+   }
+    void setMetaData(DatabaseMetaData meta)
+    {
+        this.meta=meta;
+    }
+    /*
+    void setUsedDB(String usedDB)
+    {
+        this.usedDB=usedDB;
+    }*/
+
+    /****************************************** Get Methods*******************************************/
+   /*************************************************************************************************/
+
+   Connection getConnection()
+   {
+       return this.con;
+   }
+    Statement getStatement()
+    {
+        return this.stmt;
+   }
+    ResultSet getResultSet()
+    {
+        return this.rs;
+    }
+    DatabaseMetaData getMetaData()
+    {
+        return this.meta;
+    }
+    /*String getUsedDB()
+    {
+        return this.usedDB;
+    }*/
+    Vector getACTables()
+    {
+        return ACTables;
+    }
+
+    /****************************************** DB Basic Queries*******************************************/
+   /******************************************************************************************************/
+
+    //OK
+    ResultSet  selectOneColumn(Column col, String tableName)throws SQLException
+    {
+        String query="SELECT "+col.columnLabel+" FROM "+tableName;
+        return stmt.executeQuery(query);
+        
+    }
+    //OK
+    ResultSet selectOneColumnUnderOneCondition(Column col, String tableName,Column cond)throws SQLException
+	{
+        String query="SELECT "+col.columnLabel+" FROM "+tableName+" WHERE "+cond.columnLabel+" = '"+cond.columnValue+"' ";
+        return stmt.executeQuery(query);
+    }
+    //OK
+    ResultSet selectOneColumnUnderTwoConditions(Column col, String tableName,Column firstCond,Column secondCond)throws SQLException
+	{
+        String query="SELECT "+col.columnLabel+" FROM "+tableName+" WHERE "+firstCond.columnLabel+" = '"+firstCond.columnValue+"' AND "+secondCond.columnLabel+" = '"+secondCond.columnValue+"'";
+        return stmt.executeQuery(query);
+    }
+    //OK
+    ResultSet selectTwoColumnsUnderOneCondition(Column firstCol,Column secondCol, String tableName,Column cond)throws SQLException
+	{
+
+        String query="SELECT "+firstCol.columnLabel+","+secondCol.columnLabel+" FROM "+tableName+" WHERE "+cond.columnLabel+"='"+cond.columnValue+"'";
+        return stmt.executeQuery(query);
+    }
+
+     ResultSet selectFiveColumns(Column firstCol,Column secondCol,Column thirdCol,Column fourthCol,Column fifthCol, String tableName)throws SQLException
+	{
+
+        String query="SELECT "+firstCol.columnLabel+","+secondCol.columnLabel+","+thirdCol.columnLabel+","+fourthCol.columnLabel+","+fifthCol.columnLabel+" FROM "+tableName;
+        return stmt.executeQuery(query);
+    }
+     //to be checked
+    ResultSet selectTwoColumnsUnderTwoConditions(Column firstCol,Column secondCol, String tableName,Column firstCond,Column secondCond)throws SQLException
+	{
+
+        String query="SELECT "+firstCol.columnLabel+","+secondCol.columnLabel+" FROM "+tableName+" WHERE "+firstCond.columnLabel+" = '"+firstCond.columnValue+"' AND "+secondCond.columnLabel+" = '"+secondCond.columnValue+"'";
+        return stmt.executeQuery(query);
+    }
+    //to be checked
+    ResultSet selectTwoColumnsUnderThreeConditions(Column firstCol,Column secondCol, String tableName,Column firstCond,Column secondCond,Column thirdCond)throws SQLException
+	{
+
+        String query="SELECT "+firstCol.columnLabel+","+secondCol.columnLabel+" FROM "+tableName+" WHERE "+firstCond.columnLabel+" = '"+firstCond.columnValue+"' AND "+secondCond.columnLabel+" = '"+secondCond.columnValue+"' AND "+thirdCond.columnLabel+" = '"+thirdCond.columnValue+"'";
+        return stmt.executeQuery(query);
+    }
+    ResultSet selectThreeColumnsUnderTwoConditions(Column firstCol,Column secondCol,Column thirdCol, String tableName,Column firstCond,Column secondCond)throws SQLException
+	{
+
+        String query="SELECT "+firstCol.columnLabel+","+secondCol.columnLabel+","+thirdCol.columnLabel+" FROM "+tableName+" WHERE "+firstCond.columnLabel+" = '"+firstCond.columnValue+"' AND "+secondCond.columnLabel+" = '"+secondCond.columnValue+"'";
+        return stmt.executeQuery(query);
+    }
+    //OK
+    ResultSet selectAllColumns(String tableName)throws SQLException
+    {
+        String query="SELECT * FROM "+tableName;
+        return stmt.executeQuery(query);
+    }
+    //OK
+    ResultSet selectAllColumnsUnderOneCondition(String tableName,Column cond)throws SQLException
+    {
+       String query="SELECT * FROM "+tableName+" WHERE "+cond.columnLabel+"='"+cond.columnValue+"'";
+       return stmt.executeQuery(query);
+    }
+    //OK
+    ResultSet selectAllColumnsUnderTwoConditions(String tableName,Column firstCond,Column secondCond)throws SQLException
+    {
+       String query="SELECT * FROM "+tableName+" WHERE "+firstCond.columnLabel+" = '"+firstCond.columnValue+"' AND "+secondCond.columnLabel+" = '"+secondCond.columnValue+"'";
+       return stmt.executeQuery(query);
+    }
+    //Ok
+    Vector getValuesVectorForOneColumnUnderOneCondition(Column col,Column cond,String tableName) throws SQLException
+    {
+        Vector values=new Vector();
+        rs=this.selectOneColumnUnderOneCondition(col, tableName,cond);
+        while(rs.next())
+        {
+            values.add(rs.getString(col.columnLabel));
+        }
+        return values;
+    }
+    // to be checked
+    Vector getValuesVectorForOneColumnUnderTwoConditions(Column col,Column firstCond,Column secondCond,String tableName) throws SQLException
+    {
+        Vector values=new Vector();
+
+        rs=selectOneColumnUnderTwoConditions(col, tableName,firstCond,secondCond);
+        while(rs.next())
+        {
+            values.add(rs.getString(col.columnLabel));
+        }
+        return values;
+    }
+        //Ok
+    Vector getValuesVectorForOneColumn(Column col,String tableName) throws SQLException
+    {
+        Vector values=new Vector();
+        rs=this.selectOneColumn(col, tableName);
+        while(rs.next())
+        {
+            values.add(rs.getString(col.columnLabel));
+        }
+        return values;
+    }
+    //OK
+    String getValueForOneColumnUnderTwoConditions(Column col,Column firstCond,Column secondCond,String tableName) throws SQLException
+    {
+        String value=null;
+        rs=this.selectOneColumnUnderTwoConditions(col, tableName,firstCond,secondCond);
+        while(rs.next())
+        {
+            value=rs.getString(col.columnLabel);
+        }
+        return value;
+
+    }
+    String getValueForOneColumnUnderOneConditions(Column col,Column cond,String tableName) throws SQLException
+    {
+        String value=null;
+        rs=this.selectOneColumnUnderOneCondition(col,tableName,cond);
+        while(rs.next())
+        {
+            value=rs.getString(col.columnLabel);
+        }
+        return value;
+
+    }
+    //OK
+    boolean insertOneColumnValue(Column col,String tableName) throws Exception
+	{
+        boolean insertOK=false;
+        String request = "INSERT INTO "+tableName+"("+col.columnLabel+") VALUES ('" + col.columnValue +"')";
+        int t =stmt.executeUpdate(request);
+		if(t!=0)
+		{
+            insertOK=true;
+        }
+        return insertOK;
+    }
+     boolean insertTwoColumnsValues(Column firstCol,Column secondCol,String tableName) throws SQLException
+	{
+		boolean insertOK=false;
+        String request = "INSERT INTO "+tableName+"("+firstCol.columnLabel+","+secondCol.columnLabel+") VALUES ('" + firstCol.columnValue + "','"+ secondCol.columnValue+"')";
+        int f =stmt.executeUpdate(request);
+        if(f!=0)
+        {
+            insertOK=true;
+        }
+        return insertOK;
+	}
+    //OK
+     boolean insertThreeColumnsValues(Column firstCol,Column secondCol,Column thirdCol,String tableName) throws SQLException
+	{
+		boolean insertOK=false;
+        String request = "INSERT INTO "+tableName+"("+firstCol.columnLabel+","+secondCol.columnLabel+","+thirdCol.columnLabel+") VALUES ('" + firstCol.columnValue + "','"+ secondCol.columnValue+ "','"+thirdCol.columnValue+"')";
+        int f =stmt.executeUpdate(request);
+        if(f!=0)
+        {
+            insertOK=true;
+        }
+        return insertOK;
+	}
+
+    boolean insertThreeColumnsValuesStrings(String firstCol,String secondCol,String thirdCol,String tableName) throws SQLException
+    {
+        boolean insertOK=false;
+        String request = "INSERT INTO "+tableName+" VALUES ('" + firstCol + "','"+ secondCol+ "','"+thirdCol+"')";
+        int f =stmt.executeUpdate(request);
+        if(f!=0)
+        {
+            insertOK=true;
+        }
+        return insertOK;
+    }
+
+     boolean insertFourColumnsValues(Column firstCol,Column secondCol,Column thirdCol,Column fourthCol,String tableName)throws SQLException
+    {
+        boolean insertOK=false;
+        String request = "INSERT INTO "+tableName+"("+firstCol.columnLabel+","+secondCol.columnLabel+","+thirdCol.columnLabel+","+fourthCol.columnLabel+") VALUES ('" + firstCol.columnValue + "','"+ secondCol.columnValue+ "','"+thirdCol.columnValue+"','"+ fourthCol.columnValue+"')";
+        int f =stmt.executeUpdate(request);
+        if(f!=0)
+        {
+            insertOK=true;
+        }
+        return insertOK;
+    }
+
+    boolean insertSixColumnsValues(Column firstCol,Column secondCol,Column thirdCol,Column fourthCol,Column fifthCol,Column sixthCol,String tableName)throws SQLException
+    {
+        boolean insertOK=false;
+        String request = "INSERT INTO "+tableName+"("+firstCol.columnLabel+","+secondCol.columnLabel+","+thirdCol.columnLabel+","+fourthCol.columnLabel+","+fifthCol.columnLabel+","+sixthCol.columnLabel+") VALUES ('" + firstCol.columnValue + "','"+ secondCol.columnValue+ "','"+thirdCol.columnValue+"','"+ fourthCol.columnValue+ "','"+fifthCol.columnValue+ "','"+sixthCol.columnValue+"')";
+        int f =stmt.executeUpdate(request);
+        if(f!=0)
+        {
+            insertOK=true;
+        }
+        return insertOK;
+    }
+
+    boolean insertSeventhColumnsValues(Column firstCol,Column secondCol,Column thirdCol,Column fourthCol,Column fifthCol,Column sixthCol,Column seventhCol,String tableName)throws SQLException
+    {
+        boolean insertOK=false;
+        String request = "INSERT INTO "+tableName+"("+firstCol.columnLabel+","+secondCol.columnLabel+","+thirdCol.columnLabel+","+fourthCol.columnLabel+","+fifthCol.columnLabel+","+sixthCol.columnLabel+","+seventhCol.columnLabel+") VALUES ('" + firstCol.columnValue + "','"+ secondCol.columnValue+ "','"+thirdCol.columnValue+"','"+fourthCol.columnValue+ "','"+fifthCol.columnValue+ "','"+sixthCol.columnValue+ "','"+seventhCol.columnValue+"')";
+        int f =stmt.executeUpdate(request);
+        if(f!=0)
+        {
+            insertOK=true;
+        }
+        return insertOK;
+    }
+
+    /****************************************** DB Check methods *********************************************/
+   /******************************************************************************************************/
+
+    /*This method will find all kind of condition value(for candidate registration, group registration)*/
+    boolean valueExistsForThisColumn(Column cond, String tableName)throws SQLException
+	{
+		boolean valueFound=false;
+        rs = selectAllColumnsUnderOneCondition(tableName,cond);
+
+		//Display
+		while(rs.next())
+		{
+            valueFound=true;
+        }
+		return valueFound;
+
+	}
+    /*This method only find the same condition value(for user loginhandler)*/
+    boolean valueExistsForThisColumnUnderOneCondition(Column col,Column cond,String tableName)throws SQLException
+    {
+        boolean valueFound=false;
+        rs=this.selectOneColumnUnderOneCondition(col,tableName,cond);
+
+		//Display
+		while(rs.next())
+		{
+			if(col.columnValue!= null)
+			{
+
+				if(col.columnValue.equals(rs.getString(col.columnLabel)))
+				{
+
+					valueFound=true;
+				}
+			}
+		}
+		return valueFound;
+
+    }
+     /*This method only find the same condition value*/
+    boolean valueExistsForThisColumnUnderTwoConditions(Column col,Column firstCond,Column secondCond, String tableName)throws SQLException
+	{
+		boolean valueFound=false;
+        rs =  selectOneColumnUnderTwoConditions(col, tableName,firstCond,secondCond);
+
+		//Display
+		while(rs.next())
+		{
+			if(col.columnValue!= null)
+			{
+
+				if(col.columnValue.equals(rs.getString(col.columnLabel)))
+				{
+
+					valueFound=true;
+				}
+			}
+		}
+		return valueFound;
+
+	}
+
+    boolean isPasswordCorrectForThisUser(String userName,String password)throws Exception //password is already encrypted when arrives here!
+    {
+        boolean passwordOK=false;
+        rs=this.selectOneColumnUnderOneCondition(new Column("PASSWORD"), "ACUSER", new Column("USERNAME",userName));
+        while(rs.next())
+        {
+            if(password.equals(rs.getString("PASSWORD")))
+            {
+                passwordOK=true;
+            }
+        }
+        return passwordOK;
+    }
+    
+
+
+     /****************************************** DB Get methods *********************************************/
+   /********************************************************************************************************/
+
+   /* return the list of all groups existing in AC DB */
+   Vector getGroupList()throws SQLException
+   {
+       String groupname=null;
+       Vector groupnamevector = this.getValuesVectorForOneColumn(new Column("GROUPNAME"),"ACGROUP");
+       Vector groupvector = new Vector();
+       for(int i=0;i< groupnamevector.size();i++)
+       {
+           groupname=(String)(groupnamevector.get(i));
+           //System.out.println(" values in groupname vector : "+ groupname );
+           groupvector.add(new Group( groupname,getDataSourceListForGroup(groupname) ));
+        }
+       return groupvector;
+    }
+
+    /* return the list of all virtual sensors existing in AC DB */
+   Vector getDataSourceList()throws SQLException
+   {
+       return this.getValuesVectorForOneColumnUnderOneCondition(new Column("DATASOURCENAME"),new Column("ISCANDIDATE","no"),"ACDATASOURCE");
+   }
+
+    /* get list of all prospective users, everybody who has already signed up but waits for Admin confirmation to become a user */
+    Vector getUserCandidates()throws SQLException
+    {
+        String username=null;
+        Vector usernamevector = this.getValuesVectorForOneColumnUnderOneCondition(new Column("USERNAME"),new Column("ISCANDIDATE","yes"),"ACUSER");
+        Vector uservector = new Vector();
+        for(int i=0;i< usernamevector.size();i++)
+        {
+              username=(String)(usernamevector.get(i));//WAITINGACUSER
+              uservector.add(new User(username,getValueForOneColumnUnderOneConditions(new Column("PASSWORD"),new Column("USERNAME",username),"ACUSER"),getValueForOneColumnUnderOneConditions(new Column("FIRSTNAME"),new Column("USERNAME",username),"ACUSER"),getValueForOneColumnUnderOneConditions(new Column("LASTNAME"),new Column("USERNAME",username),"ACUSER"),getValueForOneColumnUnderOneConditions(new Column("EMAIL"),new Column("USERNAME",username),"ACUSER"),getGroupListForUser(username),"yes"));
+         }
+        return uservector;
+    }
+
+
+    /* get list of all users who are applied for an access right modification for (a) group(s) or for (a) virtual sensor(s) */
+     Vector getWaitingUsers()throws SQLException       
+    {
+        User user=null;
+        Vector usersVector = getUsers();
+        Vector usersCompletedVector = new Vector();
+        for(int i=0;i< usersVector.size();i++)
+        {
+            user=(User)(usersVector.get(i));
+            user.setDataSourceList(getDataSourcesForWaitingUser(user.getUserName()));
+            user.setGroupList(getGroupsForWaitingUserSecondPart(getGroupsForWaitingUserFirstPart(user.getUserName())));
+            if(user.getDataSourceList().size()!=0 || user.getGroupList().size()!=0)
+            {
+                usersCompletedVector.add(user);
+            }
+         }
+        return usersCompletedVector;
+    }
+
+    /* get list of all users of AC system */
+
+    Vector getUsers()throws SQLException
+    {
+        User user=null;
+        Vector usersVector=new Vector();
+        rs = this.selectAllColumns("ACUSER");
+        while(rs.next())
+        {
+            user=new User(rs.getString("USERNAME"));
+            user.setFirstName(rs.getString("FIRSTNAME"));
+            user.setLastName(rs.getString("LASTNAME"));
+            user.setEmail(rs.getString("EMAIL"));
+            usersVector.add(user);
+        }
+        return usersVector;
+
+    }
+    /* get the list of groups(each element is a GROUP with groupName and GroupType, the list of virtual sensors in group is not precised) for which a user is waiting the access right modification */
+    Vector getGroupsForWaitingUserFirstPart(String userName)throws SQLException
+    {
+        Vector groupVector= new Vector();
+        rs = this.selectTwoColumnsUnderTwoConditions(new Column("GROUPNAME"),new Column("GROUPTYPE"), "ACUSER_ACGROUP",new Column("USERNAME",userName),new Column("ISUSERWAITING","yes"));
+        while(rs.next())
+        {
+            groupVector.add(new Group(rs.getString("GROUPNAME"),rs.getString("GROUPTYPE")));
+        }
+        return groupVector;
+
+    }
+    /* get the list of groups(each element is a GROUP with groupName and GroupType, the list of virtual sensors in group is precised) for which a user is waiting the access right modification */
+    Vector getGroupsForWaitingUserSecondPart(Vector groupList)throws SQLException
+    {
+        Vector vector= new Vector();
+        Group group=null;
+        for(int i=0;i<groupList.size();i++)
+        {
+            group=(Group)groupList.get(i);
+            group.setDataSourceList(getDataSourceListForGroup(group.getGroupName()));
+            vector.add(group);
+
+        }
+        return vector;
+
+    }
+
+    /* get the list of virtual sensors existing in the group with their coressponding access rights */
+    Vector getDataSourcesForWaitingUser(String userName)throws SQLException
+    {
+        Vector dsVector= new Vector();
+
+        rs = this.selectThreeColumnsUnderTwoConditions(new Column("DATASOURCENAME"),new Column("DATASOURCETYPE"),new Column("OWNERDECISION"), "ACUSER_ACDATASOURCE",new Column("USERNAME",userName),new Column("ISUSERWAITING","yes"));
+        while(rs.next())
+        {
+            dsVector.add(new DataSource(rs.getString("DATASOURCENAME"),rs.getString("DATASOURCETYPE"),rs.getString("OWNERDECISION")));
+        }
+        return dsVector;
+
+    }
+
+    /* get the list of groups to which a user has access to */
+   Vector getGroupListForUser(String userName)throws SQLException
+   {
+       String groupname=null;
+       String grouptype=null;
+       Vector groupnamevector = this.getValuesVectorForOneColumnUnderOneCondition(new Column("GROUPNAME"),new Column("USERNAME",userName),"ACUSER_ACGROUP");
+       Vector groupvector = new Vector();
+       for(int i=0;i< groupnamevector.size();i++)
+       {
+           groupname=(String)(groupnamevector.get(i));
+           grouptype=this.getValueForOneColumnUnderTwoConditions(new Column("GROUPTYPE"),new Column("GROUPNAME",groupname),new Column("USERNAME", userName),"ACUSER_ACGROUP");
+           if(grouptype.charAt(0)!='5')
+           {
+                groupvector.add(new Group( groupname , grouptype,getDataSourceListForGroup(groupname) ));
+           }
+       }
+       return groupvector;
+   }
+    /* given the groupname this method returns the list of all virtual sensors access rights in the group */
+    Vector getDataSourceListForGroup(String groupName) throws SQLException
+    {
+        Vector dsList=new Vector();
+        rs= this.selectTwoColumnsUnderOneCondition(new Column("DATASOURCENAME"),new Column("DATASOURCETYPE"),"ACGROUP_ACDATASOURCE",new Column("GROUPNAME", groupName));
+        //Display
+        while(rs.next())
+        {
+            dsList.add(new DataSource(rs.getString("DATASOURCENAME"),rs.getString("DATASOURCETYPE")));
+        }
+        return dsList;
+
+    }
+
+    /* given the enterd parameters for a list virtual sensors, access rights from a HTML form, retun the list of DataSource objects */
+    Vector getDataSourceListForParameterSet(ParameterSet pm)throws SQLException
+    {
+        Vector dsList=new Vector();
+        rs = selectOneColumn(new Column("DATASOURCENAME"), "ACDATASOURCE");
+        while(rs.next())
+        {
+            if(pm.valueForName(rs.getString("DATASOURCENAME"))!=null)
+            {
+                dsList.add( new DataSource(rs.getString("DATASOURCENAME"), pm.valueForName(rs.getString("DATASOURCENAME"))));
+            }
+        }
+        return dsList;
+    }
+
+    Vector getChangedDataSourceListForParameterSet(ParameterSet pm)throws SQLException
+    {
+        Vector dsList=new Vector();
+        rs = selectOneColumn(new Column("DATASOURCENAME"), "ACDATASOURCE");
+        while(rs.next())
+        {
+            if(pm.valueForName(rs.getString("DATASOURCENAME"))!=null && (pm.valueForName(rs.getString("DATASOURCENAME")).equals("0")==false))
+            {
+                dsList.add( new DataSource(rs.getString("DATASOURCENAME"), pm.valueForName(rs.getString("DATASOURCENAME"))));
+            }
+        }
+        return dsList;
+    }
+
+
+    /*  given the username, return the data source list( virtual sensor, access rights) to which user has access */
+    Vector getDataSourceListForUser(String userName)throws SQLException
+    {
+        String dstype=null;
+        Vector dsList=new Vector();
+        rs=this.selectAllColumnsUnderOneCondition("ACUSER_ACDATASOURCE",new Column("USERNAME",userName));
+        while(rs.next())
+        {
+            dsList.add(new DataSource(rs.getString("DATASOURCENAME"),rs.getString("DATASOURCETYPE"),rs.getString("FILENAME"),rs.getString("FILETYPE"),rs.getString("PATH"),rs.getString("OWNERDECISION")));
+        }
+        return dsList;
+    }
+    Vector getDataSourceListForUserLogin(String userName)throws SQLException
+    {
+        return filterDataSourceListForLogin(getDataSourceListForUser(userName));
+
+    }
+
+    /* return the list of datasources(virtual sensor name, access rights) for an owner */
+    Vector getDataSourceNamesListForThisOwner(User owner)throws SQLException
+    {
+        DataSource ds=null;
+        Vector dsNamesList= new Vector();
+        //return getValuesVectorForOneColumnUnderTwoConditions(new Column("DATASOURCENAME"),new Column("DATASOURCETYPE","4"),new Column("USERNAME",ownername),"ACUSER_ACDATASOURCE");
+        Vector dsList=owner.getDataSourceList();
+        if(dsList !=null)
+        {
+            for(int i=0;i<dsList.size();i++)
+            {
+                ds=(DataSource)dsList.get(i);
+                if(ds.getDataSourceType().equals("4"))
+                {
+                    dsNamesList.add(ds.getDataSourceName());
+                }
+            }
+
+        }
+        return dsNamesList;
+    }
+
+    /* return the list of users who have modified their access rights for this owner virtual sensors and are waitin for his/her decision */
+    Vector getUsersWaitingForThisOwnerDecision(String dsname)throws SQLException
+    {
+        Vector users= new Vector();
+        String dataSourceType=null;
+        String userName=null;
+        rs =this.selectTwoColumnsUnderThreeConditions(new Column("USERNAME"),new Column("DATASOURCETYPE"), "ACUSER_ACDATASOURCE",new Column("DATASOURCENAME",dsname),new Column("OWNERDECISION","notreceived"),new Column("ISUSERWAITING","yes"));
+        while(rs.next())
+        {
+            dataSourceType=rs.getString("DATASOURCETYPE");
+            userName= rs.getString("USERNAME");
+            
+
+            if(dataSourceType.charAt(1)!=('0')&& dataSourceType.equals("4")==false)
+            {
+                users.add(new User( userName, new DataSource(dsname,dataSourceType)));
+
+            }
+        }
+        return users;
+    }
+
+   /* auxiliary method */
+    Vector completeUsersList(Vector usersList)throws SQLException
+    {
+        User userA=null;
+        User userB=null;
+        Vector newList=new Vector();
+        for(int i=0;i<usersList.size();i++)
+        {
+            userA=(User)usersList.get(i);
+            userB=this.getUserForUserName(userA.getUserName());
+            userA.setFirstName(userB.getFirstName());
+            userA.setLastName(userB.getLastName());
+            userA.setEmail(userB.getEmail());
+            newList.add(userA);
+
+        }
+       return newList;
+    }
+
+
+     /* auxiliary method */
+    Vector filterDataSourceListForLogin(Vector oldVec)throws SQLException
+    {
+        Vector newVec=new Vector();
+        DataSource old=null;
+        for(int i=0;i<oldVec.size();i++)
+        {
+            old=(DataSource)oldVec.get(i);
+            if(isDataSourceCandidate(old)== false && isUserWaitingToAddThisDataSource(old)==false )
+            {
+                newVec.add(old);
+            }
+        }
+        return newVec;
+    }
+
+    /* check if this virtual sensor is waiting  */
+    boolean isDataSourceCandidate(DataSource ds)throws SQLException
+    {
+        boolean isCandi=false;
+        if((getValueForOneColumnUnderOneConditions(new Column("ISCANDIDATE"),new Column("DATASOURCENAME",ds.getDataSourceName()),"ACDATASOURCE")).equals("yes"))
+        {
+            isCandi=true;
+        }
+        return isCandi;
+
+    }
+    /* checks if user is waiting the owner decision for adding this virtual sensor, charAt(0)=='5' indicates that user
+    wants to add this virtual sensor
+     */
+    boolean isUserWaitingToAddThisDataSource(DataSource ds)
+    {
+        boolean isWaiting=false;
+        if( ds.getDataSourceType().charAt(0)=='5')
+        {
+            isWaiting=true;
+        }
+        return isWaiting;
+    }
+
+
+   /* get the list of all prospective virtual sensors */
+   Vector getDataSourceCandidates()throws SQLException
+   {
+       String dsname=null;
+       Vector dsnamevector = this.getValuesVectorForOneColumnUnderOneCondition(new Column("DATASOURCENAME"),new Column("ISCANDIDATE","yes"),"ACDATASOURCE");
+       Vector dsvector = new Vector();
+       
+       for(int i=0;i< dsnamevector.size();i++)
+       {
+           dsname=(String)(dsnamevector.get(i));
+           dsvector.add(getDataSourceCandidateForDataSourceName(dsname));
+
+        }
+       return dsvector;
+    }
+    /* given the name of a prospective virtual sensor, this method retrurns an object DataSource with auxiliary information */
+    DataSource getDataSourceCandidateForDataSourceName(String dataSourceName)throws SQLException
+    {
+        DataSource ds= new DataSource(dataSourceName);
+        ds.setIsCandidate("yes");
+        String ownerName=null;
+        rs=this.selectAllColumnsUnderOneCondition("ACUSER_ACDATASOURCE",new Column("DATASOURCENAME",dataSourceName));
+        while(rs.next())
+        {
+            ds.setFileName(rs.getString("FILENAME"));
+            ds.setFileType(rs.getString("FILETYPE"));
+            ds.setPath(rs.getString("PATH"));
+            ownerName=rs.getString("USERNAME");
+        }
+        ds.setOwner(this.getUserForUserName(ownerName));
+        return ds;
+    }
+    /* given the name of the user and  a virtual sensor, returns an object DataSource which contains also access
+       right( data source type ) of the user for  the virtual sensor
+     */
+    DataSource getDataSourceForUser(User user,String dataSourceName)throws SQLException
+    {
+        DataSource ds = null;
+        rs = selectAllColumnsUnderTwoConditions("ACUSER_ACDATASOURCE",new Column("USERNAME",user.getUserName()),new Column("DATASOURCENAME",dataSourceName));
+        while(rs.next())
+        {
+           ds = new DataSource(dataSourceName,rs.getString("DATASOURCETYPE"));                                      
+        }
+        return ds;
+    }
+    /* given username, returns an object user with other fields */
+    User getUserForUserName(String userName)throws SQLException
+    {
+        User user=new User(userName);
+        rs = this.selectAllColumnsUnderOneCondition("ACUSER",new Column("USERNAME",userName));
+        while(rs.next())
+        {
+            user.setFirstName(rs.getString("FIRSTNAME"));
+            user.setLastName(rs.getString("LASTNAME"));
+            user.setEmail(rs.getString("EMAIL"));
+        }
+        return user;
+    }
+    
+    User findUser(String userName) throws SQLException {
+    	User user=null;
+    	rs = this.selectAllColumnsUnderOneCondition("ACUSER",new Column("USERNAME",userName));
+        while(rs.next())
+        {
+        	user=new User(userName);
+            user.setFirstName(rs.getString("FIRSTNAME"));
+            user.setLastName(rs.getString("LASTNAME"));
+            user.setEmail(rs.getString("EMAIL")); 
+            Vector<String> dataSourceList = new Vector<String>();
+    		Vector<String> groupList = new Vector<String>();
+    		user.setDataSourceList(dataSourceList);
+    		user.setGroupList(groupList);    		
+        }
+        return user;
+    }
+    
+    /* given datasourcename, returns an object user that owns this source */
+    User getUserFromDataSource(String datasourcename)throws SQLException
+    {
+        String query="SELECT USERNAME FROM ACUSER_ACDATASOURCE WHERE DATASOURCENAME ='"+datasourcename+"'";    // get the username for this user
+        rs = stmt.executeQuery(query);
+        rs.next();
+        User user=new User(rs.getString("USERNAME"));                                     // create what will be returned
+        query="SELECT * FROM ACUSER WHERE USERNAME ='"+rs.getString("USERNAME")+"'";      // initialize the rest of the information
+        rs = stmt.executeQuery(query);
+        while(rs.next())
+        {
+            user.setFirstName(rs.getString("FIRSTNAME"));
+            user.setLastName(rs.getString("LASTNAME"));
+            user.setEmail(rs.getString("EMAIL"));
+        }
+        return user;
+    }
+
+    /****************************************** DB register methods *********************************************/
+   /************************************************************************************************************/
+
+    /* regiser a virtual sensor group into DB */
+    boolean registerGroup(Group group)throws Exception
+    {
+        boolean success=false;
+        DataSource ds=null;
+		if(this.insertOneColumnValue(new Column("GROUPNAME",group.getGroupName()),"ACGROUP")== true)
+		{
+            success=true;
+			int i=0;
+			while(i<group.getDataSourceList().size()&& (success==true))
+			{
+				ds = (DataSource)(group.getDataSourceList().get(i));
+                if(insertThreeColumnsValues(new Column("GROUPNAME",group.getGroupName()),new Column("DATASOURCENAME",ds.getDataSourceName()),new Column("DATASOURCETYPE",ds.getDataSourceType()),"ACGROUP_ACDATASOURCE")==false)
+                {
+                    success =false;
+                }
+                i++;
+			}
+
+        }
+        return success;
+
+    }
+
+    /* register a prospective virtual sensor as a virtual sensor of this GSN server */
+     boolean registerDataSourceCandidate(DataSource ds)throws Exception
+    {
+        boolean success=false;
+		if(this.insertTwoColumnsValues(new Column("DATASOURCENAME",ds.getDataSourceName()),new Column("ISCANDIDATE",ds.getIsCandidate()),"ACDATASOURCE")== true)
+		{
+            if(registerDataSourceForUser(ds.getOwner(),ds)==true)
+            {
+                success=true;
+            }
+        }
+        return success;
+
+    }
+
+    /* register a prospective user as GSN AC user */
+    boolean registerUserCandidate(User user)throws SQLException
+    {
+        boolean success=false;
+        Group group = null;
+         if(insertSixColumnsValues(new Column("USERNAME",user.getUserName()),new Column("PASSWORD",user.getPassword()),new Column("FIRSTNAME",user.getFirstName()),new Column("LASTNAME",user.getLastName()),new Column("EMAIL",user.getEmail()),new Column("ISCANDIDATE",user.getIsCandidate()),"ACUSER")== true)
+		{
+            success=true;
+            int i=0;
+			while(i<user.getGroupList().size()&& (success==true))
+            {
+               group=(Group)user.getGroupList().get(i);
+               if(registerGroupForUser(user,group)== false)
+              {
+                  success =false;
+              }
+                i++;
+            }
+        }
+        return success;
+    }
+
+
+   /* register this group as a group to which this user has access to */
+    boolean  registerGroupForUser(User user,Group group) throws SQLException
+    {
+        return this.insertFourColumnsValues(new Column("USERNAME",user.getUserName()),new Column("GROUPNAME",group.getGroupName()),new Column("GROUPTYPE",group.getGroupType()),new Column("ISUSERWAITING",user.getIsWaiting()),"ACUSER_ACGROUP");
+
+    }
+    /* register this DataSource(virtual sensor, acces right) for this user*/
+    boolean  registerDataSourceForUser(User user,DataSource ds) throws SQLException
+    {
+        return this.insertSeventhColumnsValues(new Column("USERNAME",user.getUserName()), new Column("DATASOURCENAME",ds.getDataSourceName()),  new Column("DATASOURCETYPE",ds.getDataSourceType()), new Column("FILENAME",ds.getFileName()),new Column("FILETYPE",ds.getFileType()),new Column("PATH",ds.getPath()),new Column("ISUSERWAITING",user.getIsWaiting()),"ACUSER_ACDATASOURCE");
+
+    }
+
+    /* put this DataSource(virtual sensor, access right) in this group */
+    boolean  registerDataSourceForGroup(Group group,DataSource ds) throws SQLException
+    {
+        return this.insertThreeColumnsValues(new Column("GROUPNAME",group.getGroupName()), new Column("DATASOURCENAME",ds.getDataSourceName()),  new Column("DATASOURCETYPE",ds.getDataSourceType()),"ACGROUP_ACDATASOURCE");
+
+    }
+    /****************************************** DB update methods *********************************************/
+   /************************************************************************************************************/
+    boolean updateOneColumnUnderOneCondition(Column col,Column cond,String tableName)throws SQLException
+   {
+       String query = "UPDATE "+tableName+" SET "+col.columnLabel+"= '"+col.columnValue+"' WHERE "+cond.columnLabel+"= '"+cond.columnValue+"'";
+       if(stmt.executeUpdate(query) !=0)
+           return true;
+       else
+           return false;
+   }
+    boolean updateOneColumnUnderTwoConditions(Column col,Column firstCond,Column secondCond,String tableName)throws SQLException
+   {
+       String query = "UPDATE "+tableName+" SET "+col.columnLabel+"= '"+col.columnValue+"' WHERE "+firstCond.columnLabel+"= '"+firstCond.columnValue+"' AND "+secondCond.columnLabel+"= '"+secondCond.columnValue+"'";
+       if(stmt.executeUpdate(query) !=0)
+           return true;
+       else
+           return false;
+   }
+
+    /* change the combination of a given group */
+    void changeGroupCombination(Group group)throws SQLException
+    {
+
+        DataSource ds=null;
+        this.deleteUnderOneCondition(new Column("GROUPNAME",group.getGroupName()),"ACGROUP_ACDATASOURCE");
+
+            for(int i=0;i<group.getDataSourceList().size();i++)
+            {
+                ds=(DataSource)group.getDataSourceList().get(i);
+                this.registerDataSourceForGroup(group,ds);
+            }
+    }
+    
+    void updateGroupForUser(User user,Group group)throws SQLException
+    {
+        this.updateOneColumnUnderTwoConditions(new Column("ISUSERWAITING",user.getIsWaiting()),new Column("USERNAME",user.getUserName()),new Column("GROUPNAME",group.getGroupName()),"ACUSER_ACGROUP");
+        this.updateOneColumnUnderTwoConditions(new Column("GROUPTYPE",group.getGroupType()),new Column("USERNAME",user.getUserName()),new Column("GROUPNAME",group.getGroupName()),"ACUSER_ACGROUP");
+
+    }
+    void updateDataSourceForUser(User user,DataSource ds)throws SQLException
+    {
+        this.updateOneColumnUnderTwoConditions(new Column("ISUSERWAITING",user.getIsWaiting()),new Column("USERNAME",user.getUserName()),new Column("DATASOURCENAME",ds.getDataSourceName()),"ACUSER_ACDATASOURCE");
+        this.updateOneColumnUnderTwoConditions(new Column("DATASOURCETYPE",ds.getDataSourceType()),new Column("USERNAME",user.getUserName()),new Column("DATASOURCENAME",ds.getDataSourceName()),"ACUSER_ACDATASOURCE");
+
+    }
+    boolean updateUserDetails(User user) throws SQLException
+    {
+        StringBuilder query = new StringBuilder()
+            .append("UPDATE ACUSER SET FIRSTNAME='")
+            .append(user.getFirstName())
+            .append("', LASTNAME='")
+            .append(user.getLastName())
+            .append("', EMAIL='")
+            .append(user.getEmail())
+            .append("', PASSWORD='")
+            .append(user.getPassword())
+            .append("' WHERE USERNAME='")
+            .append(user.getUserName())
+            .append("'");
+       if(stmt.executeUpdate(query.toString()) !=0)
+           return true;
+       else
+           return false;
+    }
+
+    void updateOwnerDecision(String decision, String userName, String dataSourceName )throws SQLException
+    {
+        this.updateOneColumnUnderTwoConditions(new Column("OWNERDECISION",decision),new Column("DATASOURCENAME",dataSourceName),new Column("USERNAME",userName),"ACUSER_ACDATASOURCE");
+    }
+
+    /****************************************** DB delete methods *********************************************/
+   /************************************************************************************************************/
+    int deleteUnderOneCondition(Column cond,String tableName)throws SQLException
+   {
+       String query = "DELETE FROM "+tableName+" WHERE "+cond.columnLabel+"= '"+cond.columnValue+"'";
+       return stmt.executeUpdate(query);
+      
+   }
+    int deleteUnderTwoConditions(Column firstCond,Column secondCond,String tableName)throws SQLException
+   {
+       String query = "DELETE FROM "+tableName+" WHERE "+firstCond.columnLabel+"= '"+firstCond.columnValue+"' AND "+secondCond.columnLabel+"= '"+secondCond.columnValue+"'";
+       return stmt.executeUpdate(query);
+   }
+    void deleteUserCandidate(String userName)throws SQLException
+    {
+        this.deleteUnderOneCondition(new Column("USERNAME",userName),"ACUSER_ACGROUP");
+        this. deleteUnderOneCondition(new Column("USERNAME",userName),"ACUSER");
+    }
+    void deleteDataSourceCandidate(String dataSourceName)throws SQLException
+    {
+        this.deleteUnderOneCondition(new Column("DATASOURCENAME",dataSourceName),"ACUSER_ACDATASOURCE");
+        this. deleteUnderOneCondition(new Column("DATASOURCENAME",dataSourceName),"ACDATASOURCE");
+    }
+    void deleteGroup(String groupName)throws SQLException
+    {
+        this.deleteUnderOneCondition(new Column("GROUPNAME",groupName),"ACUSER_ACGROUP");
+        this.deleteUnderOneCondition(new Column("GROUPNAME",groupName),"ACGROUP_ACDATASOURCE");
+        this.deleteUnderOneCondition(new Column("GROUPNAME",groupName),"ACGROUP");
+
+    }
+    void deleteGroupForUser(Group group, User user)throws SQLException
+    {
+        this.deleteUnderTwoConditions(new Column("GROUPNAME",group.getGroupName()),new Column("USERNAME",user.getUserName()),"ACUSER_ACGROUP");
+    }
+    void deleteDataSourceForUser(DataSource ds, User user)throws SQLException
+    {
+        this.deleteUnderTwoConditions(new Column("DATASOURCENAME",ds.getDataSourceName()),new Column("USERNAME",user.getUserName()),"ACUSER_ACDATASOURCE");
+    }
+
+    void deleteGroupListsDifferenceForUser(Vector oldGroupList,Vector newGroupList,String username)throws SQLException //for using this method oldVector.size()>= newVector.size()
+    {
+        Group gr=null;
+        Vector grdiffvector=this.getGroupListsDifference(oldGroupList,newGroupList);
+        for(int i=0;i<grdiffvector.size();i++)
+        {
+            gr=(Group)grdiffvector.get(i);
+            this.deleteUnderTwoConditions(new Column("USERNAME",username),new Column("GROUPNAME",gr.getGroupName()),"ACUSER_ACGROUP");
+        }
+    }
+
+    /****************************************** Other Methods*******************************************/
+     /***************************************************************************************************/
+
+      void  closeStatement()
+      {
+          try
+          {
+              if(this.stmt !=null)
+              {
+                  stmt.close();
+              }
+          }
+          catch(SQLException e)
+          {
+
+              logger.error("ERROR IN CLOSESTATEMENT METHOD :SQLException caught ");
+			  logger.error(e.getMessage(),e);
+          }
+      }
+      void  closeConnection()
+      {
+          try
+          {
+              if(this.con !=null)
+              {
+                  con.close();
+              }
+          }
+          catch(SQLException e)
+          {
+              
+              logger.error("ERROR IN CLOSECONNECTION METHOD :SQLException caught ");
+			  logger.error(e.getMessage(),e);
+          }
+      }
+
+    public Vector getGroupListsIntersection(Vector firstVector,Vector secondVector)
+    {
+        Group firstgroup=null;
+        Group secondgroup=null;
+        Vector intersectionVector= new Vector();
+
+		for(int i=0;i<firstVector.size();i++)
+        {
+            firstgroup=(Group)firstVector.get(i);
+            for(int j=0;j<secondVector.size();j++)
+            {
+                secondgroup=(Group)secondVector.get(j);
+                if(firstgroup.getGroupName().equals(secondgroup.getGroupName()))
+                {
+                    intersectionVector.add(firstgroup);
+                }
+
+            }
+        }
+        return intersectionVector;
+	}
+
+    public Vector getGroupListsDifference(Vector oldVector,Vector newVector)throws SQLException //for using this method oldVector.size()>= newVector.size()
+    {
+        for(int i=0;i<newVector.size();i++)
+        {
+            Group newGroup=(Group)newVector.get(i);
+            for(int j=0;j<oldVector.size();j++)
+            {
+                Group oldGroup=(Group)oldVector.get(j);
+                if(oldGroup.getGroupName().equals(newGroup.getGroupName()))
+                {
+                    oldVector.removeElementAt(j);
+                }
+            }
+        }
+        return oldVector;
+
+	}
+    //New Ones
+     public Vector getDataSourceListsIntersection(Vector firstVector,Vector secondVector)throws SQLException
+	{
+        DataSource firstds=null;
+        DataSource secondds=null;
+        Vector intersectionVector= new Vector();
+        for(int i=0;i<firstVector.size();i++)
+        {
+            firstds=(DataSource)firstVector.get(i);
+            for(int j=0;j<secondVector.size();j++)
+            {
+                secondds=(DataSource)secondVector.get(j);
+                if(firstds.getDataSourceName().equals(secondds.getDataSourceName()))
+                {
+                    intersectionVector.add(firstds);
+                }
+            }
+        }
+        return intersectionVector;
+    }
+    public Vector getDataSourceListsDifference(Vector oldVector,Vector newVector)throws SQLException //for using this method oldVector.size()>= newVector.size()
+    {
+        for(int i=0;i<newVector.size();i++)
+        {
+            DataSource newDS=(DataSource)newVector.get(i);
+            for(int j=0;j<oldVector.size();j++)
+            {
+                DataSource oldDS=(DataSource)oldVector.get(j);
+                if(oldDS.getDataSourceName().equals(newDS.getDataSourceName()))
+                {
+                    oldVector.removeElementAt(j);
+                }
+            }
+        }
+        return oldVector;
+
+
+	}
+
+    public void checkVSDuration(String username) throws SQLException
+    {
+        Date dateNow = new Date(); // get the current date
+        SimpleDateFormat dateformatYYYYMMDD = new SimpleDateFormat("yyyy-MM-dd");
+        StringBuilder now = new StringBuilder( dateformatYYYYMMDD.format( dateNow ) );
+
+        String query="SELECT * FROM ACACCESS_DURATION WHERE USERNAME ='"+username+"'";
+        Statement stmt2 = con.createStatement();
+        ResultSet rs2 = stmt2.executeQuery(query);         // get the sources that are used by this user and belong to other users
+
+        while(rs2.next())
+        {
+            logger.warn("Source  "+ rs2.getString("DATASOURCENAME")+ " has time "+rs2.getString("DEADLINE"));
+            if (now.toString().compareTo(rs2.getString("DEADLINE")) > 0) {   // if the current day is after the set deadline
+                logger.warn("Will be deleted "+ rs2.getString("DATASOURCENAME"));
+                Column column1 = new Column("USERNAME", username);
+                Column column2 = new Column("DATASOURCENAME", rs2.getString("DATASOURCENAME"));
+                deleteUnderTwoConditions(column1, column2,"ACACCESS_DURATION");           // delete the entries from the respective arrays
+                deleteUnderTwoConditions(column1, column2,"ACUSER_ACDATASOURCE");
+                // Send email informing the user
+                Emailer email = new Emailer();
+                User userFromBD = getUserForUserName(username); // get the details for the Admin account
+                String msgHead = "Dear "+ userFromBD.getFirstName() + " " + userFromBD.getLastName() +", "+"\n"+"\n";
+                String msgTail = "Best Regards,"+"\n"+"GSN Team";
+                String msgBody = "We would like to inform you that you no longer have access to the Virtual Sensor: " + column2.columnValue+
+                         "\n\nYou can manage your Virtual Sensors by choosing the following options in GSN:\n"+
+                        "Access Rights Management -> User Account Management -> Update Access Rights Form\n"+
+                        "or via the URL:{sitename}/gsn/MyUserUpdateServlet\n\n";
+                // first change Emailer class params to use sendEmail
+                email.sendEmail( "GSN ACCESS ", "GSN USER",userFromBD.getEmail(),"Update for a Virtual Sensor access", msgHead, msgBody, msgTail);
+            }
+        }
+    }
+}