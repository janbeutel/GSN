--- conflicted
+++ resolved
@@ -890,11 +890,9 @@
     
     
     //properties file
-<<<<<<< HEAD
+    private static final String STRING_CONSTANTS_PROPERTIES_FILENAME = "conf/RestApiConstants.properties";
+    private static final String STRING_CONSTANTS_PROPERTIES_FILENAME = "src/main/resources/RestApiConstants.properties";
     private static final String STRING_CONSTANTS_PROPERTIES_FILENAME = "RestApiConstants.properties";
-=======
-    private static final String STRING_CONSTANTS_PROPERTIES_FILENAME = "src/main/resources/RestApiConstants.properties";
->>>>>>> 24e45425
     private static Properties stringConstantsProperties = new Properties();
     private FileInputStream stringConstantsPropertiesFileInputStream= null;
 
