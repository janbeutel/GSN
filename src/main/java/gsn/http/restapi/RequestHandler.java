/**
 * Global Sensor Networks (GSN) Source Code
 * Copyright (c) 2006-2014, Ecole Polytechnique Federale de Lausanne (EPFL)
 *
 * This file is part of GSN.
 *
 * GSN is free software: you can redistribute it and/or modify
 * it under the terms of the GNU General Public License as published by
 * the Free Software Foundation, either version 3 of the License, or
 * (at your option) any later version.
 *
 * GSN is distributed in the hope that it will be useful,
 * but WITHOUT ANY WARRANTY; without even the implied warranty of
 * MERCHANTABILITY or FITNESS FOR A PARTICULAR PURPOSE.  See the
 * GNU General Public License for more details.
 *
 * You should have received a copy of the GNU General Public License
 * along with GSN.  If not, see <http://www.gnu.org/licenses/>.
 *
 * File: src/gsn/http/restapi/RequestHandler.java
 *
 * @author Sofiane Sarni
 * @author Ivo Dimitrov
 * @author Milos Stojanovic
 * @author Jean-Paul Calbimonte
 *
 */

package gsn.http.restapi;

import gsn.Main;
import gsn.Mappings;
import gsn.beans.DataField;
import gsn.beans.StreamElement;
import gsn.beans.VSensorConfig;
import gsn.http.ac.DataSource;
import gsn.http.ac.User;
import gsn.storage.DataEnumerator;
import gsn.utils.geo.GridTools;
import gsn.xpr.XprConditions;

import java.io.FileInputStream;
import java.io.IOException;
import java.sql.Connection;
import java.sql.ResultSet;
import java.sql.SQLException;
import java.text.DateFormat;
import java.text.ParseException;
import java.text.SimpleDateFormat;
import java.util.*;

import org.apache.commons.collections.KeyValue;
import org.apache.log4j.Logger;
import org.json.simple.JSONObject;

import scala.util.Try;

public class RequestHandler {
    private static transient Logger logger = Logger.getLogger(RequestHandler.class);

    public static enum ErrorType {NO_SUCH_SENSOR, NO_SUCH_USER, NO_SENSOR_ACCESS, UNKNOWN_REQUEST, 
    	MALFORMED_DATE_FROM_TO, MALFORMED_DATE_DATE_FIELD, MALFORMED_SIZE, MALFORMED_FILTER,MALFORMED_FIELD_SELECT, 
    	ERROR_IN_REQUEST, OUT_OF_MEMORY_ERROR}

    private String format = RestServlet.FORMAT_GEOJSON;
    
    
    
    //request handling
    public RestResponse getAllSensors(User user, String latestVals) {
    	/* open
    	RestResponse restResponse = userExists(user);
        if (restResponse != null) {
            return restResponse;
        }
        */

        boolean includeLatestVals = false;
        if ("true".equalsIgnoreCase(latestVals)) includeLatestVals = true;

        RestResponse restResponse = new RestResponse();

        String filename = String.format(stringConstantsProperties.getProperty("FILENAME_MULTIPLE_SENSORS"), datetime);
        setRestResponseParams(restResponse, filename);

        Iterator<VSensorConfig> vsIterator = Mappings.getAllVSensorConfigs();
        List<VirtualSensor> listOfSensors = new ArrayList<VirtualSensor>(); 
        while (vsIterator.hasNext()) {

            VSensorConfig sensorConfig = vsIterator.next();
            VirtualSensor sensor = new VirtualSensor();

            /* open
            String vs_name = sensorConfig.getName();
            if (userHasAccessToVirtualSensor(user, vs_name) != null){
            	//user doesn't have access to this sensor
            	continue;
            }
            */
            if (includeLatestVals){
                if (Caching.isEnabled()){
                    if (!Caching.isCacheValid(sensorConfig.getName())){
                        Map<String, Double> se = getMostRecentValueFor(sensorConfig.getName());
                        List<Double> latestValsList = new ArrayList<Double>();
                        if (se != null){
                            for (DataField df: sensorConfig.getOutputStructure()){
                                latestValsList.add(se.get(df.getName().toLowerCase()));
                            }
                        }
                        Caching.setLatestValsForSensor(sensorConfig.getName(), latestValsList);
                    }
                    sensor.setLatestValues(Caching.getLatestValsForSensor(sensorConfig.getName()));
                } else {
                    Map<String, Double> se = getMostRecentValueFor(sensorConfig.getName());
                    if (se != null){
                        for (DataField df: sensorConfig.getOutputStructure()){
                            sensor.addLatestValue(se.get(df.getName().toLowerCase()));
                        }
                    }
                }
            }
            
            sensor.setMetadata(createHeaderMap(sensorConfig));
            sensor.appendFields(sensorConfig.getOutputStructure());
            
            listOfSensors.add(sensor);
        }

        restResponse.setResponse(VirtualSensor.generateFileContent(listOfSensors, format));

        return restResponse;
    }
    
    public RestResponse getMeasurementsForSensor(User user, String sensor, 
    		String from, String to, String size, String filter,String selectedFields) {
        RestResponse restResponse = userHasAccessToVirtualSensor(user, sensor);
        if (restResponse != null) { //error occured
            return restResponse;
        }

        restResponse = new RestResponse();

        String filename = String.format(stringConstantsProperties.getProperty("FILENAME_SENSOR_FIELDS"), sensor, datetime);
        setRestResponseParams(restResponse, filename);

        long fromAsLong = 0;
        long toAsLong = 0;
        int window = -1;
        try {
            fromAsLong = new java.text.SimpleDateFormat(stringConstantsProperties.getProperty("ISO_FORMAT")).parse(from).getTime();
            toAsLong = new java.text.SimpleDateFormat(stringConstantsProperties.getProperty("ISO_FORMAT")).parse(to).getTime();
            if (size != null) window = Integer.parseInt(size);
        } catch (NumberFormatException e){
        	logger.error(e.getMessage(), e);
            restResponse = errorResponse(ErrorType.MALFORMED_SIZE, user, sensor);
            return restResponse;
        } catch (Exception e) {
            logger.error(e.getMessage(), e);
            restResponse = errorResponse(ErrorType.MALFORMED_DATE_FROM_TO, user, sensor);
            return restResponse;
        }
                
        String[] conditionList=null;
        if (filter!=null){
        	String[] filters=filter.split(",");
        	Try<String[]> conditions=XprConditions.serializeConditions(filters);
        	if (conditions.isFailure()){
                logger.error(conditions.failed().toString(), conditions.failed().get());
                return errorResponse(ErrorType.MALFORMED_FILTER, user, sensor);
        	}
        	else {
        		conditionList=conditions.get();	        	  	
        	}
        }
        VSensorConfig sensorConfig = Mappings.getConfig(sensor);
        VirtualSensor sensorObj = new VirtualSensor();
        
        sensorObj.setMetadata(createHeaderMap(sensorConfig));
        sensorObj.appendField(new DataField(stringConstantsProperties.getProperty("TIME"), "Time"));
        sensorObj.appendField(new DataField(stringConstantsProperties.getProperty("TIMESTAMP"), "BigInt"));

        Vector<Long> timestamps = new Vector<Long>();
        ArrayList<Vector<Double>> elements  = new ArrayList<Vector<Double>>();
        ArrayList<String> fields = new ArrayList<String>();
        ArrayList<String> allfields = new ArrayList<String>();

        for (DataField df : sensorConfig.getOutputStructure()) {        	
            allfields.add(df.getName().toLowerCase());
            if (selectedFields==null){
            	sensorObj.appendField(df);
            	fields.add(df.getName().toLowerCase());
            }            	
        }

        String[] fieldNames=null;
        if (selectedFields!=null){
        	fieldNames=selectedFields.toLowerCase().split(",");
        	for (String f:fieldNames){
        		if (!allfields.contains(f)){
        			 logger.error("Invalid field name in selection: "+f);
                     return errorResponse(ErrorType.MALFORMED_FIELD_SELECT, user, sensor);
        		}
                fields.add(f);
        	}
        }
        
        for (DataField df : sensorConfig.getOutputStructure()) {
        	String fieldName=df.getName().toLowerCase();
        	if (selectedFields!=null && fields.contains(fieldName)){
                sensorObj.appendField(df);        		
        	}
        }
        
        boolean errorFlag = !getData(sensor, fields, fromAsLong, toAsLong, window, elements, timestamps,conditionList);
        
        if (errorFlag){
        	return errorResponse(ErrorType.ERROR_IN_REQUEST, user, sensor);
        }
        
        sensorObj.setValues(elements, timestamps);

        List<VirtualSensor> listSens = new LinkedList<VirtualSensor>();
        listSens.add(sensorObj);

        restResponse.setResponse(VirtualSensor.generateFileContent(listSens, format));

        return restResponse;
    }
    
    public RestResponse getMeasurementsForSensorField(User user, String sensor, String field, String from, String to, String size) {
        RestResponse restResponse = userHasAccessToVirtualSensor(user, sensor);
        if (restResponse != null) { //error occured
            return restResponse;
        }

        restResponse = new RestResponse();
        
        String filename = String.format(stringConstantsProperties.getProperty("FILENAME_SENSOR_FIELD"), sensor, field, datetime);
        setRestResponseParams(restResponse, filename);

        long fromAsLong = 0;
        long toAsLong = 0;
        int window = -1;
        try {
            fromAsLong = new java.text.SimpleDateFormat(stringConstantsProperties.getProperty("ISO_FORMAT")).parse(from).getTime();
            toAsLong = new java.text.SimpleDateFormat(stringConstantsProperties.getProperty("ISO_FORMAT")).parse(to).getTime();
            if (size != null) window = Integer.parseInt(size);
        } catch (NumberFormatException e){
        	logger.error(e.getMessage(), e);
            restResponse = errorResponse(ErrorType.MALFORMED_SIZE, user, sensor);
            return restResponse;
        } catch (Exception e) {
            logger.error(e.getMessage(), e);
            restResponse = errorResponse(ErrorType.MALFORMED_DATE_FROM_TO, user, sensor);
            return restResponse;
        }
        
        VSensorConfig sensorConfig = Mappings.getConfig(sensor);
        VirtualSensor sensorObj = new VirtualSensor();
        
        sensorObj.setMetadata(createHeaderMap(sensorConfig));
        sensorObj.appendField(new DataField(stringConstantsProperties.getProperty("TIME"), "Time"));
        sensorObj.appendField(new DataField(stringConstantsProperties.getProperty("TIMESTAMP"), "BigInt"));
        for (DataField df: sensorConfig.getOutputStructure()){
        	if (df.getName().equals(field)){
        		 sensorObj.appendField(df);
        		 break;
        	}
        }
        
        ArrayList<Vector<Double>> elements  = new ArrayList<Vector<Double>>();
        Vector<Long> timestamps = new Vector<Long>();
        
        ArrayList<String> fieldList = new ArrayList<String>();
        fieldList.add(field);

        boolean errorFlag = !getData(sensor, fieldList, fromAsLong, toAsLong, window, elements, timestamps);
        
        if (errorFlag){
        	return errorResponse(ErrorType.ERROR_IN_REQUEST, user, sensor);
        }
 
        sensorObj.setValues(elements, timestamps);

        List<VirtualSensor> listSens = new LinkedList<VirtualSensor>();
        listSens.add(sensorObj);

        restResponse.setResponse(VirtualSensor.generateFileContent(listSens, format));

        return restResponse;
    }

    public RestResponse getMinAndMaxValuesForSensorField(User user, String sensor, String field) {
        RestResponse restResponse = userHasAccessToVirtualSensor(user, sensor);
        if (restResponse != null) { //error occured
            return restResponse;
        }

        restResponse = new RestResponse();

        String filename = String.format(stringConstantsProperties.getProperty("FILENAME_MINMAX_VALS_SENSOR_FIELD"), sensor, field, datetime);
        setRestResponseParams(restResponse, filename);


        VSensorConfig sensorConfig = Mappings.getConfig(sensor);
        VirtualSensor sensorObj = new VirtualSensor();

        sensorObj.setMetadata(createHeaderMap(sensorConfig));
        sensorObj.appendField(new DataField(stringConstantsProperties.getProperty("TIME"), "Time"));
        sensorObj.appendField(new DataField(stringConstantsProperties.getProperty("TIMESTAMP"), "BigInt"));
        for (DataField df: sensorConfig.getOutputStructure()){
            if (df.getName().equals(field)){
                sensorObj.appendField(df);
                break;
            }
        }

        ArrayList<Vector<Double>> elements  = new ArrayList<Vector<Double>>();
        Vector<Long> timestamps = new Vector<Long>();

        boolean errorFlag = !getMinMaxValForSensor(sensor, field, elements, timestamps);

        if (errorFlag){
            return errorResponse(ErrorType.ERROR_IN_REQUEST, user, sensor);
        }

        sensorObj.setValues(elements, timestamps);

        List<VirtualSensor> listSens = new LinkedList<VirtualSensor>();
        listSens.add(sensorObj);

        restResponse.setResponse(VirtualSensor.generateFileContent(listSens, format));

        return restResponse;
    }

    //TODO implement getGridData for csv format
    
    public RestResponse getGridData(User user, String sensor, String date) {
        RestResponse restResponse = userHasAccessToVirtualSensor(user, sensor);
        if (restResponse != null) { //error occured
            return restResponse;
        }

        restResponse = new RestResponse();

        long timestamp = -1;
        try {
            timestamp = new java.text.SimpleDateFormat(stringConstantsProperties.getProperty("ISO_FORMAT")).parse(date).getTime();
        } catch (ParseException e) {
            logger.warn("Timestamp is badly formatted: " + date);
        }
        if (timestamp == -1) {
            return errorResponse(ErrorType.MALFORMED_DATE_DATE_FIELD, user, sensor);
        }

        try {
        	restResponse.setResponse(GridTools.executeQueryForGridAsJSON(sensor, timestamp));
        } catch (OutOfMemoryError e){
            return errorResponse(ErrorType.OUT_OF_MEMORY_ERROR, null, null);
        }
        
        restResponse.setHttpStatus(RestResponse.HTTP_STATUS_OK);
        restResponse.setType(RestResponse.JSON_CONTENT_TYPE);

        logger.warn(restResponse.toString());
        return restResponse;
    }

    public RestResponse getPreviewMeasurementsForSensorField(User user, String sensor, String field, String from, String to, String size) {
        /* open
    	RestResponse restResponse = userHasAccessToVirtualSensor(user, sensor);
        if (restResponse != null) { //error occured
            return restResponse;
        }
    	*/
    	RestResponse restResponse = new RestResponse();
    	
    	String filename = String.format(stringConstantsProperties.getProperty("FILENAME_PREVIEW_SENSOR_FIELD"), sensor, field, datetime);
        setRestResponseParams(restResponse, filename);

        List<Vector<Double>> elements = new ArrayList<Vector<Double>>();
        Vector<Long> timestamps = new Vector<Long>();

        boolean errorFlag = false;

        long n = -1;
        long fromAsLong = -1;
        long toAsLong = -1;

        if (size == null)
            n = DEFAULT_PREVIEW_SIZE;
        else
            try {
                n = Long.parseLong(size);
            } catch (NumberFormatException e) {
                logger.error(e.getMessage(), e);
            }

        if (n < 1) n = DEFAULT_PREVIEW_SIZE; // size should be strictly larger than 0

        if (from == null) { // no lower bound provided
            fromAsLong = getMinTimestampForSensorField(sensor, field);
        } else try {
            fromAsLong = new java.text.SimpleDateFormat(stringConstantsProperties.getProperty("ISO_FORMAT")).parse(from).getTime();
        } catch (Exception e) {
            logger.error(e.getMessage(), e);
            errorFlag = true;
        }

        if (to == null) { // no lower bound provided
            toAsLong = getMaxTimestampForSensorField(sensor, field);
        } else try {
            toAsLong = new java.text.SimpleDateFormat(stringConstantsProperties.getProperty("ISO_FORMAT")).parse(to).getTime();
        } catch (Exception e) {
            logger.error(e.getMessage(), e);
            errorFlag = true;
        }

        if (errorFlag) {
            return errorResponse(ErrorType.MALFORMED_DATE_FROM_TO, user, sensor);
        }

        errorFlag = !getDataPreview(sensor, field, fromAsLong, toAsLong, elements, timestamps, n);

        if (errorFlag) {
            return errorResponse(ErrorType.ERROR_IN_REQUEST, user, sensor);
        }
        
        VSensorConfig sensorConfig = Mappings.getConfig(sensor);
        VirtualSensor sensorObj = new VirtualSensor();
        
        sensorObj.setMetadata(createHeaderMap(sensorConfig));
        sensorObj.appendField(new DataField(stringConstantsProperties.getProperty("TIME"), "Time"));
        sensorObj.appendField(new DataField(stringConstantsProperties.getProperty("TIMESTAMP"), "BigInt"));
        for (DataField df: sensorConfig.getOutputStructure()){
        	if (df.getName().equals(field)){
        		 sensorObj.appendField(df);
        		 break;
        	}
        }
        
        sensorObj.setValues(elements, timestamps);

        List<VirtualSensor> listSens = new LinkedList<VirtualSensor>();
        listSens.add(sensorObj);

        restResponse.setResponse(VirtualSensor.generateFileContent(listSens, format));

        return restResponse;
    }

    
    
    
    //error handling
    public RestResponse errorResponse(ErrorType errorType, User user, String sensor) {
    	
    	String errorMessage = "";
        String filename = "";

        switch (errorType){
            case NO_SUCH_SENSOR:
                errorMessage = String.format(stringConstantsProperties.getProperty("ERROR_NO_SUCH_SENSOR_MSG"), sensor);
                filename = stringConstantsProperties.getProperty("ERROR_NO_SUCH_SENSOR_FILENAME");
                break;
            case NO_SUCH_USER:
                errorMessage = stringConstantsProperties.getProperty("ERROR_NO_SUCH_USER_MSG");
                filename = stringConstantsProperties.getProperty("ERROR_NO_SUCH_USER_FILENAME");
                break;
            case NO_SENSOR_ACCESS:
                errorMessage = String.format(stringConstantsProperties.getProperty("ERROR_NO_SENSOR_ACCESS_MSG"), user.getUserName(), sensor);
                filename = stringConstantsProperties.getProperty("ERROR_NO_SENSOR_ACCESS_FILENAME");
                break;
            case UNKNOWN_REQUEST:
                errorMessage = stringConstantsProperties.getProperty("ERROR_UNKNOWN_REQUEST_MSG");
                filename = stringConstantsProperties.getProperty("ERROR_UNKNOWN_REQUEST_FILENAME");
                break;
            case MALFORMED_DATE_FROM_TO:
                errorMessage = stringConstantsProperties.getProperty("ERROR_MALFORMED_DATE_FROM_TO_MSG");
                filename = stringConstantsProperties.getProperty("ERROR_MALFORMED_DATE_FROM_TO_FILENAME");
                break;
            case MALFORMED_DATE_DATE_FIELD:
                errorMessage = stringConstantsProperties.getProperty("ERROR_MALFORMED_DATE_DATE_FIELD_MSG");
                filename = stringConstantsProperties.getProperty("ERROR_MALFORMED_DATE_DATE_FIELD_FILENAME");
                break;
            case MALFORMED_SIZE:
            	errorMessage = stringConstantsProperties.getProperty("ERROR_MALFORMED_SIZE_MSG");
                filename = stringConstantsProperties.getProperty("ERROR_MALFORMED_SIZE_FILENAME");
                break;
            case MALFORMED_FILTER:
            	errorMessage = stringConstantsProperties.getProperty("ERROR_MALFORMED_FILTER_MSG");
                filename = stringConstantsProperties.getProperty("ERROR_MALFORMED_FILTER_FILENAME");
                break;
            case MALFORMED_FIELD_SELECT:
            	errorMessage = stringConstantsProperties.getProperty("ERROR_MALFORMED_FIELD_SELECT_MSG");
                filename = stringConstantsProperties.getProperty("ERROR_MALFORMED_FILTER_FILENAME");
                break;
            case ERROR_IN_REQUEST:
                errorMessage = stringConstantsProperties.getProperty("ERROR_ERROR_IN_REQUEST_MSG");
                filename = stringConstantsProperties.getProperty("ERROR_ERROR_IN_REQUEST_FILENAME");
                break;
            case OUT_OF_MEMORY_ERROR:
            	errorMessage = stringConstantsProperties.getProperty("ERROR_OUT_OF_MEMORY_ERROR_MSG");
                filename = stringConstantsProperties.getProperty("ERROR_OUT_OF_MEMORY_ERROR_FILENAME");
                break;
        }

    	
    	if (RestServlet.FORMAT_CSV.equals(format)) return errorResponseCSV(filename, errorMessage);
        else if (RestServlet.FORMAT_JSON.equals(format) || RestServlet.FORMAT_GEOJSON.equals(format)) return errorResponseJSON(errorMessage);
        else return null;
    }
    
    private RestResponse errorResponseJSON(String errorMessage) {

        RestResponse restResponse = new RestResponse();

        JSONObject jsonObject = new JSONObject();
        
        jsonObject.put("error", errorMessage);

        restResponse.setResponse(jsonObject.toJSONString());
        restResponse.setHttpStatus(RestResponse.HTTP_STATUS_BAD_REQUEST);
        restResponse.setType(RestResponse.JSON_CONTENT_TYPE);

        return restResponse;
    }
    
    private RestResponse errorResponseCSV(String filename, String errorMessage) {

        RestResponse restResponse = new RestResponse();

        errorMessage = "# " + errorMessage;

        restResponse.setType(RestResponse.CSV_CONTENT_TYPE);
        restResponse.addHeader(RestResponse.RESPONSE_HEADER_CONTENT_DISPOSITION_NAME, String.format(RestResponse.RESPONSE_HEADER_CONTENT_DISPOSITION_VALUE, filename + ".csv"));
        restResponse.setResponse(errorMessage);
        restResponse.setHttpStatus(RestResponse.HTTP_STATUS_ERROR);

        return restResponse;
    }
    
    
    
    
    protected String datetime;

    protected static final long DEFAULT_PREVIEW_SIZE = 1000;

    public RequestHandler (String format) {
        //loading RestApiStringConstants properties file
        try {
            //stringConstantsPropertiesFileInputStream = new FileInputStream(STRING_CONSTANTS_PROPERTIES_FILENAME);
            //stringConstantsProperties.load(stringConstantsPropertiesFileInputStream);
        	stringConstantsProperties.load(this.getClass().getClassLoader().getResourceAsStream(STRING_CONSTANTS_PROPERTIES_FILENAME));
        }
        catch (IOException ex){
            ex.printStackTrace();
            logger.error(ex.getMessage(), ex);
        }
        
        DateFormat dateFormat = new SimpleDateFormat(stringConstantsProperties.getProperty("DATE_FORMAT"));
        Date currentDate = Calendar.getInstance().getTime();
        datetime = dateFormat.format(currentDate);
        this.format = format;
    }

    //close input stream
    public void finish(){
        try {
            if (stringConstantsPropertiesFileInputStream != null) stringConstantsPropertiesFileInputStream.close();
        } catch (IOException ex){
            ex.printStackTrace();
            logger.error(ex.getMessage(), ex);
        }
    }

    
    
    
    //checking ac
    //if user has access to vs null is returned, otherwise RestResponse with error message
    private RestResponse userHasAccessToVirtualSensor(User user, String sensor){
        if (Mappings.getConfig(sensor) == null ) {
            return errorResponse(ErrorType.NO_SUCH_SENSOR, user, sensor);
        }
        if (Main.getContainerConfig().isAcEnabled()){
            if (user == null) {
                return errorResponse(ErrorType.NO_SUCH_USER, user, sensor);
            }
            if (!user.hasReadAccessRight(sensor) && !user.isAdmin() && DataSource.isVSManaged(sensor)) {
                return errorResponse(ErrorType.NO_SENSOR_ACCESS, user, sensor);
            }
        }
        return null;
    }

    //if user has access to vs null is returned, otherwise RestResponse with error message
    private RestResponse userExists(User user){
        if (Main.getContainerConfig().isAcEnabled() && (user == null)){
            return errorResponse(ErrorType.NO_SUCH_USER, user, null);
        }
        return null;
    }
    
    
    
    
    //helper methods
    private void setRestResponseParams(RestResponse restResponse, String filename){
    	if (RestServlet.FORMAT_CSV.equals(format)) {
    		restResponse.setType(RestResponse.CSV_CONTENT_TYPE);
            restResponse.addHeader(RestResponse.RESPONSE_HEADER_CONTENT_DISPOSITION_NAME, String.format(RestResponse.RESPONSE_HEADER_CONTENT_DISPOSITION_VALUE, filename + ".csv"));
    	}
        else if (RestServlet.FORMAT_JSON.equals(format) || RestServlet.FORMAT_GEOJSON.equals(format)) {
        	restResponse.setType(RestResponse.JSON_CONTENT_TYPE);
        }
    	restResponse.setHttpStatus(RestResponse.HTTP_STATUS_OK);
    }

    private boolean getData(String sensor, List<String> fields, long from, long to, int size, 
            List<Vector<Double>> elements, Vector<Long> timestamps){
    	return getData(sensor,fields,from,to,size,elements,timestamps,new String[]{});
    }

    private boolean getData(String sensor, List<String> fields, long from, long to, int size, 
        List<Vector<Double>> elements, Vector<Long> timestamps, String[] conditions){
    	Connection connection = null;
        ResultSet resultSet = null;

        boolean result = true;

        try {
        	connection = Main.getStorage(sensor).getConnection();
            StringBuilder query = new StringBuilder("select timed");
            
            for (int i=0; i<fields.size(); i++){
            	query.append(", " + fields.get(i));
            }
            query.append(" from ")
                .append(sensor)
            	.append(" where timed >=")
            	.append(from)
            	.append(" and timed <=")
            	.append(to);
            if (conditions!=null){
            	for (String cond:conditions){
            		query.append(" and "+cond);
            	}
            }
            
            if (size > 0) {
            	query.append(" order by timed desc")
                	.append(" limit 0," + size);
            }
            
            resultSet = Main.getStorage(sensor).executeQueryWithResultSet(query, connection);
            
            if (size > 0) {
            	resultSet.afterLast();
            	while (resultSet.previous()) {
            		Vector<Double> stream = new Vector<Double>();
                    timestamps.add(resultSet.getLong(1));
                    for (int i=0; i<fields.size(); i++){
                    	stream.add(getDouble(resultSet, fields.get(i)));
                    }
                    elements.add(stream);
                }
            } else {
            	while (resultSet.next()) {
                	Vector<Double> stream = new Vector<Double>();
            		timestamps.add(resultSet.getLong("timed"));
            		for (int i=0; i<fields.size(); i++){
                    	stream.add(getDouble(resultSet, fields.get(i)));
                    }
                    elements.add(stream);
                }
            }
        } catch (SQLException e) {
            logger.error(e.getMessage(), e);
            result = false;
        } finally {
            Main.getStorage(sensor).close(resultSet);
            Main.getStorage(sensor).close(connection);
        }

        return result;
    }

    private boolean getMinMaxValForSensor(String sensor, String field, ArrayList<Vector<Double>> elements, Vector<Long> timestamps) {
        Connection connection = null;
        ResultSet resultSet = null;

        boolean result = true;

        try {
            connection = Main.getStorage(sensor).getConnection();
            StringBuilder query = new StringBuilder("select MAX(timed) as tt, MAX(" + field + ") as max_"+field+", MIN(" + field + ") as min_"+field+" ");
            query.append(" from ").append(sensor);

            resultSet = Main.getStorage(sensor).executeQueryWithResultSet(query, connection);


            while (resultSet.next()) {
                Vector<Double> stream = new Vector<Double>();
                timestamps.add(resultSet.getLong("tt"));
<<<<<<< HEAD
                stream.add(getDouble(resultSet, "max_" + field));
                stream.add(getDouble(resultSet, "min_" + field));
=======
                stream.add(getDouble(resultSet, "max_" + field ));
                stream.add(getDouble(resultSet, "min_" + field ));
>>>>>>> 4d34fde7
                elements.add(stream);
            }
        } catch (SQLException e) {
            logger.error(e.getMessage(), e);
            result = false;
        } finally {
            Main.getStorage(sensor).close(resultSet);
            Main.getStorage(sensor).close(connection);
        }

        return result;
    }

    public static Map<String, Double> getMostRecentValueFor(String virtual_sensor_name) {
        StringBuilder query=  new StringBuilder("select * from " ).append(virtual_sensor_name).append( " where timed = (select max(timed) from " ).append(virtual_sensor_name).append(")");
        Map<String, Double> toReturn=new HashMap<String, Double>() ;
        try {
            DataEnumerator result = Main.getStorage(virtual_sensor_name).executeQuery( query , true );
            if ( result.hasMoreElements( ) ){
                StreamElement se = result.nextElement();
                //toReturn.put("timed", se.getTimeStamp());
                for (String fn: se.getFieldNames()){
                    toReturn.put(fn.toLowerCase(), (Double)se.getData(fn));
                }
            }
        } catch (SQLException e) {
            logger.error("ERROR IN EXECUTING, query: "+query);
            logger.error(e.getMessage(),e);
            return null;
        }
        return toReturn;
    }

    private boolean getDataPreview(String sensor, String field, long from, long to, List<Vector<Double>> elements, Vector<Long> timestamps, long size) {
        Connection conn = null;
        ResultSet resultSet = null;

        boolean result = true;

        long skip = getTableSize(sensor) / size;

        /*
        logger.warn("skip = " + skip);
        logger.warn("size = " + size);
        logger.warn("getTableSize(sensor) = " + getTableSize(sensor));
        */

        try {
            conn = Main.getStorage(sensor).getConnection();
            StringBuilder query = new StringBuilder("select timed, ")
                    .append(field)
                    .append(" from ")
                    .append(sensor);
            if (skip > 1)
                query.append(" where mod(pk,")
                        .append(skip)
                        .append(")=1");

            resultSet = Main.getStorage(sensor).executeQueryWithResultSet(query, conn);

            while (resultSet.next()) {
                //int ncols = resultSet.getMetaData().getColumnCount();
                long timestamp = resultSet.getLong(1);
                double value = resultSet.getDouble(2);
                //logger.warn(ncols + " cols, value: " + value + " ts: " + timestamp);
                Vector<Double> stream = new  Vector<Double>();
                stream.add(value);
                timestamps.add(timestamp);
                elements.add(stream);
            }

        } catch (SQLException e) {
            logger.error(e.getMessage(), e);
            result = false;
        } finally {
            Main.getStorage(sensor).close(resultSet);
            Main.getStorage(sensor).close(conn);
        }

        return result;
    }

    private long getTableSize(String sensor) {
        Connection conn = null;
        ResultSet resultSet = null;

        //boolean result = true;
        long timestamp = -1;

        try {
            conn = Main.getDefaultStorage().getConnection();
            StringBuilder query = new StringBuilder("select count(*) from ").append(sensor);

            resultSet = Main.getStorage(sensor).executeQueryWithResultSet(query, conn);

            if (resultSet.next()) {

                timestamp = resultSet.getLong(1);
            }

        } catch (SQLException e) {
            logger.error(e.getMessage(), e);
            //result = false;
        } finally {
            Main.getStorage(sensor).close(resultSet);
            Main.getStorage(sensor).close(conn);
        }

        return timestamp;
    }

    private Double getDouble(ResultSet rs,String fieldName) throws SQLException{
        Double d=rs.getDouble(fieldName);
        if (rs.wasNull()) return null;
            //if (o!=null) return rs.getDouble(fieldName);
        else return d;
    }

    private long getMinTimestampForSensorField(String sensor, String field) {
        return getTimestampBoundForSensorField(sensor, field, "min");
    }

    private long getMaxTimestampForSensorField(String sensor, String field) {
        return getTimestampBoundForSensorField(sensor, field, "max");
    }

    private long getTimestampBoundForSensorField(String sensor, String field, String boundType) {
        Connection conn = null;
        ResultSet resultSet = null;

        //boolean result = true;
        long timestamp = -1;

        try {
            conn = Main.getDefaultStorage().getConnection();
            StringBuilder query = new StringBuilder("select ").append(boundType).append("(timed) from ").append(sensor);

            resultSet = Main.getStorage(sensor).executeQueryWithResultSet(query, conn);

            if (resultSet.next()) {

                timestamp = resultSet.getLong(1);
            }

        } catch (SQLException e) {
            logger.error(e.getMessage(), e);
            //result = false;
        } finally {
            Main.getStorage(sensor).close(resultSet);
            Main.getStorage(sensor).close(conn);
        }

        return timestamp;
    }
    
    private Map<String, String> createHeaderMap(VSensorConfig vsconf){
    	
    	Map<String, String> metadata = new LinkedHashMap<String, String>();
    	
    	//vs name
    	metadata.put(stringConstantsProperties.getProperty("VS_NAME"), vsconf.getName());
    	
    	//is_public
    	String is_public_res = "IS_PUBLIC_TRUE";
    	if (Main.getContainerConfig().isAcEnabled() && DataSource.isVSManaged(vsconf.getName())) is_public_res = "IS_PUBLIC_FALSE";
    	metadata.put(stringConstantsProperties.getProperty("IS_PUBLIC"), stringConstantsProperties.getProperty(is_public_res));    
    	
    	//predicates
        for ( KeyValue df : vsconf.getAddressing()){
        	metadata.put(df.getKey().toString().toLowerCase().trim(), df.getValue().toString().trim());
        }
        
        //description
        metadata.put(stringConstantsProperties.getProperty("DESCRIPTION"), vsconf.getDescription());
        
        return metadata;
	}

    
    
    
    
    //properties file
    private static final String STRING_CONSTANTS_PROPERTIES_FILENAME = "RestApiConstants.properties";
    private static Properties stringConstantsProperties = new Properties();
    private FileInputStream stringConstantsPropertiesFileInputStream= null;

    public static String getConst(String key){
        return stringConstantsProperties.getProperty(key);
    }
}<|MERGE_RESOLUTION|>--- conflicted
+++ resolved
@@ -705,13 +705,8 @@
             while (resultSet.next()) {
                 Vector<Double> stream = new Vector<Double>();
                 timestamps.add(resultSet.getLong("tt"));
-<<<<<<< HEAD
-                stream.add(getDouble(resultSet, "max_" + field));
-                stream.add(getDouble(resultSet, "min_" + field));
-=======
                 stream.add(getDouble(resultSet, "max_" + field ));
                 stream.add(getDouble(resultSet, "min_" + field ));
->>>>>>> 4d34fde7
                 elements.add(stream);
             }
         } catch (SQLException e) {
