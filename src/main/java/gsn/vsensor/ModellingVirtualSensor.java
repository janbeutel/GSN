/**
* Global Sensor Networks (GSN) Source Code
* Copyright (c) 2006-2014, Ecole Polytechnique Federale de Lausanne (EPFL)
* 
* This file is part of GSN.
* 
* GSN is free software: you can redistribute it and/or modify
* it under the terms of the GNU General Public License as published by
* the Free Software Foundation, either version 3 of the License, or
* (at your option) any later version.
* 
* GSN is distributed in the hope that it will be useful,
* but WITHOUT ANY WARRANTY; without even the implied warranty of
* MERCHANTABILITY or FITNESS FOR A PARTICULAR PURPOSE.  See the
* GNU General Public License for more details.
* 
* You should have received a copy of the GNU General Public License
* along with GSN.  If not, see <http://www.gnu.org/licenses/>.
* 
* File: src/gsn/vsensor/ModellingVirtualSensor.java
*
* @author Julien Eberle
*
*/

package gsn.vsensor;

import java.util.Arrays;
import java.util.Comparator;
import java.util.TreeMap;

import org.slf4j.LoggerFactory;
import org.slf4j.Logger;

import gsn.beans.StreamElement;
import gsn.utils.models.AbstractModel;


/**
 * This class is linked to an array of AbstractModels and keep them updated by pushing every StreamElement to them.
 * The model classes are defined by their class names separated by "," as a parameter of the VS.
 * If a model need some parameters before initializing, they can be specified in the VS parameters as "model.i.param",
 *  where i is the index of the model and param the parameter name.
 * @author jeberle
 *
 */
public class ModellingVirtualSensor extends AbstractVirtualSensor {
	
	private static final transient Logger logger = LoggerFactory.getLogger(ModellingVirtualSensor.class);
	
	private static final String PARAM_MODEL_CLASS = "model";
	private static final String PARAM_MODEL_PREFIX ="model";
	
	private String[] model;
	
	private AbstractModel[] am;
	

	@Override
	public boolean initialize() {

        TreeMap<String, String> params = getVirtualSensorConfiguration().getMainClassInitialParams();

        //get all the models
        String model_str = params.get(PARAM_MODEL_CLASS);

        if (model_str == null) {
            logger.warn("Parameter \"" + PARAM_MODEL_CLASS + "\" not provided in Virtual Sensor file");
            return false;
        }
        
        model = model_str.trim().split(",");
        
        am = new AbstractModel[model.length];
        
        for(int i=0;i<model.length;i++){
			try {
				//instantiate the models, ...
				 Class<?>  fc = Class.forName(model[i]);
				am[i] = (AbstractModel) fc.newInstance();
				//output structure of the models is the same as the one of the VS
				am[i].setOutputFields(getVirtualSensorConfiguration().getOutputStructure());
				//...set their parameters...			
				for (String k: params.navigableKeySet())
				{
					String prefix = PARAM_MODEL_PREFIX+"."+i+".";
					if (k.startsWith(prefix)){
						am[i].setParam(k.substring(prefix.length()),params.get(k));
					}	
				}
				am[i].setVirtualSensor(this);
				//... and initialize them.
				if (! am[i].initialize()){
					return false;
				}
						
			} catch (Exception e) {
				logger.error( e.getMessage( ) , e );
				return false;
			}
        }
        return true;
	}

	@Override
	public void dispose() {

	}

	@Override
	public void dataAvailable(String inputStreamName, StreamElement streamElement) {
		StreamElement[] out = new StreamElement[]{streamElement};
		if (am.length > 0){
		    out = am[0].pushData(streamElement,inputStreamName); //by default returns the result from the first model
		}
		for(int i=1;i<am.length;i++){
			if (am[i] != null){
				am[i].pushData(streamElement,inputStreamName);//push the data to all other models too
			}
		}
		if(out != null){
			Arrays.sort(out,new Comparator<StreamElement>(){
				@Override
				public int compare(StreamElement o1, StreamElement o2) {
					return Long.valueOf(o1.getTimeStamp()).compareTo(o2.getTimeStamp());
				}});
			for(int i=0;i<out.length;i++){
				if(out[i] != null){
<<<<<<< HEAD
		            		dataProduced(out[i]);
=======
            		dataProduced(out[i]);
>>>>>>> b8418aca
				}
			}
		}
	}
	
	
	/**
	 * Return the model corresponding to the given index
	 * @param index of the model
	 * @return the model if it exists or null if the index is out of bound
	 */
	public AbstractModel getModel(int index){
		if (index>=0 && index <am.length)
			return am[index];
		else
			return null;
	}

}
<|MERGE_RESOLUTION|>--- conflicted
+++ resolved
@@ -1,152 +1,148 @@
-/**
-* Global Sensor Networks (GSN) Source Code
-* Copyright (c) 2006-2014, Ecole Polytechnique Federale de Lausanne (EPFL)
-* 
-* This file is part of GSN.
-* 
-* GSN is free software: you can redistribute it and/or modify
-* it under the terms of the GNU General Public License as published by
-* the Free Software Foundation, either version 3 of the License, or
-* (at your option) any later version.
-* 
-* GSN is distributed in the hope that it will be useful,
-* but WITHOUT ANY WARRANTY; without even the implied warranty of
-* MERCHANTABILITY or FITNESS FOR A PARTICULAR PURPOSE.  See the
-* GNU General Public License for more details.
-* 
-* You should have received a copy of the GNU General Public License
-* along with GSN.  If not, see <http://www.gnu.org/licenses/>.
-* 
-* File: src/gsn/vsensor/ModellingVirtualSensor.java
-*
-* @author Julien Eberle
-*
-*/
-
-package gsn.vsensor;
-
-import java.util.Arrays;
-import java.util.Comparator;
-import java.util.TreeMap;
-
-import org.slf4j.LoggerFactory;
-import org.slf4j.Logger;
-
-import gsn.beans.StreamElement;
-import gsn.utils.models.AbstractModel;
-
-
-/**
- * This class is linked to an array of AbstractModels and keep them updated by pushing every StreamElement to them.
- * The model classes are defined by their class names separated by "," as a parameter of the VS.
- * If a model need some parameters before initializing, they can be specified in the VS parameters as "model.i.param",
- *  where i is the index of the model and param the parameter name.
- * @author jeberle
- *
- */
-public class ModellingVirtualSensor extends AbstractVirtualSensor {
-	
-	private static final transient Logger logger = LoggerFactory.getLogger(ModellingVirtualSensor.class);
-	
-	private static final String PARAM_MODEL_CLASS = "model";
-	private static final String PARAM_MODEL_PREFIX ="model";
-	
-	private String[] model;
-	
-	private AbstractModel[] am;
-	
-
-	@Override
-	public boolean initialize() {
-
-        TreeMap<String, String> params = getVirtualSensorConfiguration().getMainClassInitialParams();
-
-        //get all the models
-        String model_str = params.get(PARAM_MODEL_CLASS);
-
-        if (model_str == null) {
-            logger.warn("Parameter \"" + PARAM_MODEL_CLASS + "\" not provided in Virtual Sensor file");
-            return false;
-        }
-        
-        model = model_str.trim().split(",");
-        
-        am = new AbstractModel[model.length];
-        
-        for(int i=0;i<model.length;i++){
-			try {
-				//instantiate the models, ...
-				 Class<?>  fc = Class.forName(model[i]);
-				am[i] = (AbstractModel) fc.newInstance();
-				//output structure of the models is the same as the one of the VS
-				am[i].setOutputFields(getVirtualSensorConfiguration().getOutputStructure());
-				//...set their parameters...			
-				for (String k: params.navigableKeySet())
-				{
-					String prefix = PARAM_MODEL_PREFIX+"."+i+".";
-					if (k.startsWith(prefix)){
-						am[i].setParam(k.substring(prefix.length()),params.get(k));
-					}	
-				}
-				am[i].setVirtualSensor(this);
-				//... and initialize them.
-				if (! am[i].initialize()){
-					return false;
-				}
-						
-			} catch (Exception e) {
-				logger.error( e.getMessage( ) , e );
-				return false;
-			}
-        }
-        return true;
-	}
-
-	@Override
-	public void dispose() {
-
-	}
-
-	@Override
-	public void dataAvailable(String inputStreamName, StreamElement streamElement) {
-		StreamElement[] out = new StreamElement[]{streamElement};
-		if (am.length > 0){
-		    out = am[0].pushData(streamElement,inputStreamName); //by default returns the result from the first model
-		}
-		for(int i=1;i<am.length;i++){
-			if (am[i] != null){
-				am[i].pushData(streamElement,inputStreamName);//push the data to all other models too
-			}
-		}
-		if(out != null){
-			Arrays.sort(out,new Comparator<StreamElement>(){
-				@Override
-				public int compare(StreamElement o1, StreamElement o2) {
-					return Long.valueOf(o1.getTimeStamp()).compareTo(o2.getTimeStamp());
-				}});
-			for(int i=0;i<out.length;i++){
-				if(out[i] != null){
-<<<<<<< HEAD
-		            		dataProduced(out[i]);
-=======
-            		dataProduced(out[i]);
->>>>>>> b8418aca
-				}
-			}
-		}
-	}
-	
-	
-	/**
-	 * Return the model corresponding to the given index
-	 * @param index of the model
-	 * @return the model if it exists or null if the index is out of bound
-	 */
-	public AbstractModel getModel(int index){
-		if (index>=0 && index <am.length)
-			return am[index];
-		else
-			return null;
-	}
-
-}
+/**
+* Global Sensor Networks (GSN) Source Code
+* Copyright (c) 2006-2014, Ecole Polytechnique Federale de Lausanne (EPFL)
+* 
+* This file is part of GSN.
+* 
+* GSN is free software: you can redistribute it and/or modify
+* it under the terms of the GNU General Public License as published by
+* the Free Software Foundation, either version 3 of the License, or
+* (at your option) any later version.
+* 
+* GSN is distributed in the hope that it will be useful,
+* but WITHOUT ANY WARRANTY; without even the implied warranty of
+* MERCHANTABILITY or FITNESS FOR A PARTICULAR PURPOSE.  See the
+* GNU General Public License for more details.
+* 
+* You should have received a copy of the GNU General Public License
+* along with GSN.  If not, see <http://www.gnu.org/licenses/>.
+* 
+* File: src/gsn/vsensor/ModellingVirtualSensor.java
+*
+* @author Julien Eberle
+*
+*/
+
+package gsn.vsensor;
+
+import java.util.Arrays;
+import java.util.Comparator;
+import java.util.TreeMap;
+
+import org.slf4j.LoggerFactory;
+import org.slf4j.Logger;
+
+import gsn.beans.StreamElement;
+import gsn.utils.models.AbstractModel;
+
+
+/**
+ * This class is linked to an array of AbstractModels and keep them updated by pushing every StreamElement to them.
+ * The model classes are defined by their class names separated by "," as a parameter of the VS.
+ * If a model need some parameters before initializing, they can be specified in the VS parameters as "model.i.param",
+ *  where i is the index of the model and param the parameter name.
+ * @author jeberle
+ *
+ */
+public class ModellingVirtualSensor extends AbstractVirtualSensor {
+	
+	private static final transient Logger logger = LoggerFactory.getLogger(ModellingVirtualSensor.class);
+	
+	private static final String PARAM_MODEL_CLASS = "model";
+	private static final String PARAM_MODEL_PREFIX ="model";
+	
+	private String[] model;
+	
+	private AbstractModel[] am;
+	
+
+	@Override
+	public boolean initialize() {
+
+        TreeMap<String, String> params = getVirtualSensorConfiguration().getMainClassInitialParams();
+
+        //get all the models
+        String model_str = params.get(PARAM_MODEL_CLASS);
+
+        if (model_str == null) {
+            logger.warn("Parameter \"" + PARAM_MODEL_CLASS + "\" not provided in Virtual Sensor file");
+            return false;
+        }
+        
+        model = model_str.trim().split(",");
+        
+        am = new AbstractModel[model.length];
+        
+        for(int i=0;i<model.length;i++){
+			try {
+				//instantiate the models, ...
+				 Class<?>  fc = Class.forName(model[i]);
+				am[i] = (AbstractModel) fc.newInstance();
+				//output structure of the models is the same as the one of the VS
+				am[i].setOutputFields(getVirtualSensorConfiguration().getOutputStructure());
+				//...set their parameters...			
+				for (String k: params.navigableKeySet())
+				{
+					String prefix = PARAM_MODEL_PREFIX+"."+i+".";
+					if (k.startsWith(prefix)){
+						am[i].setParam(k.substring(prefix.length()),params.get(k));
+					}	
+				}
+				am[i].setVirtualSensor(this);
+				//... and initialize them.
+				if (! am[i].initialize()){
+					return false;
+				}
+						
+			} catch (Exception e) {
+				logger.error( e.getMessage( ) , e );
+				return false;
+			}
+        }
+        return true;
+	}
+
+	@Override
+	public void dispose() {
+
+	}
+
+	@Override
+	public void dataAvailable(String inputStreamName, StreamElement streamElement) {
+		StreamElement[] out = new StreamElement[]{streamElement};
+		if (am.length > 0){
+		    out = am[0].pushData(streamElement,inputStreamName); //by default returns the result from the first model
+		}
+		for(int i=1;i<am.length;i++){
+			if (am[i] != null){
+				am[i].pushData(streamElement,inputStreamName);//push the data to all other models too
+			}
+		}
+		if(out != null){
+			Arrays.sort(out,new Comparator<StreamElement>(){
+				@Override
+				public int compare(StreamElement o1, StreamElement o2) {
+					return Long.valueOf(o1.getTimeStamp()).compareTo(o2.getTimeStamp());
+				}});
+			for(int i=0;i<out.length;i++){
+				if(out[i] != null){
+            		dataProduced(out[i]);
+				}
+			}
+		}
+	}
+	
+	
+	/**
+	 * Return the model corresponding to the given index
+	 * @param index of the model
+	 * @return the model if it exists or null if the index is out of bound
+	 */
+	public AbstractModel getModel(int index){
+		if (index>=0 && index <am.length)
+			return am[index];
+		else
+			return null;
+	}
+
+}