/**
* Global Sensor Networks (GSN) Source Code
* Copyright (c) 2006-2014, Ecole Polytechnique Federale de Lausanne (EPFL)
* 
* This file is part of GSN.
* 
* GSN is free software: you can redistribute it and/or modify
* it under the terms of the GNU General Public License as published by
* the Free Software Foundation, either version 3 of the License, or
* (at your option) any later version.
* 
* GSN is distributed in the hope that it will be useful,
* but WITHOUT ANY WARRANTY; without even the implied warranty of
* MERCHANTABILITY or FITNESS FOR A PARTICULAR PURPOSE.  See the
* GNU General Public License for more details.
* 
* You should have received a copy of the GNU General Public License
* along with GSN.  If not, see <http://www.gnu.org/licenses/>.
* 
* File: src/gsn/wrappers/AbstractWrapper.java
*
* @author gsn_devs
* @author Ali Salehi
* @author Mehdi Riahi
* @author Timotee Maret
* @author Julien Eberle
*
*/

package gsn.wrappers;

import gsn.Main;
import gsn.beans.AddressBean;
import gsn.beans.DataField;
import gsn.beans.StreamElement;
import gsn.beans.StreamSource;
import gsn.beans.windowing.LocalTimeBasedSlidingHandler;
import gsn.beans.windowing.RemoteTimeBasedSlidingHandler;
import gsn.beans.windowing.SlidingHandler;
import gsn.beans.windowing.TupleBasedSlidingHandler;
import gsn.beans.windowing.WindowType;
import gsn.monitoring.Monitorable;
import gsn.utils.GSNRuntimeException;

import java.io.Serializable;
import java.sql.Connection;
import java.sql.ResultSet;
import java.sql.SQLException;
import java.util.ArrayList;
import java.util.Collections;
import java.util.HashMap;
import java.util.Hashtable;
import java.util.List;

import javax.naming.OperationNotSupportedException;

import org.apache.log4j.Logger;

public abstract class AbstractWrapper extends Thread implements Monitorable {

	private final static transient Logger logger = Logger
			.getLogger(AbstractWrapper.class);

	protected final List<StreamSource> listeners = Collections
			.synchronizedList(new ArrayList<StreamSource>());

	private AddressBean activeAddressBean;

	private boolean isActive = true;

	private SlidingHandler tupleBasedSlidingHandler;

	private SlidingHandler timeBasedSlidingHandler;

	private HashMap<Class, SlidingHandler> slidingHandlers = new HashMap<Class, SlidingHandler>();

	private boolean usingRemoteTimestamp = false;

	private Hashtable<Object,Long> lastInOrderTimestamp = new Hashtable<Object, Long>();

<<<<<<< HEAD
	public static final int GARBAGE_COLLECT_AFTER_SPECIFIED_NO_OF_ELEMENTS = 5;
=======
	public static final int GARBAGE_COLLECT_AFTER_SPECIFIED_NO_OF_ELEMENTS = 2;
	
	private Long oooCount = 0L;
	
	private Long elementCount = 0L;
>>>>>>> fbaa78c1

	/**
	 * Returns the view name created for this listener. Note that, GSN creates
	 * one view per listener.
	 * 
	 * @throws SQLException
	 */
	public void addListener(StreamSource ss) throws SQLException {
		if (WindowType.isTimeBased(ss.getWindowingType())) {
			if (timeBasedSlidingHandler == null) {
				timeBasedSlidingHandler = isUsingRemoteTimestamp() == false ? new LocalTimeBasedSlidingHandler(
						this)
						: new RemoteTimeBasedSlidingHandler(this);
				addSlidingHandler(timeBasedSlidingHandler);
			}
		} else {
			if (tupleBasedSlidingHandler == null)
				tupleBasedSlidingHandler = new TupleBasedSlidingHandler(this);
			addSlidingHandler(tupleBasedSlidingHandler);
		}

		for (SlidingHandler slidingHandler : slidingHandlers.values()) {
			if (slidingHandler.isInterestedIn(ss))
				slidingHandler.addStreamSource(ss);
		}

		listeners.add(ss);
		if (logger.isDebugEnabled())
			logger.debug("Adding listeners: " + ss.toString());
	}

	public void addSlidingHandler(SlidingHandler slidingHandler) {
		slidingHandlers.put(slidingHandler.getClass(), slidingHandler);
	}

	/**
	 * Removes the listener with it's associated view.
	 * 
	 * @throws SQLException
	 */
	public void removeListener(StreamSource ss) throws SQLException {
		listeners.remove(ss);
		// getStorageManager( ).executeDropView( ss.getUIDStr() );
		for (SlidingHandler slidingHandler : slidingHandlers.values()) {
			if (slidingHandler.isInterestedIn(ss))
				slidingHandler.removeStreamSource(ss);
		}
		if (listeners.size() == 0) {
			releaseResources();
		}
		
	}

	/**
	 * @return the listeners
	 */
	public List<StreamSource> getListeners() {
		return listeners;
	}

	//protected StorageManager getStorageManager() {
	//	return StorageManager.getInstance();
    //
	//}

	/**
	 * This method is called whenever the wrapper wants to send a data item back
	 * to the source where the data is coming from. For example, If the data is
	 * coming from a wireless sensor network (WSN), This method sends a data
	 * item to the sink node of the virtual sensor. So this method is the
	 * communication between the System and actual source of data. The data sent
	 * back to the WSN could be a command message or a configuration message.
	 * 
	 * @param dataItem
	 *            : The data which is going to be send to the source of the data
	 *            for this wrapper.
	 * @return True if the send operation is successful.
	 * @throws OperationNotSupportedException
	 *             If the wrapper doesn't support sending the data back to the
	 *             source. Note that by default this method throws this
	 *             exception unless the wrapper overrides it.
	 */

	public boolean sendToWrapper(String action, String[] paramNames,
			Object[] paramValues) throws OperationNotSupportedException {
		throw new OperationNotSupportedException(
				"This wrapper doesn't support sending data back to the source.");
	}

	public final AddressBean getActiveAddressBean() {
		if (this.activeAddressBean == null) {
			throw new RuntimeException(
					"There is no active address bean associated with the wrapper.");
		}
		return activeAddressBean;
	}

	/**
	 * Only sets if there is no other activeAddressBean configured.
	 * 
	 * @param newVal
	 *            the activeAddressBean to set
	 */
	public void setActiveAddressBean(AddressBean newVal) {
		if (this.activeAddressBean != null) {
			throw new RuntimeException(
					"There is already an active address bean associated with the wrapper.");
		}
		this.activeAddressBean = newVal;
	}

	private long noOfCallsToPostSE = 0;

	private final transient int aliasCode = Main.getWindowStorage().tableNameGenerator();
	private final CharSequence aliasCodeS = Main.getWindowStorage().tableNameGeneratorInString(aliasCode);

	public int getDBAlias() {
		return aliasCode;
	}

	public CharSequence getDBAliasInStr() {
		return aliasCodeS;
	}

	public abstract DataField[] getOutputFormat();

	public boolean isActive() {
		return isActive;
	}

	protected void postStreamElement(Serializable... values) {
		StreamElement se = new StreamElement(getOutputFormat(), values, System
				.currentTimeMillis());
		postStreamElement(se);
	}

	protected void postStreamElement(long timestamp, Serializable[] values) {
		StreamElement se = new StreamElement(getOutputFormat(), values,
				timestamp);
		postStreamElement(se);
	}

	/**
	 * This method gets the generated stream element and notifies the input
	 * streams if needed. The return value specifies if the newly provided
	 * stream element generated at least one input stream notification or not.
	 * 
	 * @param streamElement
	 * @return If the method returns false, it means the insertion doesn't
	 *         effected any input stream.
	 */

	protected Boolean postStreamElement(StreamElement streamElement) {
		if (streamElement == null) {
			logger.info("postStreamElement is called with null ! Wrapper "
					+ getWrapperName() + " might has a problem !");
			return false;
		}
		try {
			if (!isActive() || listeners.size() == 0)
				return false;
			if (!insertIntoWrapperTable(streamElement))
				return false;
			boolean toReturn = false;

			if (logger.isDebugEnabled())
				logger.debug("Size of the listeners to be evaluated - "
						+ listeners.size());

			for (SlidingHandler slidingHandler : slidingHandlers.values()) {
				toReturn = slidingHandler.dataAvailable(streamElement)
						|| toReturn;
			}
			if (++noOfCallsToPostSE
					% GARBAGE_COLLECT_AFTER_SPECIFIED_NO_OF_ELEMENTS == 0) {
				int removedRaws = removeUselessValues();
			}
			return toReturn;
		} catch (Exception e) {
			logger.error(e.getMessage(), e);
			logger.error("Produced data item from the wrapper couldn't be propagated inside the system.");
			return false;
		}
	}

	/**
	 * Updates the table representing the data items produced by the stream
	 * element. Returns false if the update fails or doesn't change the state of
	 * the table.
	 * 
	 * @param se
	 *            Stream element to be inserted to the table if needed.
	 * @return true if the stream element is successfully inserted into the
	 *         table.
	 * @throws SQLException
	 */
	public boolean insertIntoWrapperTable(StreamElement se) throws SQLException {
		if (listeners.size() == 0)
			return false;

		Connection conn = null;
		try {
            if (isOutOfOrder(se)) {
<<<<<<< HEAD
				logger.warn("Out of order data item detected, it is not propagated into the system : ["+lastInOrderTimestamp+"][" + se.toString() + "]");
=======
            	oooCount = oooCount == Long.MAX_VALUE ? 0 : oooCount + 1;
				logger.debug("Out of order data item detected, it is not propagated into the system : [" + se.toString() + "]");
>>>>>>> fbaa78c1
				return false;
			}
			conn = Main.getWindowStorage().getConnection();
			Main.getWindowStorage().executeInsert(aliasCodeS, getOutputFormat(), se, conn);
<<<<<<< HEAD
			if (getPartialOrdersKey() != null){
                lastInOrderTimestamp.put(se.getData(getPartialOrdersKey()), se.getTimeStamp());
			}else{
				lastInOrderTimestamp.put(0,se.getTimeStamp()); 
			}
=======
            lastInOrderTimestamp = se.getTimeStamp();
            elementCount = elementCount == Long.MAX_VALUE ? 0 : elementCount + 1;
>>>>>>> fbaa78c1
            return true;
		} finally {
			Main.getWindowStorage().close(conn);
		}
	}

    public boolean isOutOfOrder(StreamElement se) throws SQLException {
        if (listeners.size() == 0)
			return false;
        Connection conn = null;
        Object key = 0;
        if (getPartialOrdersKey() != null){
        	key = se.getData(getPartialOrdersKey());
        }
		try {
			// Checks if the stream element is out of order
            if (lastInOrderTimestamp.contains(key) || lastInOrderTimestamp.get(key) == null) {
                conn = Main.getWindowStorage().getConnection();
                StringBuilder query = new StringBuilder();
				query.append("select max(timed) from ").append(aliasCodeS);
				StringBuilder query2 = new StringBuilder();
				query2.append("select count(*) from ").append(aliasCodeS);
				if (getPartialOrdersKey() != null){
					query.append(" where "+getPartialOrdersKey()+"="+key); // code injection !!!
					query2.append(" where "+getPartialOrdersKey()+"="+key); 
				}
				ResultSet rs = Main.getWindowStorage().executeQueryWithResultSet(query,conn);
				ResultSet rs2 = Main.getWindowStorage().executeQueryWithResultSet(query2,conn);
				int n=rs2.next()?rs2.getInt(1):0;

				if (rs.next() && n>0) {
					lastInOrderTimestamp.put(key,rs.getLong(1));
				} else {
					lastInOrderTimestamp.put(key,Long.MIN_VALUE); // Table is empty
				}
			}
            if (isTimeStampUnique())
                return (se.getTimeStamp() <= lastInOrderTimestamp.get(key));
            else
            	return (se.getTimeStamp() < lastInOrderTimestamp.get(key));
		} finally {
			Main.getWindowStorage().close(conn);
		}
    }

	/**
	 * This method is called whenever the wrapper wants to send a data item back
	 * to the source where the data is coming from. For example, If the data is
	 * coming from a wireless sensor network (WSN), This method sends a data
	 * item to the sink node of the virtual sensor. So this method is the
	 * communication between the System and actual source of data. The data sent
	 * back to the WSN could be a command message or a configuration message.
	 * 
	 * @param dataItem
	 *            : The data which is going to be send to the source of the data
	 *            for this wrapper.
	 * @return True if the send operation is successful.
	 * @throws OperationNotSupportedException
	 *             If the wrapper doesn't support sending the data back to the
	 *             source. Note that by default this method throws this
	 *             exception unless the wrapper overrides it.
	 */

	public boolean sendToWrapper(Object dataItem)
			throws OperationNotSupportedException {
		if (isActive == false)
			throw new GSNRuntimeException(
					"Sending to an inactive/disabled wrapper is not allowed !");
		throw new OperationNotSupportedException(
				"This wrapper doesn't support sending data back to the source.");
	}

	/**
	 * Removes all the listeners, drops the views representing them, drops the
	 * sensor table, stops the TableSizeEnforce thread.
	 * 
	 */
	public StringBuilder getUselessWindow() {
		StringBuilder condition = new StringBuilder("");
		synchronized (slidingHandlers) {
			for (SlidingHandler slidingHandler : slidingHandlers.values()) {
				if (condition.length()>0){condition.append(" and ");}
				condition.append(slidingHandler.getCuttingCondition());
			}
		}
		logger.debug("Cutting condition : " + condition);
		if (condition.length() == 0)
			return null;
		StringBuilder sb = new StringBuilder("delete from ").append(
				getDBAliasInStr()).append(" where ");
		sb.append(condition);
		return sb;
	}

	public int removeUselessValues() throws SQLException {
		StringBuilder query = getUselessWindow();
		if (query == null)
			return 0;
		if (logger.isDebugEnabled())
			logger.debug(new StringBuilder().append(
					"RESULTING QUERY FOR Table Size Enforce ").append(query)
					.toString());
		int deletedRows = Main.getWindowStorage().executeUpdate(query);
		if (logger.isDebugEnabled())
			logger.debug(new StringBuilder().append(deletedRows).append(
					" old rows dropped from ").append(getDBAliasInStr())
					.toString());
		return deletedRows;
	}

	public void releaseResources() throws SQLException {
		isActive = false;
		Main.getInstance().getToMonitor().remove(this);
		dispose();
		if (logger.isInfoEnabled())
			logger.info("dispose called");
		listeners.clear();
		for (SlidingHandler slidingHandler : slidingHandlers.values()) {
			slidingHandler.dispose();
		}
		Main.getWindowStorage().executeDropTable(aliasCodeS);
	}

	public static final String TIME_FIELD = "timed";
	
	
	public final boolean initialize_wrapper(){
		Main.getInstance().getToMonitor().add(this);
		return initialize();
	}

	/**
	 * The addressing is provided in the ("ADDRESS",Collection<KeyValue>). If
	 * the DataSource can't initialize itself because of either internal error
	 * or inaccessibility of the host specified in the address the method
	 * returns false. The dbAliasName of the DataSource is also specified with
	 * the "DBALIAS" in the context. The "STORAGEMAN" points to the
	 * StorageManager which should be used for querying.
	 * 
	 * @return True if the initialization do successfully otherwise false;
	 */

	public abstract boolean initialize();
	
	public abstract void dispose();

	public abstract String getWrapperName();

	/**
	 * Indicates whether we use GSN's time (local time) or the time already
	 * exists in the data (remote time) for the timestamp of generated stream
	 * elements.
	 * 
	 * @return <code>false</code> if we use local time <br>
	 *         <code>true</code> if we use remote time
	 */
	protected boolean isUsingRemoteTimestamp() {
		return usingRemoteTimestamp;
	}

	/**
	 * 
	 * @param usingRemoteTimestamp
	 */
	protected void setUsingRemoteTimestamp(boolean usingRemoteTimestamp) {
		this.usingRemoteTimestamp = usingRemoteTimestamp;
	}

	/**
	 * Returns false if the wrapper can produce multiple different data items
	 * [stream elements] with the same timestamp. If this is false, then all the
	 * stream elements with the same timestamp will be accepted. If this method
	 * returns true (default value), duplicates are discarded and only the first
	 *  one is kept.
	 */
	public boolean isTimeStampUnique() {
		return true;
	}
	
	/**
	 * Allows for having partial ordering by only checking the time stamp order of
	 * stream elements having the same key.
	 * null is total ordering should be applied
	 */
	public String getPartialOrdersKey(){
		return activeAddressBean.getPartialOrderKey();
	}

	public boolean manualDataInsertion(StreamElement se) {
		throw new RuntimeException(
				"Manual data insertion is not supported by this wrapper");
	}
	
	public Hashtable<String, Object> getStatistics(){
		Hashtable<String, Object> stat = new Hashtable<String, Object>();
		stat.put("vs."+activeAddressBean.getVirtualSensorName().replaceAll("\\.", "_")+".input."+ activeAddressBean.getInputStreamName().replaceAll("\\.", "_") +".outOfOrder.count", oooCount);
		stat.put("vs."+activeAddressBean.getVirtualSensorName().replaceAll("\\.", "_")+".input."+ activeAddressBean.getInputStreamName().replaceAll("\\.", "_") +".produced.count", elementCount);
		return stat;
	}
	
	
}<|MERGE_RESOLUTION|>--- conflicted
+++ resolved
@@ -78,15 +78,13 @@
 
 	private Hashtable<Object,Long> lastInOrderTimestamp = new Hashtable<Object, Long>();
 
-<<<<<<< HEAD
+
 	public static final int GARBAGE_COLLECT_AFTER_SPECIFIED_NO_OF_ELEMENTS = 5;
-=======
-	public static final int GARBAGE_COLLECT_AFTER_SPECIFIED_NO_OF_ELEMENTS = 2;
 	
 	private Long oooCount = 0L;
 	
 	private Long elementCount = 0L;
->>>>>>> fbaa78c1
+
 
 	/**
 	 * Returns the view name created for this listener. Note that, GSN creates
@@ -290,26 +288,18 @@
 		Connection conn = null;
 		try {
             if (isOutOfOrder(se)) {
-<<<<<<< HEAD
 				logger.warn("Out of order data item detected, it is not propagated into the system : ["+lastInOrderTimestamp+"][" + se.toString() + "]");
-=======
             	oooCount = oooCount == Long.MAX_VALUE ? 0 : oooCount + 1;
-				logger.debug("Out of order data item detected, it is not propagated into the system : [" + se.toString() + "]");
->>>>>>> fbaa78c1
 				return false;
 			}
 			conn = Main.getWindowStorage().getConnection();
 			Main.getWindowStorage().executeInsert(aliasCodeS, getOutputFormat(), se, conn);
-<<<<<<< HEAD
 			if (getPartialOrdersKey() != null){
                 lastInOrderTimestamp.put(se.getData(getPartialOrdersKey()), se.getTimeStamp());
 			}else{
 				lastInOrderTimestamp.put(0,se.getTimeStamp()); 
 			}
-=======
-            lastInOrderTimestamp = se.getTimeStamp();
             elementCount = elementCount == Long.MAX_VALUE ? 0 : elementCount + 1;
->>>>>>> fbaa78c1
             return true;
 		} finally {
 			Main.getWindowStorage().close(conn);
