--- conflicted
+++ resolved
@@ -4,10 +4,6 @@
 import java.net.URI;
 import java.net.URISyntaxException;
 
-<<<<<<< HEAD
-
-=======
->>>>>>> b8418aca
 import org.zeromq.ZContext;
 import org.slf4j.LoggerFactory;
 import org.slf4j.Logger;
@@ -188,10 +184,6 @@
 						connected = subscriber.base().connect(remoteContactPoint_DATA);
 					}
 					//System.out.println("timeout on wrapper, subscribing to "+ vsensor);
-<<<<<<< HEAD
-					//subscriber.unsubscribe((vsensor+":").getBytes());
-=======
->>>>>>> b8418aca
 					subscriber.subscribe((vsensor+":").getBytes());
 				}
 			}catch (Exception e)
