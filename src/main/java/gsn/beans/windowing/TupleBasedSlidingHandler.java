--- conflicted
+++ resolved
@@ -131,11 +131,7 @@
 				query.append(" select min(pk) from (select top ").append(maxTupleCount).append(" * ").append(" from ").append(
 						wrapper.getDBAliasInStr()).append(" order by pk desc )as X  ");
 			}else if (Main.getWindowStorage().isOracle()) {
-<<<<<<< HEAD
 				query.append(" select pk from ( select pk from ").append(Main.getWindowStorage().tableNameGeneratorInString(wrapper.getDBAliasInStr()));
-=======
-				query.append(" select pk from (select timed from ").append(Main.getWindowStorage().tableNameGeneratorInString(wrapper.getDBAliasInStr()));
->>>>>>> 13cbb37c
 				query.append(" order by pk desc) where rownum = ").append(maxTupleCount);
 			}
 			if (logger.isDebugEnabled()) {
@@ -159,10 +155,6 @@
 		if (maxWindowSize > 0) {
 			StringBuilder query = new StringBuilder();
 			query.append(" select min(pk) from ").append(wrapper.getDBAliasInStr()).append(" where timed > (select max(timed) from ").append(wrapper.getDBAliasInStr()).append(") - ").append(maxWindowSize);
-<<<<<<< HEAD
-
-=======
->>>>>>> 13cbb37c
 			if (logger.isDebugEnabled()) {
 				logger.debug("Query2 for getting oldest timestamp : " + query);
 			}
