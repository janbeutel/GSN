/**
* Global Sensor Networks (GSN) Source Code
* Copyright (c) 2006-2014, Ecole Polytechnique Federale de Lausanne (EPFL)
* 
* This file is part of GSN.
* 
* GSN is free software: you can redistribute it and/or modify
* it under the terms of the GNU General Public License as published by
* the Free Software Foundation, either version 3 of the License, or
* (at your option) any later version.
* 
* GSN is distributed in the hope that it will be useful,
* but WITHOUT ANY WARRANTY; without even the implied warranty of
* MERCHANTABILITY or FITNESS FOR A PARTICULAR PURPOSE.  See the
* GNU General Public License for more details.
* 
* You should have received a copy of the GNU General Public License
* along with GSN.  If not, see <http://www.gnu.org/licenses/>.
* 
* File: src/gsn/beans/AddressBean.java
*
* @author Mehdi Riahi
* @author gsn_devs
* @author Timotee Maret
* @author Ali Salehi
* @author Julien Eberle
*
*/

package gsn.beans;

import java.io.Serializable;

import org.apache.commons.collections.KeyValue;

public final class AddressBean implements Serializable{

	private static final long serialVersionUID = -8975180532136014200L;

	private static final KeyValue[] EMPTY_PREDICATES = new  KeyValue[0];

	private String wrapper;

<<<<<<< HEAD
	private  KeyValue[] predicates = EMPTY_PREDICATES;
=======
	private String                 partialOrderKey;
	
	private  KeyValue[] predicates  = EMPTY_PREDICATES;
>>>>>>> 8a77a309
	
	private DataField [] wrapperOutputStructure = new DataField[0];

	private double random = Math.random();

	public AddressBean () {
		this.predicates = EMPTY_PREDICATES;
	}

	public AddressBean ( final String wrapper , KeyValue... newPredicates ) {
		this.wrapper = wrapper;
		if (newPredicates == null)
			this.predicates=EMPTY_PREDICATES;
		else
			this.predicates = newPredicates;
	}

	public AddressBean(final String wrapper) {
		this.wrapper = wrapper;
		this.predicates = EMPTY_PREDICATES;
	}

	public String getWrapper() {
		return this.wrapper;
	}
	
	public String getPartialOrderKey(){
		return this.partialOrderKey;
	}
	
	public void setPartialOrderKey(String key) {
		this.partialOrderKey = key;
		
	}

	public  KeyValue[] getPredicates() {
		return this.predicates;
	}

	public String getPredicateValueWithException ( String key ) {
		key = key.trim( );
		for (  KeyValue predicate : this.predicates ) {
			if ( predicate.getKey( ).toString( ).trim( ).equalsIgnoreCase( key ) ) {
				final String value = ( String ) predicate.getValue( );
				if (value.trim().length()>0)
					return ( value);
			}
		}
		throw new RuntimeException("The required parameter: >"+key+"<+ is missing.from the virtual sensor configuration file.");
	}


	/**
	 * Note that the key for the value is case insensitive.
	 * 
	 * @param key
	 * @return
	 */

	public String getPredicateValue ( String key ) {
		key = key.trim( );
		for (  KeyValue predicate : this.predicates ) {
			if ( predicate.getKey( ).toString( ).trim( ).equalsIgnoreCase( key ) ) return ( ( String ) predicate.getValue( ));
		}
		return null;
	}

	/**
	 * Gets a parameter name. If the parameter value exists and is not an empty string, returns the value otherwise returns the
	 * default value
	 * @param key The key to look for in the map.
	 * @param defaultValue Will be return if the key is not present or its an empty string.
	 * @return
	 */
	public String getPredicateValueWithDefault(String key, String defaultValue) {
		String value = getPredicateValue(key);
		if (value==null|| value.trim().length()==0)
			return defaultValue;
		else
			return value;
	}

	/**
	 * Gets a parameter name. If the parameter value exists and is a valid integer, returns the value otherwise returns the
	 * default value
	 * @param key The key to look for in the map.
	 * @param defaultValue Will be return if the key is not present or its value is not a valid integer.
	 * @return
	 */
	public int getPredicateValueAsInt(String key, int defaultValue) {
		String value = getPredicateValue(key);
		if (value==null|| value.trim().length()==0)
			return defaultValue;
		try { 
			return Integer.parseInt(value);
		}catch (Exception e) {
			return defaultValue;
		}
	}

	public int getPredicateValueAsIntWithException ( String key ) {
		String value = getPredicateValue(key);
		if (value==null|| value.trim().length()==0)
			throw new RuntimeException("The required parameter: >"+key+"<+ is missing.from the virtual sensor configuration file.");
		try { 
			return Integer.parseInt(value);
		}catch (Exception e) {
			throw new RuntimeException("The required parameter: >"+key+"<+ is bad formatted.from the virtual sensor configuration file.",e);
		}
	}



	public int hashCode() {
		final int prime = 31;
		int result = 1;
		long temp;
		temp = Double.doubleToLongBits(random);
		result = prime * result + (int) (temp ^ (temp >>> 32));
		return result;
	}

	public boolean equals(Object obj) {
		if (this == obj)
			return true;
		if (obj == null)
			return false;
		if (getClass() != obj.getClass())
			return false;
		AddressBean other = (AddressBean) obj;
		if (Double.doubleToLongBits(random) != Double
				.doubleToLongBits(other.random))
			return false;
		return true;
	}

	public String toString ( ) {
		final StringBuffer result = new StringBuffer( "[" ).append( this.getWrapper( ) );
		for ( final KeyValue predicate : this.predicates ) {
			result.append( predicate.getKey( ) + " = " + predicate.getValue( ) + "," );
		}
		result.append( "]" );
		return result.toString( );
	}

	private String inputStreamName;
	private String virtualSensorName;

	public DataField[] getOutputStructure() {
		return wrapperOutputStructure;
	}

	public void setVsconfig(DataField[] outputStructure) {
		this.wrapperOutputStructure = outputStructure;
	}

	public String getInputStreamName() {
		return inputStreamName;
	}

	public void setInputStreamName(String inputStreamName) {
		this.inputStreamName = inputStreamName;
	}

	public String getVirtualSensorName() {
		return virtualSensorName;
	}

	public void setVirtualSensorName(String virtualSensorName) {
		this.virtualSensorName = virtualSensorName;
	}


}<|MERGE_RESOLUTION|>--- conflicted
+++ resolved
@@ -41,13 +41,10 @@
 
 	private String wrapper;
 
-<<<<<<< HEAD
-	private  KeyValue[] predicates = EMPTY_PREDICATES;
-=======
-	private String                 partialOrderKey;
+	private String partialOrderKey;
 	
 	private  KeyValue[] predicates  = EMPTY_PREDICATES;
->>>>>>> 8a77a309
+
 	
 	private DataField [] wrapperOutputStructure = new DataField[0];
 
