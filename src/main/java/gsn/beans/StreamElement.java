/**
* Global Sensor Networks (GSN) Source Code
* Copyright (c) 2006-2014, Ecole Polytechnique Federale de Lausanne (EPFL)
* 
* This file is part of GSN.
* 
* GSN is free software: you can redistribute it and/or modify
* it under the terms of the GNU General Public License as published by
* the Free Software Foundation, either version 3 of the License, or
* (at your option) any later version.
* 
* GSN is distributed in the hope that it will be useful,
* but WITHOUT ANY WARRANTY; without even the implied warranty of
* MERCHANTABILITY or FITNESS FOR A PARTICULAR PURPOSE.  See the
* GNU General Public License for more details.
* 
* You should have received a copy of the GNU General Public License
* along with GSN.  If not, see <http://www.gnu.org/licenses/>.
* 
* File: src/gsn/beans/StreamElement.java
*
* @author rhietala
* @author Timotee Maret
* @author Sofiane Sarni
* @author Ali Salehi
* @author Mehdi Riahi
* @author Julien Eberle
*
*/

package gsn.beans;

import gsn.http.rest.StreamElement4Rest;
import gsn.utils.CaseInsensitiveComparator;

import java.io.Serializable;
import java.util.ArrayList;
import java.util.TreeMap;

import org.apache.commons.codec.binary.Base64;
import org.apache.log4j.Logger;

public final class StreamElement implements Serializable {

	private static final long                      serialVersionUID  = 2000261462783698617L;

	private static final transient Logger          logger            = Logger.getLogger( StreamElement.class );

	private transient TreeMap < String , Integer > indexedFieldNames = null;

	private long                                   timeStamp         = -1;

	private String [ ]                             fieldNames;

	private Serializable [ ]                       fieldValues;

	private transient Byte [ ]                               fieldTypes;

	private transient long                                   internalPrimayKey = -1;

	private static final String NULL_ENCODING = "NULL"; // null encoding for transmission over xml-rpc

	private boolean timestampProvided = false;
<<<<<<< HEAD

=======
	
>>>>>>> 6e39db1b
	public StreamElement (StreamElement other) {
		this.fieldNames=new String[other.fieldNames.length];
		this.fieldValues=new Serializable[other.fieldValues.length];
		this.fieldTypes=new Byte[other.fieldTypes.length];
		for (int i=0;i<other.fieldNames.length;i++) {
			fieldNames[i]=other.fieldNames[i];
			fieldValues[i]=other.fieldValues[i];
			fieldTypes[i]=other.fieldTypes[i];
		}
		this.timeStamp=other.timeStamp;
		this.internalPrimayKey = other.internalPrimayKey;
	}
	
	public StreamElement(){ //constructor for serialization
		
	}
	public StreamElement ( DataField [ ] outputStructure , final Serializable [ ] data  ) {
		this(outputStructure,data,System.currentTimeMillis());
	}
	public StreamElement ( DataField [ ] outputStructure , final Serializable [ ] data , final long timeStamp ) {
		this.fieldNames = new String [ outputStructure.length ];
		this.fieldTypes = new Byte [ outputStructure.length ];
		this.timeStamp = timeStamp;
		for ( int i = 0 ; i < this.fieldNames.length ; i++ ) {
			this.fieldNames[ i ] = outputStructure[ i ].getName( ).toLowerCase( );
			this.fieldTypes[ i ] = outputStructure[ i ].getDataTypeID( );
		}
		if ( this.fieldNames.length != data.length ) throw new IllegalArgumentException( "The length of dataFileNames and the actual data provided in the constructor of StreamElement doesn't match." );
		this.verifyTypesCompatibility( this.fieldTypes , data );
		this.fieldValues = data;
	}

	public StreamElement ( final String [ ] dataFieldNames , final Byte [ ] dataFieldTypes , final Serializable [ ] data ) {
		this( dataFieldNames , dataFieldTypes , data , System.currentTimeMillis( ) );
	}

	public StreamElement ( final String [ ] dataFieldNames , final Byte [ ] dataFieldTypes , final Serializable [ ] data , final long timeStamp ) {
		if ( dataFieldNames.length != dataFieldTypes.length )
			throw new IllegalArgumentException( "The length of dataFileNames and dataFileTypes provided in the constructor of StreamElement doesn't match." );
		if ( dataFieldNames.length != data.length ) throw new IllegalArgumentException( "The length of dataFileNames and the actual data provided in the constructor of StreamElement doesn't match." );
		this.timeStamp = timeStamp;
		this.timestampProvided=true;
		this.fieldTypes = dataFieldTypes;
		this.fieldNames = dataFieldNames;
		this.fieldValues = data;
		this.verifyTypesCompatibility( dataFieldTypes , data );
	}

	public StreamElement(TreeMap<String, Serializable> output,DataField[] fields) {
		int nbFields = output.keySet().size();
		if(output.containsKey("timed"))
			nbFields--;
		String fieldNames[]  = new String[nbFields];
		Byte fieldTypes[]  = new Byte[nbFields];
		Serializable fieldValues[] = new Serializable[nbFields];
		TreeMap < String , Integer > indexedFieldNames = new TreeMap<String, Integer>(new CaseInsensitiveComparator());
		int idx = 0;

		long timestamp =System.currentTimeMillis();
		for (String key:output.keySet()) {
			Serializable value = output.get(key);

			if(key.equalsIgnoreCase("timed")){
				timestamp = (Long) value;
<<<<<<< HEAD
				timestampProvided=true;
			}
				
=======
				timestampProvided=true;				
			}
>>>>>>> 6e39db1b
			else { 
				fieldNames[idx] = key;
				fieldValues[idx] = value;
				for (int i=0;i<fields.length;i++) {
					if (fields[i].getName().equalsIgnoreCase(key))
						fieldTypes[idx] = fields[i].getDataTypeID();
				}
				indexedFieldNames.put(key, idx);
				idx++;
			}
		}
		this.fieldNames=fieldNames;
		this.fieldTypes=fieldTypes;
		this.fieldValues=fieldValues;
		this.indexedFieldNames=indexedFieldNames;
		this.timeStamp=timestamp;
	}
	
	/**
	 * Verify if the data corresponds to the fieldType
	 * @param fieldType
	 * @param data
	 * @throws IllegalArgumentException
	 */
	private void verifyTypeCompatibility ( Byte fieldType , Serializable data) throws IllegalArgumentException {
			if ( data == null ) return;
			switch ( fieldType ) {
			case DataTypes.TINYINT :
				if ( !( data instanceof Byte ) )
					throw new IllegalArgumentException( "The field is defined as " + DataTypes.TYPE_NAMES[ fieldType ]
					                                    + " while the actual data in the field is of type : *" + data.getClass( ).getCanonicalName( ) + "*" );
				break;
			case DataTypes.SMALLINT :
				if ( !( data instanceof Short ) )
					throw new IllegalArgumentException( "The field is defined as " + DataTypes.TYPE_NAMES[ fieldType ]
					                                    + " while the actual data in the field is of type : *" + data.getClass( ).getCanonicalName( ) + "*" );
				break;
			case DataTypes.BIGINT :
				if ( !( data instanceof Long ) ) 
					throw new IllegalArgumentException( "The field is defined as " + DataTypes.TYPE_NAMES[ fieldType ] 
							                            + " while the actual data in the field is of type : *" + data.getClass( ).getCanonicalName( ) + "*" ); 
				break;
			case DataTypes.CHAR :
			case DataTypes.VARCHAR :
				if ( !( data instanceof String ) ) 
                    throw new IllegalArgumentException( "The field is defined as " + DataTypes.TYPE_NAMES[ fieldType ] 
                    		                            + " while the actual data in the field is of type : *" + data.getClass( ).getCanonicalName( ) + "*" );
				break;
			case DataTypes.INTEGER :
				if ( !( data instanceof Integer)) 
                    throw new IllegalArgumentException( "The field is defined as " + DataTypes.TYPE_NAMES[ fieldType ] 
                    		                            + " while the actual data in the field is of type : *" + data.getClass( ).getCanonicalName( ) + "*" ); 
				break;
			case DataTypes.DOUBLE :
				if ( !( data instanceof Double || data instanceof Float ) )
					throw new IllegalArgumentException( "The field is defined as " + DataTypes.TYPE_NAMES[ fieldType ]
	                                                    + " while the actual data in the field is of type : *" + data.getClass( ).getCanonicalName( ) + "*" );
				break;
			case DataTypes.FLOAT :
				if ( !( data instanceof Float ) )
					throw new IllegalArgumentException( "The field is defined as " + DataTypes.TYPE_NAMES[ fieldType ]
	                                                    + " while the actual data in the field is of type : *" + data.getClass( ).getCanonicalName( ) + "*" );
				break;
			case DataTypes.BINARY :
				// if ( data[ i ] instanceof String ) data[ i ] = ( ( String )
				// data[ i ] ).getBytes( );
				if ( !( data instanceof byte [ ] || data instanceof String ) )
					throw new IllegalArgumentException( "The field is defined as " + DataTypes.TYPE_NAMES[ fieldType ]
                                                        + " while the actual data in the field is of type : *" + data.getClass( ).getCanonicalName( ) + "*" );
				break;
			}
		}
	
	/**
	 * Checks the type compatibility of all fields of the StreamElement
	 * @param fieldTypes the array of all fields' type
	 * @param data the array of data to check
	 * @throws IllegalArgumentException if a data field doesn't match the given type
	 */
	private void verifyTypesCompatibility ( final Byte [ ] fieldTypes , final Serializable [ ] data ) throws IllegalArgumentException {
		for ( int i = 0 ; i < data.length ; i++ ) {
			try{
				verifyTypeCompatibility(fieldTypes[i], data[i]);
			}catch(IllegalArgumentException e){
				throw new IllegalArgumentException("The newly constructed Stream Element is not consistent for the " + ( i + 1 ) + "th field.", e);
			}
		}
	}

	public String toString ( ) {
		final StringBuffer output = new StringBuffer( "timed = " );
		output.append( this.getTimeStamp( ) ).append( "\t" );
		for ( int i = 0 ; i < this.fieldNames.length ; i++ )
			output.append( "," ).append( this.fieldNames[ i ] ).append( "/" ).append( this.fieldTypes[ i ] ).append( " = " ).append( this.fieldValues[ i ] );
		return output.toString( );
	}

	public final String [ ] getFieldNames ( ) {
		return this.fieldNames;
	}

	/*
	 * Returns the field types in GSN format. Checkout gsn.beans.DataTypes
	 */
	public final Byte [ ] getFieldTypes ( ) {
		return this.fieldTypes;
	}

	public final Serializable [ ] getData ( ) {
		return this.fieldValues;
	}

	public void setData (int index,Serializable data ) {
		this.fieldValues[index]=data;
	}

	public long getTimeStamp ( ) {
		return this.timeStamp;
	}

	public StringBuilder getFieldTypesInString ( ) {
		final StringBuilder stringBuilder = new StringBuilder( );
		for ( final byte i : this.getFieldTypes( ) )
			stringBuilder.append( DataTypes.TYPE_NAMES[ i ] ).append( " , " );
		return stringBuilder;
	}

	/**
	 * Returns true if the timestamp is set. A timestamp is valid if it is
<<<<<<< HEAD
	 * set.
	 * 
	 * @return Whether the timestamp is set or not. If it is >0 it is assumed to be set
	 */
	public boolean isTimestampSet ( ) {
		return this.timeStamp > 0 || timestampProvided;
=======
	 * provided
	 * 
	 * @return Whether the timestamp is set or not. If timestamp > 0 it is assumed to be set
	 */
	public boolean isTimestampSet ( ) {
		return this.timeStamp > 0 ||
		timestampProvided;
>>>>>>> 6e39db1b
	}

	/**
	 * Sets the time stamp of this stream element.
	 * 
	 * @param timeStamp The time stamp value. If the timestamp is zero or
	 * negative, it is considered non valid and zero will be placed.
	 */
	public void setTimeStamp ( long timeStamp ) {
		if ( timeStamp <= 0 )
			timeStamp = 0;
		else
			this.timeStamp = timeStamp;
	}

	/**
	 * This method gets the attribute name as the input and returns the value
	 * corresponding to that tuple.
	 * 
	 * @param fieldName The name of the tuple.
	 * @return The value corresponding to the named tuple.
	 */
	public final Serializable getData ( final String fieldName ) {
		generateIndex();
		Integer index = indexedFieldNames.get( fieldName );
		if (index == null) {
			logger.info("There is a request for field "+fieldName+" for StreamElement: "+this.toString()+". As the requested field doesn't exist, GSN returns Null to the callee.");
			return null;
		}
		return this.fieldValues[ index ];
	}
	
	/**
	 * This method gets the attribute name as the input and returns the type of the value
	 * corresponding to that tuple.
	 * 
	 * @param fieldName The name of the tuple.
	 * @return The type of the value corresponding to the named tuple.
	 */
	public final Byte getType ( final String fieldName ) {
		generateIndex();
		Integer index = indexedFieldNames.get( fieldName );
		if (index == null) {
			logger.warn("There is a request for type of field "+fieldName+" for StreamElement: "+this.toString()+". As the requested field doesn't exist, GSN returns Null to the callee.");
			return null;
		}
		return this.fieldTypes[ index ];
	}

	public long getInternalPrimayKey ( ) {
		return internalPrimayKey;
	}

	public void setInternalPrimayKey ( long internalPrimayKey ) {
		this.internalPrimayKey = internalPrimayKey;
	}

	/**
	 * @return
	 */
	public Object [ ] getDataInRPCFriendly ( ) {
		Object [ ] toReturn = new Object [ fieldValues.length ];
		for ( int i = 0 ; i < toReturn.length ; i++ ) {
			//process null values
			if (fieldValues[i]==null) {
				toReturn[i] = NULL_ENCODING;
				continue;
			}
			switch ( fieldTypes[ i ] ) {
			case DataTypes.DOUBLE :
			case DataTypes.FLOAT :
				toReturn[ i ] = fieldValues[ i ];
				break;
			case DataTypes.BIGINT :
				toReturn[ i ] = Long.toString( ( Long ) fieldValues[ i ] );
				break;
				//        case DataTypes.TIME :
				//        toReturn[ i ] = Long.toString( ( Long ) fieldValues[ i ] );
				//        break;
			case DataTypes.TINYINT :
			case DataTypes.SMALLINT :
			case DataTypes.INTEGER :
				toReturn[ i ] = new Integer( ( Integer ) fieldValues[ i ] );
				break;
			case DataTypes.CHAR :
			case DataTypes.VARCHAR :
			case DataTypes.BINARY :
				toReturn[ i ] = fieldValues[ i ];
				break;
			default :
				logger.error( "Type can't be converted : TypeID : " + fieldTypes[ i ] );
			}
		}
		return toReturn;

	}

	
	/**
	 * Returns the type of the field in the output format or -1 if the field doesn't exit.
	 * @param outputFormat
	 * @param fieldName
	 * @return
	 */
	private static byte findIndexInDataField(DataField[] outputFormat, String fieldName) {
		for (int i=0;i<outputFormat.length;i++) 
			if (outputFormat[i].getName( ).equalsIgnoreCase( fieldName ))
				return outputFormat[i].getDataTypeID( );

		return -1;
	}
	/***
	 * Used with the new JRuby/Mongrel/Rest interface
	 */

	public static StreamElement fromREST ( DataField [ ] outputFormat , String [ ] fieldNames , String [ ] fieldValues ,  String timestamp ) {
		Serializable [ ] values = new Serializable [ outputFormat.length ];
		for ( int i = 0 ; i < fieldNames.length ; i++ ) {
			switch ( findIndexInDataField( outputFormat , (String)fieldNames[i] ) ) {
			case DataTypes.DOUBLE :
				values[ i ] = Double.parseDouble(fieldValues[ i ]);
				break;
			case DataTypes.FLOAT :
				values[ i ] = Float.parseFloat( ( String ) fieldValues[ i ] );
				break;
			case DataTypes.BIGINT :
				//        case DataTypes.TIME :
				values[ i ] = Long.parseLong( ( String ) fieldValues[ i ] );
				break;
			case DataTypes.TINYINT :
				values[ i ] = Byte.parseByte( ( String ) fieldValues[ i ] );
				break;
			case DataTypes.SMALLINT :
			case DataTypes.INTEGER :
				values[ i ] = Integer.parseInt( fieldValues[ i ] );
				break;
			case DataTypes.CHAR :
			case DataTypes.VARCHAR :
				values[ i ] = new String( Base64.decodeBase64( fieldValues[ i ].getBytes()));
				break;
			case DataTypes.BINARY :
				values[ i ] = (byte[])  Base64.decodeBase64( fieldValues[ i ].getBytes());
				break;
			case -1:
			default :
				logger.error( "The field name doesn't exit in the output structure : FieldName : "+(String)fieldNames[i]   );
			}
		}
		return new StreamElement( outputFormat , values , Long.parseLong(timestamp ));
	}
	
	public static StreamElement createElementFromREST( DataField [ ] outputFormat , String [ ] fieldNames , Object[ ] fieldValues  ) {
		ArrayList<Serializable> values = new ArrayList<Serializable>();
		// ArrayList<String> fields = new ArrayList<String>();

		long timestamp = -1;
		for ( int i = 0 ; i < fieldNames.length ; i++ ) {
			if (fieldNames[i].equalsIgnoreCase("TIMED")) {
				timestamp = Long.parseLong((String) fieldValues[i]);
				continue;
			}
			boolean found = false;
			for (DataField f:outputFormat) {
				if(f.getName().equalsIgnoreCase(fieldNames[i])) {
					//     fields.add(fieldNames[i]);
					found=true;
					break;
				}
			}
			if (found==false)
				continue;

			switch ( findIndexInDataField( outputFormat ,fieldNames[i] ) ) {
			case DataTypes.DOUBLE :
				values.add(Double.parseDouble( (String)fieldValues[ i ]));
				break;
			case DataTypes.FLOAT :
				values.add(Float.parseFloat( (String)fieldValues[ i ]));
				break;
			case DataTypes.BIGINT :
				values.add( Long.parseLong( (String)  fieldValues[ i ] ));
				break;
			case DataTypes.TINYINT :
				values.add(Byte.parseByte( (String)fieldValues[ i ]));
				break;
			case DataTypes.SMALLINT :
				values.add( Short.parseShort(  (String)fieldValues[ i ] ));
				break;
			case DataTypes.INTEGER :
				values.add( Integer.parseInt(  (String)fieldValues[ i ] ));
				break;
			case DataTypes.CHAR :
			case DataTypes.VARCHAR :
				values.add(new String((byte[]) fieldValues[ i ]));
				break;
			case DataTypes.BINARY :
				try{ 
					//          StreamElementTest.md5Digest(fieldValues[ i ]);
				}catch (Exception e) {
					e.printStackTrace();
				}
				values.add((byte[]) fieldValues[ i ]);
				break;
			case -1:
			default :
				logger.error( "The field name doesn't exit in the output structure : FieldName : "+(String)fieldNames[i]   );
			}

		}
		if (timestamp==-1)
			timestamp=System.currentTimeMillis();
		return new StreamElement( outputFormat , values.toArray(new Serializable[] {}) , timestamp );
	}
	public StreamElement4Rest toRest() {
		StreamElement4Rest toReturn = new StreamElement4Rest(this);
		return toReturn;
	}
	
	/**
	 * Build the index for mapping field name to their positions in the array if it is not yet built
	 * This assumes that StreamElements cannot change their structure
	 */
	private void generateIndex(){
		if ( indexedFieldNames == null ) {
			indexedFieldNames = new TreeMap < String , Integer >( new CaseInsensitiveComparator( ) );
			for ( int i = 0 ; i < this.fieldNames.length ; i++ )
				this.indexedFieldNames.put( fieldNames[ i ] , i );
		}
	}
	
	/**
	 * set the data in the coresponding field, throws an exception if the data type doesn't match
	 * @param fieldName
	 * @param data
	 * @throws IllegalArgumentException
	 */
	protected void setData(String fieldName, Serializable data) throws IllegalArgumentException {
		generateIndex();
		Integer index = indexedFieldNames.get( fieldName );
		if (index == null) {
			logger.warn("There is a request for setting field "+fieldName+" for StreamElement: "+this.toString()+". But the requested field doesn't exist.");
		}
		verifyTypeCompatibility(fieldTypes[index], data);
		setData(index,data);		
	}
}<|MERGE_RESOLUTION|>--- conflicted
+++ resolved
@@ -61,11 +61,8 @@
 	private static final String NULL_ENCODING = "NULL"; // null encoding for transmission over xml-rpc
 
 	private boolean timestampProvided = false;
-<<<<<<< HEAD
-
-=======
-	
->>>>>>> 6e39db1b
+	
+
 	public StreamElement (StreamElement other) {
 		this.fieldNames=new String[other.fieldNames.length];
 		this.fieldValues=new Serializable[other.fieldValues.length];
@@ -130,14 +127,9 @@
 
 			if(key.equalsIgnoreCase("timed")){
 				timestamp = (Long) value;
-<<<<<<< HEAD
 				timestampProvided=true;
 			}
 				
-=======
-				timestampProvided=true;				
-			}
->>>>>>> 6e39db1b
 			else { 
 				fieldNames[idx] = key;
 				fieldValues[idx] = value;
@@ -267,22 +259,12 @@
 
 	/**
 	 * Returns true if the timestamp is set. A timestamp is valid if it is
-<<<<<<< HEAD
 	 * set.
 	 * 
 	 * @return Whether the timestamp is set or not. If it is >0 it is assumed to be set
 	 */
 	public boolean isTimestampSet ( ) {
 		return this.timeStamp > 0 || timestampProvided;
-=======
-	 * provided
-	 * 
-	 * @return Whether the timestamp is set or not. If timestamp > 0 it is assumed to be set
-	 */
-	public boolean isTimestampSet ( ) {
-		return this.timeStamp > 0 ||
-		timestampProvided;
->>>>>>> 6e39db1b
 	}
 
 	/**
