/**
* Global Sensor Networks (GSN) Source Code
* Copyright (c) 2006-2014, Ecole Polytechnique Federale de Lausanne (EPFL)
* 
* This file is part of GSN.
* 
* GSN is free software: you can redistribute it and/or modify
* it under the terms of the GNU General Public License as published by
* the Free Software Foundation, either version 3 of the License, or
* (at your option) any later version.
* 
* GSN is distributed in the hope that it will be useful,
* but WITHOUT ANY WARRANTY; without even the implied warranty of
* MERCHANTABILITY or FITNESS FOR A PARTICULAR PURPOSE.  See the
* GNU General Public License for more details.
* 
* You should have received a copy of the GNU General Public License
* along with GSN.  If not, see <http://www.gnu.org/licenses/>.
* 
* File: src/gsn/beans/StreamElement.java
*
* @author rhietala
* @author Timotee Maret
* @author Sofiane Sarni
* @author Ali Salehi
* @author Mehdi Riahi
* @author Julien Eberle
*
*/

package gsn.beans;

import gsn.http.rest.StreamElement4Rest;
import gsn.utils.CaseInsensitiveComparator;

import java.io.Serializable;
import java.util.ArrayList;
import java.util.TreeMap;

import org.apache.commons.codec.binary.Base64;
import org.apache.log4j.Logger;

public final class StreamElement implements Serializable {

	private static final long                      serialVersionUID  = 2000261462783698617L;

	private static final transient Logger          logger            = Logger.getLogger( StreamElement.class );

	private transient TreeMap < String , Integer > indexedFieldNames = null;

	private long                                   timeStamp         = -1;

	private String [ ]                             fieldNames;

	private Serializable [ ]                       fieldValues;

	private transient Byte [ ]                               fieldTypes;

	private transient long                                   internalPrimayKey = -1;

	private static final String NULL_ENCODING = "NULL"; // null encoding for transmission over xml-rpc

	private boolean timestampProvided = false;
<<<<<<< HEAD
	
=======

>>>>>>> 4d34fde7
	public StreamElement (StreamElement other) {
		this.fieldNames=new String[other.fieldNames.length];
		this.fieldValues=new Serializable[other.fieldValues.length];
		this.fieldTypes=new Byte[other.fieldTypes.length];
		for (int i=0;i<other.fieldNames.length;i++) {
			fieldNames[i]=other.fieldNames[i];
			fieldValues[i]=other.fieldValues[i];
			fieldTypes[i]=other.fieldTypes[i];
		}
		this.timeStamp=other.timeStamp;
		this.internalPrimayKey = other.internalPrimayKey;
	}
	
	public StreamElement(){ //constructor for serialization
		
	}
	public StreamElement ( DataField [ ] outputStructure , final Serializable [ ] data  ) {
		this(outputStructure,data,System.currentTimeMillis());
	}
	public StreamElement ( DataField [ ] outputStructure , final Serializable [ ] data , final long timeStamp ) {
		this.fieldNames = new String [ outputStructure.length ];
		this.fieldTypes = new Byte [ outputStructure.length ];
		this.timeStamp = timeStamp;
		for ( int i = 0 ; i < this.fieldNames.length ; i++ ) {
			this.fieldNames[ i ] = outputStructure[ i ].getName( ).toLowerCase( );
			this.fieldTypes[ i ] = outputStructure[ i ].getDataTypeID( );
		}
		if ( this.fieldNames.length != data.length ) throw new IllegalArgumentException( "The length of dataFileNames and the actual data provided in the constructor of StreamElement doesn't match." );
		this.verifyTypesCompatibility( this.fieldTypes , data );
		this.fieldValues = data;
	}

	public StreamElement ( final String [ ] dataFieldNames , final Byte [ ] dataFieldTypes , final Serializable [ ] data ) {
		this( dataFieldNames , dataFieldTypes , data , System.currentTimeMillis( ) );
	}

	public StreamElement ( final String [ ] dataFieldNames , final Byte [ ] dataFieldTypes , final Serializable [ ] data , final long timeStamp ) {
		if ( dataFieldNames.length != dataFieldTypes.length )
			throw new IllegalArgumentException( "The length of dataFileNames and dataFileTypes provided in the constructor of StreamElement doesn't match." );
		if ( dataFieldNames.length != data.length ) throw new IllegalArgumentException( "The length of dataFileNames and the actual data provided in the constructor of StreamElement doesn't match." );
		this.timeStamp = timeStamp;
		this.timestampProvided=true;
		this.fieldTypes = dataFieldTypes;
		this.fieldNames = dataFieldNames;
		this.fieldValues = data;
		this.verifyTypesCompatibility( dataFieldTypes , data );
	}

	public StreamElement(TreeMap<String, Serializable> output,DataField[] fields) {
		int nbFields = output.keySet().size();
		if(output.containsKey("timed"))
			nbFields--;
		String fieldNames[]  = new String[nbFields];
		Byte fieldTypes[]  = new Byte[nbFields];
		Serializable fieldValues[] = new Serializable[nbFields];
		TreeMap < String , Integer > indexedFieldNames = new TreeMap<String, Integer>(new CaseInsensitiveComparator());
		int idx = 0;

		long timestamp =System.currentTimeMillis();
		for (String key:output.keySet()) {
			Serializable value = output.get(key);

			if(key.equalsIgnoreCase("timed")){
				timestamp = (Long) value;
<<<<<<< HEAD
				timestampProvided=true;				
			}
=======
				timestampProvided=true;
			}
				
>>>>>>> 4d34fde7
			else { 
				fieldNames[idx] = key;
				fieldValues[idx] = value;
				for (int i=0;i<fields.length;i++) {
					if (fields[i].getName().equalsIgnoreCase(key))
						fieldTypes[idx] = fields[i].getDataTypeID();
				}
				indexedFieldNames.put(key, idx);
				idx++;
			}
		}
		this.fieldNames=fieldNames;
		this.fieldTypes=fieldTypes;
		this.fieldValues=fieldValues;
		this.indexedFieldNames=indexedFieldNames;
		this.timeStamp=timestamp;
	}
	
	/**
	 * Verify if the data corresponds to the fieldType
	 * @param fieldType
	 * @param data
	 * @throws IllegalArgumentException
	 */
	private void verifyTypeCompatibility ( Byte fieldType , Serializable data) throws IllegalArgumentException {
			if ( data == null ) return;
			switch ( fieldType ) {
			case DataTypes.TINYINT :
				if ( !( data instanceof Byte ) )
					throw new IllegalArgumentException( "The field is defined as " + DataTypes.TYPE_NAMES[ fieldType ]
					                                    + " while the actual data in the field is of type : *" + data.getClass( ).getCanonicalName( ) + "*" );
				break;
			case DataTypes.SMALLINT :
				if ( !( data instanceof Short ) )
					throw new IllegalArgumentException( "The field is defined as " + DataTypes.TYPE_NAMES[ fieldType ]
					                                    + " while the actual data in the field is of type : *" + data.getClass( ).getCanonicalName( ) + "*" );
				break;
			case DataTypes.BIGINT :
				if ( !( data instanceof Long ) ) 
					throw new IllegalArgumentException( "The field is defined as " + DataTypes.TYPE_NAMES[ fieldType ] 
							                            + " while the actual data in the field is of type : *" + data.getClass( ).getCanonicalName( ) + "*" ); 
				break;
			case DataTypes.CHAR :
			case DataTypes.VARCHAR :
				if ( !( data instanceof String ) ) 
                    throw new IllegalArgumentException( "The field is defined as " + DataTypes.TYPE_NAMES[ fieldType ] 
                    		                            + " while the actual data in the field is of type : *" + data.getClass( ).getCanonicalName( ) + "*" );
				break;
			case DataTypes.INTEGER :
				if ( !( data instanceof Integer)) 
                    throw new IllegalArgumentException( "The field is defined as " + DataTypes.TYPE_NAMES[ fieldType ] 
                    		                            + " while the actual data in the field is of type : *" + data.getClass( ).getCanonicalName( ) + "*" ); 
				break;
			case DataTypes.DOUBLE :
				if ( !( data instanceof Double || data instanceof Float ) )
					throw new IllegalArgumentException( "The field is defined as " + DataTypes.TYPE_NAMES[ fieldType ]
	                                                    + " while the actual data in the field is of type : *" + data.getClass( ).getCanonicalName( ) + "*" );
				break;
			case DataTypes.FLOAT :
				if ( !( data instanceof Float ) )
					throw new IllegalArgumentException( "The field is defined as " + DataTypes.TYPE_NAMES[ fieldType ]
	                                                    + " while the actual data in the field is of type : *" + data.getClass( ).getCanonicalName( ) + "*" );
				break;
			case DataTypes.BINARY :
				// if ( data[ i ] instanceof String ) data[ i ] = ( ( String )
				// data[ i ] ).getBytes( );
				if ( !( data instanceof byte [ ] || data instanceof String ) )
					throw new IllegalArgumentException( "The field is defined as " + DataTypes.TYPE_NAMES[ fieldType ]
                                                        + " while the actual data in the field is of type : *" + data.getClass( ).getCanonicalName( ) + "*" );
				break;
			}
		}
	
	/**
	 * Checks the type compatibility of all fields of the StreamElement
	 * @param fieldTypes the array of all fields' type
	 * @param data the array of data to check
	 * @throws IllegalArgumentException if a data field doesn't match the given type
	 */
	private void verifyTypesCompatibility ( final Byte [ ] fieldTypes , final Serializable [ ] data ) throws IllegalArgumentException {
		for ( int i = 0 ; i < data.length ; i++ ) {
			try{
				verifyTypeCompatibility(fieldTypes[i], data[i]);
			}catch(IllegalArgumentException e){
				throw new IllegalArgumentException("The newly constructed Stream Element is not consistent for the " + ( i + 1 ) + "th field.", e);
			}
		}
	}

	public String toString ( ) {
		final StringBuffer output = new StringBuffer( "timed = " );
		output.append( this.getTimeStamp( ) ).append( "\t" );
		for ( int i = 0 ; i < this.fieldNames.length ; i++ )
			output.append( "," ).append( this.fieldNames[ i ] ).append( "/" ).append( this.fieldTypes[ i ] ).append( " = " ).append( this.fieldValues[ i ] );
		return output.toString( );
	}

	public final String [ ] getFieldNames ( ) {
		return this.fieldNames;
	}

	/*
	 * Returns the field types in GSN format. Checkout gsn.beans.DataTypes
	 */
	public final Byte [ ] getFieldTypes ( ) {
		return this.fieldTypes;
	}

	public final Serializable [ ] getData ( ) {
		return this.fieldValues;
	}

	public void setData (int index,Serializable data ) {
		this.fieldValues[index]=data;
	}

	public long getTimeStamp ( ) {
		return this.timeStamp;
	}

	public StringBuilder getFieldTypesInString ( ) {
		final StringBuilder stringBuilder = new StringBuilder( );
		for ( final byte i : this.getFieldTypes( ) )
			stringBuilder.append( DataTypes.TYPE_NAMES[ i ] ).append( " , " );
		return stringBuilder;
	}

	/**
	 * Returns true if the timestamp is set. A timestamp is valid if it is
<<<<<<< HEAD
	 * provided
	 * 
	 * @return Whether the timestamp is set or not. If timestamp > 0 it is assumed to be set
	 */
	public boolean isTimestampSet ( ) {
		return this.timeStamp > 0 ||
		timestampProvided;
=======
	 * set.
	 * 
	 * @return Whether the timestamp is set or not. If it is >0 it is assumed to be set
	 */
	public boolean isTimestampSet ( ) {
		return this.timeStamp > 0 || timestampProvided;
>>>>>>> 4d34fde7
	}

	/**
	 * Sets the time stamp of this stream element.
	 * 
	 * @param timeStamp The time stamp value. If the timestamp is zero or
	 * negative, it is considered non valid and zero will be placed.
	 */
	public void setTimeStamp ( long timeStamp ) {
		if ( timeStamp <= 0 )
			timeStamp = 0;
		else
			this.timeStamp = timeStamp;
	}

	/**
	 * This method gets the attribute name as the input and returns the value
	 * corresponding to that tuple.
	 * 
	 * @param fieldName The name of the tuple.
	 * @return The value corresponding to the named tuple.
	 */
	public final Serializable getData ( final String fieldName ) {
		generateIndex();
		Integer index = indexedFieldNames.get( fieldName );
		if (index == null) {
			logger.info("There is a request for field "+fieldName+" for StreamElement: "+this.toString()+". As the requested field doesn't exist, GSN returns Null to the callee.");
			return null;
		}
		return this.fieldValues[ index ];
	}
	
	/**
	 * This method gets the attribute name as the input and returns the type of the value
	 * corresponding to that tuple.
	 * 
	 * @param fieldName The name of the tuple.
	 * @return The type of the value corresponding to the named tuple.
	 */
	public final Byte getType ( final String fieldName ) {
		generateIndex();
		Integer index = indexedFieldNames.get( fieldName );
		if (index == null) {
			logger.warn("There is a request for type of field "+fieldName+" for StreamElement: "+this.toString()+". As the requested field doesn't exist, GSN returns Null to the callee.");
			return null;
		}
		return this.fieldTypes[ index ];
	}

	public long getInternalPrimayKey ( ) {
		return internalPrimayKey;
	}

	public void setInternalPrimayKey ( long internalPrimayKey ) {
		this.internalPrimayKey = internalPrimayKey;
	}

	/**
	 * @return
	 */
	public Object [ ] getDataInRPCFriendly ( ) {
		Object [ ] toReturn = new Object [ fieldValues.length ];
		for ( int i = 0 ; i < toReturn.length ; i++ ) {
			//process null values
			if (fieldValues[i]==null) {
				toReturn[i] = NULL_ENCODING;
				continue;
			}
			switch ( fieldTypes[ i ] ) {
			case DataTypes.DOUBLE :
			case DataTypes.FLOAT :
				toReturn[ i ] = fieldValues[ i ];
				break;
			case DataTypes.BIGINT :
				toReturn[ i ] = Long.toString( ( Long ) fieldValues[ i ] );
				break;
				//        case DataTypes.TIME :
				//        toReturn[ i ] = Long.toString( ( Long ) fieldValues[ i ] );
				//        break;
			case DataTypes.TINYINT :
			case DataTypes.SMALLINT :
			case DataTypes.INTEGER :
				toReturn[ i ] = new Integer( ( Integer ) fieldValues[ i ] );
				break;
			case DataTypes.CHAR :
			case DataTypes.VARCHAR :
			case DataTypes.BINARY :
				toReturn[ i ] = fieldValues[ i ];
				break;
			default :
				logger.error( "Type can't be converted : TypeID : " + fieldTypes[ i ] );
			}
		}
		return toReturn;

	}

	
	/**
	 * Returns the type of the field in the output format or -1 if the field doesn't exit.
	 * @param outputFormat
	 * @param fieldName
	 * @return
	 */
	private static byte findIndexInDataField(DataField[] outputFormat, String fieldName) {
		for (int i=0;i<outputFormat.length;i++) 
			if (outputFormat[i].getName( ).equalsIgnoreCase( fieldName ))
				return outputFormat[i].getDataTypeID( );

		return -1;
	}
	/***
	 * Used with the new JRuby/Mongrel/Rest interface
	 */

	public static StreamElement fromREST ( DataField [ ] outputFormat , String [ ] fieldNames , String [ ] fieldValues ,  String timestamp ) {
		Serializable [ ] values = new Serializable [ outputFormat.length ];
		for ( int i = 0 ; i < fieldNames.length ; i++ ) {
			switch ( findIndexInDataField( outputFormat , (String)fieldNames[i] ) ) {
			case DataTypes.DOUBLE :
				values[ i ] = Double.parseDouble(fieldValues[ i ]);
				break;
			case DataTypes.FLOAT :
				values[ i ] = Float.parseFloat( ( String ) fieldValues[ i ] );
				break;
			case DataTypes.BIGINT :
				//        case DataTypes.TIME :
				values[ i ] = Long.parseLong( ( String ) fieldValues[ i ] );
				break;
			case DataTypes.TINYINT :
				values[ i ] = Byte.parseByte( ( String ) fieldValues[ i ] );
				break;
			case DataTypes.SMALLINT :
			case DataTypes.INTEGER :
				values[ i ] = Integer.parseInt( fieldValues[ i ] );
				break;
			case DataTypes.CHAR :
			case DataTypes.VARCHAR :
				values[ i ] = new String( Base64.decodeBase64( fieldValues[ i ].getBytes()));
				break;
			case DataTypes.BINARY :
				values[ i ] = (byte[])  Base64.decodeBase64( fieldValues[ i ].getBytes());
				break;
			case -1:
			default :
				logger.error( "The field name doesn't exit in the output structure : FieldName : "+(String)fieldNames[i]   );
			}
		}
		return new StreamElement( outputFormat , values , Long.parseLong(timestamp ));
	}
	
	public static StreamElement createElementFromREST( DataField [ ] outputFormat , String [ ] fieldNames , Object[ ] fieldValues  ) {
		ArrayList<Serializable> values = new ArrayList<Serializable>();
		// ArrayList<String> fields = new ArrayList<String>();

		long timestamp = -1;
		for ( int i = 0 ; i < fieldNames.length ; i++ ) {
			if (fieldNames[i].equalsIgnoreCase("TIMED")) {
				timestamp = Long.parseLong((String) fieldValues[i]);
				continue;
			}
			boolean found = false;
			for (DataField f:outputFormat) {
				if(f.getName().equalsIgnoreCase(fieldNames[i])) {
					//     fields.add(fieldNames[i]);
					found=true;
					break;
				}
			}
			if (found==false)
				continue;

			switch ( findIndexInDataField( outputFormat ,fieldNames[i] ) ) {
			case DataTypes.DOUBLE :
				values.add(Double.parseDouble( (String)fieldValues[ i ]));
				break;
			case DataTypes.FLOAT :
				values.add(Float.parseFloat( (String)fieldValues[ i ]));
				break;
			case DataTypes.BIGINT :
				values.add( Long.parseLong( (String)  fieldValues[ i ] ));
				break;
			case DataTypes.TINYINT :
				values.add(Byte.parseByte( (String)fieldValues[ i ]));
				break;
			case DataTypes.SMALLINT :
				values.add( Short.parseShort(  (String)fieldValues[ i ] ));
				break;
			case DataTypes.INTEGER :
				values.add( Integer.parseInt(  (String)fieldValues[ i ] ));
				break;
			case DataTypes.CHAR :
			case DataTypes.VARCHAR :
				values.add(new String((byte[]) fieldValues[ i ]));
				break;
			case DataTypes.BINARY :
				try{ 
					//          StreamElementTest.md5Digest(fieldValues[ i ]);
				}catch (Exception e) {
					e.printStackTrace();
				}
				values.add((byte[]) fieldValues[ i ]);
				break;
			case -1:
			default :
				logger.error( "The field name doesn't exit in the output structure : FieldName : "+(String)fieldNames[i]   );
			}

		}
		if (timestamp==-1)
			timestamp=System.currentTimeMillis();
		return new StreamElement( outputFormat , values.toArray(new Serializable[] {}) , timestamp );
	}
	public StreamElement4Rest toRest() {
		StreamElement4Rest toReturn = new StreamElement4Rest(this);
		return toReturn;
	}
	
	/**
	 * Build the index for mapping field name to their positions in the array if it is not yet built
	 * This assumes that StreamElements cannot change their structure
	 */
	private void generateIndex(){
		if ( indexedFieldNames == null ) {
			indexedFieldNames = new TreeMap < String , Integer >( new CaseInsensitiveComparator( ) );
			for ( int i = 0 ; i < this.fieldNames.length ; i++ )
				this.indexedFieldNames.put( fieldNames[ i ] , i );
		}
	}
	
	/**
	 * set the data in the coresponding field, throws an exception if the data type doesn't match
	 * @param fieldName
	 * @param data
	 * @throws IllegalArgumentException
	 */
	protected void setData(String fieldName, Serializable data) throws IllegalArgumentException {
		generateIndex();
		Integer index = indexedFieldNames.get( fieldName );
		if (index == null) {
			logger.warn("There is a request for setting field "+fieldName+" for StreamElement: "+this.toString()+". But the requested field doesn't exist.");
		}
		verifyTypeCompatibility(fieldTypes[index], data);
		setData(index,data);		
	}
}<|MERGE_RESOLUTION|>--- conflicted
+++ resolved
@@ -61,11 +61,7 @@
 	private static final String NULL_ENCODING = "NULL"; // null encoding for transmission over xml-rpc
 
 	private boolean timestampProvided = false;
-<<<<<<< HEAD
-	
-=======
-
->>>>>>> 4d34fde7
+
 	public StreamElement (StreamElement other) {
 		this.fieldNames=new String[other.fieldNames.length];
 		this.fieldValues=new Serializable[other.fieldValues.length];
@@ -130,14 +126,8 @@
 
 			if(key.equalsIgnoreCase("timed")){
 				timestamp = (Long) value;
-<<<<<<< HEAD
 				timestampProvided=true;				
 			}
-=======
-				timestampProvided=true;
-			}
-				
->>>>>>> 4d34fde7
 			else { 
 				fieldNames[idx] = key;
 				fieldValues[idx] = value;
@@ -267,7 +257,6 @@
 
 	/**
 	 * Returns true if the timestamp is set. A timestamp is valid if it is
-<<<<<<< HEAD
 	 * provided
 	 * 
 	 * @return Whether the timestamp is set or not. If timestamp > 0 it is assumed to be set
@@ -275,14 +264,6 @@
 	public boolean isTimestampSet ( ) {
 		return this.timeStamp > 0 ||
 		timestampProvided;
-=======
-	 * set.
-	 * 
-	 * @return Whether the timestamp is set or not. If it is >0 it is assumed to be set
-	 */
-	public boolean isTimestampSet ( ) {
-		return this.timeStamp > 0 || timestampProvided;
->>>>>>> 4d34fde7
 	}
 
 	/**
