--- conflicted
+++ resolved
@@ -111,20 +111,12 @@
 	protected int                         zmqMetaPort                      = DEFAULT_ZMQ_META_PORT;
 	protected String                      containerFileName;
 	protected int                         storagePoolSize                  = -1;
-<<<<<<< HEAD
-
-=======
-	
->>>>>>> 80fc8c10
+
 	private int                           sslPort                          = -1;
     private boolean                       acEnabled                        = false;
 	private String                        sslKeyStorePassword;
 	private String                        sslKeyPassword;
-<<<<<<< HEAD
 	private String						  sslKeyStore                      = DEFAULT_SSL_KEYSTORE;
-=======
-	private String 	                      sslKeyStore                      = DEFAULT_SSL_KEYSTORE;
->>>>>>> 80fc8c10
     private StorageConfig                 storage ;
     private SlidingConfig                 sliding;
 	private String                        directoryLoggingLevel            = DEFAULT_LOGGING_LEVEL;
