/**
* Global Sensor Networks (GSN) Source Code
* Copyright (c) 2006-2014, Ecole Polytechnique Federale de Lausanne (EPFL)
* 
* This file is part of GSN.
* 
* GSN is free software: you can redistribute it and/or modify
* it under the terms of the GNU General Public License as published by
* the Free Software Foundation, either version 3 of the License, or
* (at your option) any later version.
* 
* GSN is distributed in the hope that it will be useful,
* but WITHOUT ANY WARRANTY; without even the implied warranty of
* MERCHANTABILITY or FITNESS FOR A PARTICULAR PURPOSE.  See the
* GNU General Public License for more details.
* 
* You should have received a copy of the GNU General Public License
* along with GSN.  If not, see <http://www.gnu.org/licenses/>.
* 
* File: src/gsn/beans/InputStream.java
*
* @author Mehdi Riahi
* @author gsn_devs
* @author Ali Salehi
* @author Timotee Maret
*
*/

package gsn.beans;

import gsn.Main;
import gsn.VirtualSensor;
import gsn.VirtualSensorInitializationFailedException;
import gsn.utils.CaseInsensitiveComparator;
import gsn.vsensor.AbstractVirtualSensor;

import java.io.Serializable;
import java.sql.SQLException;
import java.util.Enumeration;
import java.util.HashMap;
import java.util.TreeMap;

import org.slf4j.LoggerFactory;
import org.slf4j.Logger;

public class InputStream implements Serializable{

	private static final long serialVersionUID = 6910141410904878762L;

	public static final int                             INITIAL_DELAY_5000MSC = 5000;

	private transient static final Logger               logger                = LoggerFactory.getLogger( InputStream.class );

	//private transient StorageManager                    storageMan = StorageManager.getInstance();

	private String                                      inputStreamName;

	private Long                                        count                 /*= Long.MAX_VALUE*/;

	private transient long                              currentCount          = 1;

	private int                                         rate;

	private String                                      query;

	private  StreamSource[]                 sources;

	private HashMap < CharSequence , StreamSource >           streamSourceAliasNameToStreamSourceName =  new HashMap < CharSequence , StreamSource >( );

	private transient VirtualSensor pool;

	private final transient TreeMap< CharSequence , CharSequence > rewritingData         = new TreeMap < CharSequence , CharSequence >( new CaseInsensitiveComparator());

	private transient long                              lastVisited           = 0;

	private StringBuilder                               rewrittenSQL;

	private boolean queryCached;

	/**
	 * For making one initial delay.
	 */

	public String getQuery ( ) {
		return this.query;
	}

	public void setQuery ( final String sql ) {
		this.query = sql;
	}

	public String getInputStreamName ( ) {
		return this.inputStreamName;
	}

	public void setInputStreamName ( final String inputStreamName ) {
		this.inputStreamName = inputStreamName;
	}

	public Long getCount ( ) {
		if ( this.count == null || this.count == 0 ) this.count = Long.MAX_VALUE;
		return this.count;
	}

	public void setCount ( final Long count ) {
		this.count = count;
	}

	public int getRate ( ) {
		return this.rate;
	}

	public void setRate(int rate){
		this.rate = rate;
	}

	public StreamSource[] getSources ( ) {
		return sources;
	}

	public StreamSource getSource ( final String streamSourceName ) {
		return this.streamSourceAliasNameToStreamSourceName.get( streamSourceName );
	}


	public void setSources(StreamSource... ss) {
		this.sources = ss;
	}

	/**
	 * This method is called by the Stream Source timed Stream-Source has new
	 * results.
	 * 
	 * @param alias The alias of the StreamSource which has new data.
	 * @throws SQLException 
	 */
	//	 public boolean dataAvailable ( final CharSequence alias ) throws SQLException {
	//		 if ( logger.isDebugEnabled( ) ) logger.debug( new StringBuilder( ).append( "Notified by StreamSource on the alias: " ).append( alias ).toString( ) );
	//		 if ( this.pool == null ) {
	//			 logger.debug( "The input is dropped b/c the VSensorInstance is not set yet." );
	//			 return false;
	//		 }
	//
	//		 if ( this.currentCount > this.getCount( ) ) {
	//			 if ( logger.isInfoEnabled( ) ) logger.info( "Maximum count reached, the value *discarded*" );
	//			 return false;
	//		 }
	//
	//		 final long currentTimeMillis = System.currentTimeMillis( );
	//		 if ( this.rate > 0 && ( currentTimeMillis - this.lastVisited ) < this.rate ) {
	//			 if ( logger.isInfoEnabled( ) ) logger.info( "Called by *discarded* b/c of the rate limit reached." );
	//			 return false;
	//		 }
	//		 this.lastVisited = currentTimeMillis;
	//
	//		 if ( this.rewrittenSQL == null ) {
	//			 this.rewrittenSQL = new StringBuilder( SQLUtils.newRewrite( getQuery( ).trim( ).toLowerCase( ), this.rewritingData ));
	//			 if ( logger.isDebugEnabled( ) )
	//				 logger.debug( new StringBuilder( ).append( "Rewritten SQL: " ).append( this.rewrittenSQL ).append( "(" ).append( this.storageMan.isThereAnyResult( this.rewrittenSQL ) ).append( ")" )
	//						 .toString( ) );
	//		 }
	//		 if ( StorageManager.getInstance( ).isThereAnyResult( this.rewrittenSQL ) ) {
	//			 this.currentCount++;
	//			 AbstractVirtualSensor sensor = null;
	//			 if ( logger.isDebugEnabled( ) ) logger.debug( new StringBuilder( ).append( "Executing the main query for InputStream : " ).append( this.getInputStreamName( ) ).toString( ) );
	//			 int elementCounterForDebugging = -1;
	//			 final Enumeration < StreamElement > resultOfTheQuery = StorageManager.getInstance( ).executeQuery( this.rewrittenSQL , false );
	//			 try {
	//				 sensor = pool.borrowVS( );
	//				 while ( resultOfTheQuery.hasMoreElements( ) ) {
	//					 elementCounterForDebugging++;
	//					 StreamElement element= resultOfTheQuery.nextElement( );
	//				 	 sensor.dataAvailable( this.getInputStreamName( ) , element );
	//				 }
	//			 } catch ( final PoolIsFullException e ) {
	//				 logger.warn( "The stream element produced by the virtual sensor is dropped because of the following error : " );
	//				 logger.warn( e.getMessage( ) , e );
	//			 } catch ( final UnsupportedOperationException e ) {
	//				 logger.warn( "The stream element produced by the virtual sensor is dropped because of the following error : " );
	//				 logger.warn( e.getMessage( ) , e );
	//			 } catch ( final VirtualSensorInitializationFailedException e ) {
	//				 logger.error( "The stream element can't deliver its data to the virtual sensor " + sensor.getVirtualSensorConfiguration( ).getName( )
	//						 + " because initialization of that virtual sensor failed" );
	//				 logger.error(e.getMessage(),e);
	//			 } finally {
	//				 this.pool.returnVS( sensor );
	//			 }
	//			 if ( logger.isDebugEnabled( ) ) {
	//				 logger.debug( new StringBuilder( ).append( "Input Stream's result has *" ).append( elementCounterForDebugging ).append( "* stream elements" ).toString( ) );
	//			 }
	//		 }
	//		 return true;
	//	 }

	public void addToRenamingMapping ( final CharSequence aliasName , final CharSequence viewName ) {
		rewritingData.put( aliasName , viewName );
	}
	public final TreeMap<CharSequence,CharSequence> getRenamingMapping() {
		return rewritingData;
	}

	public void refreshAlias ( final String alias ) {
		logger.info( "REFERES ALIAS CALEED" );
	}

	public boolean equals ( final Object o ) {
		if ( this == o ) { return true; }
		if ( !( o instanceof InputStream ) ) { return false; }

		final InputStream inputStream = ( InputStream ) o;

		if ( this.inputStreamName != null ? !this.inputStreamName.equals( inputStream.inputStreamName ) : inputStream.inputStreamName != null ) { return false; }
		return true;
	}

	public int hashCode ( ) {
		return ( this.inputStreamName != null ? this.inputStreamName.hashCode( ) : 0 );
	}

	public void release ( ) {
		final HashMap map = new HashMap( );
		this.release( map );
	}

	public void release ( final HashMap context ) {}

	private transient boolean hasValidated             = false;

	private transient boolean                   cachedValidationResult = false;

	public boolean validate ( ) {
		if ( this.hasValidated ) return this.cachedValidationResult;
		hasValidated=true;
		if (sources==null || sources.length==0) {
			logger.error("Input Stream "+getInputStreamName()+ " is not valid (No stream sources are specified), deployment failed !");
			return false;
		}
		for ( StreamSource ss : sources ) {
			if ( !ss.validate( ) ) {
				logger.error("The Stream Source : "+ss.getAlias( )+" specified in the Input Stream : "+getInputStreamName( )+" is not valid.");
				return (cachedValidationResult=false);
			}
			streamSourceAliasNameToStreamSourceName.put( ss.getAlias( ) , ss );
		}
		return (cachedValidationResult=true);   
	}

	/**
	 * @return the pool
	 */
	public VirtualSensor getPool ( ) {
		return pool;
	}

	/**
	 * @param pool the pool to set
	 */
	public void setPool ( VirtualSensor pool ) {
		this.pool = pool;
	}

	public void invalidateCachedQuery(StreamSource streamSource){
		queryCached = false;
		rewrittenSQL = null;
	}

	public boolean executeQuery( final CharSequence alias ) throws SQLException{
		logger.debug("Notified by StreamSource on the alias: " + alias );
		if ( this.pool == null ) {
			logger.debug( "The input is dropped b/c the VSensorInstance is not set yet." );
			return false;
		}

		if ( this.currentCount > this.getCount( ) ) {
			logger.info( "Maximum count reached, the value *discarded*" );
			return false;
		}

		final long currentTimeMillis = System.currentTimeMillis( );
		if ( this.rate > 0 && ( currentTimeMillis - this.lastVisited ) < this.rate ) {
			logger.info( "Called by *discarded* b/c of the rate limit reached." );
			return false;
		}
		this.lastVisited = currentTimeMillis;

		if ( !queryCached ) {
			rewriteQuery();
			if ( queryCached)
				logger.debug( new StringBuilder( ).append( "Rewritten SQL: " ).append( this.rewrittenSQL ).append( "(" ).append( Main.getWindowStorage().isThereAnyResult( this.rewrittenSQL ) ).append( ")" )
						.toString( ) );
		}
		int elementCounterForDebugging = 0;
<<<<<<< HEAD
		if (queryCached){
			final Enumeration < StreamElement > resultOfTheQuery = Main.getWindowStorage().executeQueryIfNotEmpty( this.rewrittenSQL , false );
			if ( resultOfTheQuery != null ) {
				this.currentCount++;
				AbstractVirtualSensor sensor = null;
				if ( logger.isDebugEnabled( ) ) logger.debug( new StringBuilder( ).append( "Executing the main query for InputStream : " ).append( this.getInputStreamName( ) ).toString( ) );
				try {
					sensor = pool.borrowVS( );
					while ( resultOfTheQuery.hasMoreElements( ) ) {
						elementCounterForDebugging++;
						StreamElement element= resultOfTheQuery.nextElement( );
						sensor.dataAvailable_decorated( this.getInputStreamName( ) , element );
					}
				} catch ( final UnsupportedOperationException e ) {
					logger.warn( "The stream element produced by the virtual sensor is dropped because of the following error : " );
					logger.warn( e.getMessage( ) , e );
				} catch ( final VirtualSensorInitializationFailedException e ) {
					logger.error( "The stream element can't deliver its data to the virtual sensor " + sensor.getVirtualSensorConfiguration( ).getName( )
							+ " because initialization of that virtual sensor failed" );
					logger.error(e.getMessage(),e);
				} finally {
					this.pool.returnVS( sensor );
				}
	
=======
		if ( queryCached && Main.getWindowStorage().isThereAnyResult( this.rewrittenSQL ) ) {
			this.currentCount++;
			AbstractVirtualSensor sensor = null;
			logger.debug( new StringBuilder( ).append( "Executing the main query for InputStream : " ).append( this.getInputStreamName( ) ).toString( ) );

			final Enumeration < StreamElement > resultOfTheQuery = Main.getWindowStorage().executeQuery( this.rewrittenSQL , false );
			try {
				sensor = pool.borrowVS( );
				while ( resultOfTheQuery.hasMoreElements( ) ) {
					elementCounterForDebugging++;
					StreamElement element= resultOfTheQuery.nextElement( );
					sensor.dataAvailable_decorated( this.getInputStreamName( ) , element );
				}
			} catch ( final UnsupportedOperationException e ) {
				logger.warn( "The stream element produced by the virtual sensor is dropped because of the following error : "+ e.getMessage());
			} catch ( final VirtualSensorInitializationFailedException e ) {
				logger.error( "The stream element can't deliver its data to the virtual sensor " + sensor.getVirtualSensorConfiguration( ).getName( )
						+ " because initialization of that virtual sensor failed: " + e.getMessage());
			} finally {
				this.pool.returnVS( sensor );
>>>>>>> b039568c
			}
		}
		logger.debug( new StringBuilder( ).append( "Input Stream's result has *" ).append( elementCounterForDebugging ).append( "* stream elements" ).toString( ) );

		return true;
	}

	private void rewriteQuery() {
		String query = getQuery().trim().toLowerCase();
		for (int i = 0; i < sources.length; i++) {
			StringBuilder sb = sources[i].rewrite(query);
			if(sb == null){
				logger.error("Rewriting query failed. The rewrite() method of the stream source <" + sources[i].getAlias() + "> returned null.");
				rewrittenSQL = null;
				queryCached = false;
				return;
			}else{
				query = sb.toString();
			}
		}
		rewrittenSQL = new StringBuilder(query);
		queryCached = true;
	}
}<|MERGE_RESOLUTION|>--- conflicted
+++ resolved
@@ -290,13 +290,12 @@
 						.toString( ) );
 		}
 		int elementCounterForDebugging = 0;
-<<<<<<< HEAD
 		if (queryCached){
 			final Enumeration < StreamElement > resultOfTheQuery = Main.getWindowStorage().executeQueryIfNotEmpty( this.rewrittenSQL , false );
 			if ( resultOfTheQuery != null ) {
 				this.currentCount++;
 				AbstractVirtualSensor sensor = null;
-				if ( logger.isDebugEnabled( ) ) logger.debug( new StringBuilder( ).append( "Executing the main query for InputStream : " ).append( this.getInputStreamName( ) ).toString( ) );
+				logger.debug( new StringBuilder( ).append( "Executing the main query for InputStream : " ).append( this.getInputStreamName( ) ).toString( ) );
 				try {
 					sensor = pool.borrowVS( );
 					while ( resultOfTheQuery.hasMoreElements( ) ) {
@@ -305,38 +304,13 @@
 						sensor.dataAvailable_decorated( this.getInputStreamName( ) , element );
 					}
 				} catch ( final UnsupportedOperationException e ) {
-					logger.warn( "The stream element produced by the virtual sensor is dropped because of the following error : " );
-					logger.warn( e.getMessage( ) , e );
+					logger.warn( "The stream element produced by the virtual sensor is dropped because of the following error : " + e.getMessage( ) , e );
 				} catch ( final VirtualSensorInitializationFailedException e ) {
 					logger.error( "The stream element can't deliver its data to the virtual sensor " + sensor.getVirtualSensorConfiguration( ).getName( )
-							+ " because initialization of that virtual sensor failed" );
-					logger.error(e.getMessage(),e);
+							+ " because initialization of that virtual sensor failed" + e.getMessage(),e);
 				} finally {
 					this.pool.returnVS( sensor );
 				}
-	
-=======
-		if ( queryCached && Main.getWindowStorage().isThereAnyResult( this.rewrittenSQL ) ) {
-			this.currentCount++;
-			AbstractVirtualSensor sensor = null;
-			logger.debug( new StringBuilder( ).append( "Executing the main query for InputStream : " ).append( this.getInputStreamName( ) ).toString( ) );
-
-			final Enumeration < StreamElement > resultOfTheQuery = Main.getWindowStorage().executeQuery( this.rewrittenSQL , false );
-			try {
-				sensor = pool.borrowVS( );
-				while ( resultOfTheQuery.hasMoreElements( ) ) {
-					elementCounterForDebugging++;
-					StreamElement element= resultOfTheQuery.nextElement( );
-					sensor.dataAvailable_decorated( this.getInputStreamName( ) , element );
-				}
-			} catch ( final UnsupportedOperationException e ) {
-				logger.warn( "The stream element produced by the virtual sensor is dropped because of the following error : "+ e.getMessage());
-			} catch ( final VirtualSensorInitializationFailedException e ) {
-				logger.error( "The stream element can't deliver its data to the virtual sensor " + sensor.getVirtualSensorConfiguration( ).getName( )
-						+ " because initialization of that virtual sensor failed: " + e.getMessage());
-			} finally {
-				this.pool.returnVS( sensor );
->>>>>>> b039568c
 			}
 		}
 		logger.debug( new StringBuilder( ).append( "Input Stream's result has *" ).append( elementCounterForDebugging ).append( "* stream elements" ).toString( ) );
