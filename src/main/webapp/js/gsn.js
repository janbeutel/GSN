<<<<<<< HEAD
/**
 * gsn javascript
 */

//Note: Balise creation: $.BaliseName({"attribute1":"value1",...},textInsideTag)

function logIvo(msg) {
    console.info(msg);
}

var map;
var GSN = { 
	
    debugmode: false
    ,
    log: function (txt) {
        if(typeof console != "undefined")
            if(GSN.util.getURLParam("debug")==1 || GSN.debugmode) {
                console.log(txt);
            }
    }
    ,
    info: function (txt) {
        if(typeof console != "undefined")
            if(GSN.util.getURLParam("debug")==1 || GSN.debugmode) {
                console.info(txt);
            }
    }
	
    ,
    context: null //home, data, map || fullmap
    ,
    loaded: false
    /**
	* Initialize a page load (begin, tab click & back button)
	*/
    ,
    load: function(){
        if(GSN.loaded) return;
		
        var splittedURL = window.location.href.split('/');
        var pageName = splittedURL[splittedURL.length-1].split('.');
		
        if (pageName[0] == "index" || pageName[0] == ""){
            pageName[0] = "home";
        }
		
        var params=location.hash.substr(1).split(",");
		
        params[0] = pageName[0];
		
        GSN.context = params[0];

        //highlight the right tab in the navigation bar
        $("#navigation div").each(function(){
            if($("a",this).text()==GSN.context)
                $(this).addClass("selected");
            else
                $(this).removeClass("selected");
        });
				
        $("#main > div").hide();
        if (GSN.context!="map") {
            $("#toggleallmarkers").hide();
            $("#vsmenu .toggle").hide();
        }
        //for each page context
        if (GSN.context=="home")	{
            GSN.vsbox.container = "#vs";
            $("#main #control").show();
            $("#main #homediv").show();
            $("#control #closeall").show();
            //load and display all the visual sensors
            if (!GSN.loaded) GSN.updateall();
			
        } else if (GSN.context=="data")	{
            $("#msg").hide();
            $("#main #datachooser").show();
            if (!GSN.loaded) GSN.updateall();
        } else if (GSN.context=="map")	{
            GSN.vsbox.container = "#vs4map";
            $("#msg").hide();
            $("#main #control").show();
            $("#control #closeall").hide();
            $("#main #mapdiv").show();
            $("#toggleallmarkers").show();
            $("#vsmenu .toggle").show();
            if(!GSN.map.loaded) {
                GSN.updateall();
                GSN.map.init();
            }
			
            //take care of params
            if (params.length>1) {
                var lat=lng=zoom=null;
                for (var i=1;i<params.length;i++){
                    val = params[i].split("=");
                    if (val[0]=="lt") lat = val[1];
                    if (val[0]=="lo") lng = val[1];
                    if (val[0]=="z") zoom = parseInt(val[1]);
                }
                if (lat!=null) {
                    map.setCenterAndZoom(new LatLonPoint(lat,lng),zoom);
                }
            }
            GSN.map.showAllMarkers();
        } else if (GSN.context=="fullmap")	{
            GSN.vsbox.container = "#vs";
            if(!GSN.map.loaded) {
                GSN.map.init();
                GSN.updateall();
            }
        }
    }
	
	
    /**
	* iframe msg callback for webupload
	*/
    ,
    msgcallback: function (msg,code) {
        GSN.log(code+": "+msg);
        $("#msg").html(msg);
        $("#msg").removeClass();
        if (code <= 200)
            $("#msg").addClass("good");
        else
            $("#msg").addClass("bad");
        $("#msg").show();
        document.getElementById("container").scrollIntoView(true);
    }
	
	
    /**
	* Click on the virtual sensor on the left bar
	*/
    ,
    menu: function (vsName) {
        $("#msg").hide();
        //define the click depending the context (home,data,map)
        if (GSN.context=="home"){
            GSN.addandupdate(vsName);
        } else if (GSN.context=="map"){
            var prev;
            if ($("#vs4map div").size()!=0)
                prev = $("#vs4map div").attr("class").split(" ")[0].split("-")[1];
            if (prev != vsName) {
                $("#vs4map").empty();
                GSN.addandupdate(vsName);
                GSN.map.zoomOnMarker(vsName);
				
            } else
                GSN.vsbox.remove(vsName);
        } else if (GSN.context=="data"){
            GSN.data.init(vsName);
        } else if (GSN.context=="fullmap"){
            $(".vsbox").removeClass("followed");
            $(".vsbox-"+vsName).addClass("followed");
            GSN.map.zoomOnMarker(vsName);
        }
    }
    /**
	* Close all button
	*/
	
    ,
    closeall: function (){
        $("#msg").hide();
        $("#vs").empty();
        GSN.map.followMarker(null);
    }
	
	
    ,
    loaded : false
    /**
	* Initialize the gsn title and leftside menu
	*/
    ,
    vsName : new Array()
    ,
    protect: new Array()   // characterizes the above, if it is protected or not
    ,
    selectedSensors : new Array()
    ,
    numSensorAssociatedWithCategory : new Hash()
	
    ,
    init : function(data) {
        this.loaded=true;
        $(".loading").remove();
		
        //show all the gsn container info
        if ($(document).attr("title")=="GSN") {
            var gsn = $("gsn",data);
            $(document).attr("title",$(gsn).attr("name")+" :: GSN");
            $("#gsn-name").empty().append($(gsn).attr("name")+" :: GSN");
            $("#gsn-desc").empty().append($(gsn).attr("description"));
            $("#gsn-author").empty().append($(gsn).attr("author")+" ("+$(gsn).attr("email")+")");
        }
        //build the rightside vs menu
        $("#vsmenu").empty();
		
		
		
        var arraySize = 0;
        $("virtual-sensor",data).each(function(){
            name = $(this).attr("name");
                  // logIvo($(this).attr("protected"));   // just for logging
            GSN.vsName[arraySize] = name;
            GSN.protect[arraySize] = new Array(2);          // added May 2013
            GSN.protect[arraySize][0]=name;
            GSN.protect[arraySize][1] = $(this).attr("protected");
            //logIvo(GSN.vsName[arraySize]+" -- "+GSN.protect[arraySize]);
            arraySize++;
			
        //if ($("field[@name=latitude]",$(this)).text()!="")
        //	$("#menu-"+vsname).addClass("gpsenabled");
        });
		
        // Make a matrix of the array of the sensor with the group name in the second column
		
        //Test example
        //GSN.vsName.push("genepi_meteo_10_replay", "genepi_meteo_11_replay","genepi_meteo_12_replay","genepi_meteo_13_replay","genepi_meteo_15_replay","genepi_meteo_16_replay","genepi_meteo_18_replay","genepi_meteo_2_replay","genepi_meteo_3_replay","genepi_meteo_4_replay","genepi_meteo_6_replay","genepi_meteo_7_replay");
        GSN.vsName = GSN.util.regroupByUnderscore(GSN.vsName);
      GSN.protect.sort();
        for(var i=0;i<GSN.vsName.length;++i){
            logIvo(GSN.vsName[i]+"--"+GSN.protect[i][0]+"--"+GSN.protect[i][1]);
        }

        // Creation of the sidebar menu with categories
        var vsName = GSN.vsName;
        var previousCategoryName;
        for(var i=0;i<vsName.length;++i){
            if(vsName[i][1] != previousCategoryName && vsName[i][1] != "others"){
                // Append Group to menu if different from category others
                if(GSN.context == "data"){
                    $("#vsmenu").append($.A({
                        "class":"rubric",
                        "href":"javascript:GSN.util.toggle($(\"."+vsName[i][1]+" span\"));",
                        "id":"menu-rubric-"+vsName[i][1]+""
                    },"  Group: "+vsName[i][1]));
                    $("#menu-rubric-"+vsName[i][1]).prepend($.IMG({
                        'src':'../img/group.png'
                    }));                                                //vsmenu
                }
                else{
                    $("#vsmenu").append($.DIV({},$.A({
                        "class":"rubric",
                        "href":"javascript:GSN.util.toggle($(\"."+vsName[i][1]+" a\"));",
                        "id":"menu-rubric-"+vsName[i][1]+""
                    },"  Group: "+vsName[i][1])));
                    $("#menu-rubric-"+vsName[i][1]).prepend($.IMG({
                        'src':'../img/group.png'
                    }));
                }
                previousCategoryName = vsName[i][1];
                // New category start with 0 sensors associated
                GSN.numSensorAssociatedWithCategory.setItem(vsName[i][1],0);
            }
            if(vsName[i][1] != "others"){

                // Append Sensor Name to menu if different from category others
                if(GSN.context == "data"){
                    $("#vsmenu").append($.DIV({
                        "class":vsName[i][1]
                    },$.SPAN({
                        "class":"sensorName",
                        "id":"menu-"+vsName[i][0]+""
                    },vsName[i][0])));
                }
                else{
                    $("#vsmenu").append($.DIV({
                        "class":vsName[i][1]
                    },$.A({
                        "class":"sensorName",
                        "href":"javascript:GSN.menu('"+vsName[i][0]+"');",
                        "id":"menu-"+vsName[i][0]+""
                    },vsName[i][0])));
                }
                // increment the number of sensors associated to the rubric
                GSN.numSensorAssociatedWithCategory.setItem(vsName[i][1],GSN.numSensorAssociatedWithCategory.getItem(vsName[i][1])+1);
            }
        }// End for
		
		
        // Append Group Others to menu
        var othersRubricSensorPresent=false;
        for(var i=0;i<vsName.length;++i){
            if(vsName[i][1] == "others") othersRubricSensorPresent = true;
        }
		
        if(othersRubricSensorPresent){
            if(GSN.context == "data"){
                $("#vsmenu").append($.A({
                    "class":"rubric",
                    "href":"javascript:GSN.util.toggle($(\".others span\"));",
                    "id":"menu-rubric-others"
                },"  Others"));
                $("#menu-rubric-others").prepend($.IMG({
                    'src':'../img/group.png'
                }));
            }
            else{
                $("#vsmenu").append($.DIV({},$.A({
                    "class":"rubric",
                    "href":"javascript:GSN.util.toggle($(\".others a\"));",
                    "id":"menu-rubric-others"
                },"  Others")));
                $("#menu-rubric-others").prepend($.IMG({
                    'src':'../img/group.png'
                }));
            }
            GSN.numSensorAssociatedWithCategory.setItem("others",0);
			
            // Append Sensor Name to menu if it corresponds to category others
            for(var i=0;i<vsName.length;++i){
               // logIvo(vsName[i][0]+" -- "+GSN.vsName[i]+"--"+GSN.protect[i]);

                if(vsName[i][1] == "others"){
                    if(GSN.context == "data")   {
                        $("#vsmenu").append($.DIV({
                        "class":vsName[i][1]
                    },$.SPAN({
                        "class":"sensorName",
                        "id":"menu-"+vsName[i][0]
                    },vsName[i][0])));
                    } else $("#vsmenu").append($.DIV({
                        "class":vsName[i][1]
                    },$.A({
                        "class":"sensorName",
                        "href":"javascript:GSN.menu('"+vsName[i][0]+"');",
                        "id":"menu-"+vsName[i][0]+""
                    },vsName[i][0]+GSN.protect[i][1])));
                    GSN.numSensorAssociatedWithCategory.setItem(vsName[i][1],GSN.numSensorAssociatedWithCategory.getItem(vsName[i][1])+1);                    // added May 2013
                }
            }
        }
		
		
		
        // Hide all the sensors in the side bar
        $(".sensorName").hide();
		
        // Drag and Drop Functionnality
        if(GSN.context == "data"){
            // Sensors configuration
            $("#vsmenu .sensorName").draggable({
                cursor: 'move',
                helper: 'clone',
                start: function(){}
            });
			
            // Sensor Group configuration
            $("#vsmenu .rubric").draggable({
                cursor: 'move',
                helper: 'clone',
                revert: true,
                start: function(){}
            });
			
            // Drop area configuration
            $("#dropAreaMask").droppable({
                accept: ".ui-draggable",
                drop: function(ev, ui) {
                    var sensorDroppedName = $(ui.draggable.element).text();

                    if(!GSN.isAlreadyInSelectedSensorArray(sensorDroppedName)){
                        if(sensorDroppedName.substr(0,9) == "  Group: "){
                            //If a group has been dropped
                            GSN.AddSensorGroupToTheDraggableArea($(ui.draggable.element).text().substr(9));
                        }	else if (sensorDroppedName == "  Others") {
                            //If the group 'others' has been dropped
                            GSN.AddSensorGroupToTheDraggableArea("others");
                        }	else {
                            //If a sensor has been dropped
                            GSN.AddSensorToTheDraggableArea(sensorDroppedName,GSN.selectedSensors.length);
                        }
                    }
					
					
                }
            });

        }
			
    }
	
    ,
    isAlreadyInSelectedSensorArray: function(sensorName){
        // Look in the selected sensor array to see if the selected sensor don't already belongs to this former
        var alreadyBelongSelectedSensor = false;
        for(var i=0; i<GSN.selectedSensors.length; ++i){
            if(sensorName == GSN.selectedSensors[i]){
                alreadyBelongSelectedSensor = true;
                break;
            }
        }
        return alreadyBelongSelectedSensor;
    }
	
    /**
	* Add a sensor to the drop Area add the sensor to the selected sensor array
	*/
    ,
    AddSensorToTheDraggableArea: function(sensorDroppedName,colorID){
        sensorDroppedName = jQuery.trim(sensorDroppedName);
		
        // Add the dropped sensor to the drop area and set border
        $("#dropArea").prepend($.SPAN({
            'class':'sensorName',
            'id':'inDraggableArea-'+sensorDroppedName
        }));
        $("#inDraggableArea-"+sensorDroppedName).css("border-left", "10px solid #FFA84C");
		
		
        // Add a link do delete the sensor from the draggable area
        $("#inDraggableArea-"+sensorDroppedName).append("<a href=\"javascript:GSN.removeFromDraggableArea('"+sensorDroppedName+"')\"><img src=\"../img/button_cancel.png\"/></a>");
        $("#inDraggableArea-"+sensorDroppedName).append("&nbsp;&nbsp;"+sensorDroppedName+"");
		
		
		
        try{
            $("#inDraggableArea-"+sensorDroppedName).append('<div class="colorpicker" id="colorpicker-'+sensorDroppedName+'" style="display:none;position:relative;left:80px;"></div>');
            $("#inDraggableArea-"+sensorDroppedName).append('<input type="text" maxlength="7" size="7" onclick="if($(\'#colorpicker-'+sensorDroppedName+'\').css(\'display\') == \'none\'){$(\'.colorpicker\').hide(\'slow\');$(\'#colorpicker-'+sensorDroppedName+'\').show(\'slow\');$(\'#colorpickerButton-'+sensorDroppedName+'\').show();}" id="hexcode-'+sensorDroppedName+'" name="hexcode-'+sensorDroppedName+'" value="#'+DEFAULT_COLOR_CODE[colorID%DEFAULT_COLOR_CODE.length]+'" style="float:right;position:relative;top:-20px;width:55px;border-width:1px;"/>');
            $("#inDraggableArea-"+sensorDroppedName).append('<input type="button" class="colorpicker" id="colorpickerButton-'+sensorDroppedName+'" onclick="$(\'.colorpicker\').hide(\'slow\');" value="Ok" style="display:none;float:right;position:relative;top:-22px;left:-5px;"/>');

            $('#colorpicker-'+sensorDroppedName).farbtastic('#hexcode-'+sensorDroppedName);
        } catch(err) {
            $("#colorpicker-"+sensorDroppedName).remove();
            $("#hexcode-"+sensorDroppedName).remove();
            $("#inDraggableArea-"+sensorDroppedName).append('<input type="text" maxlength="7" size="7" id="hexcode-'+sensorDroppedName+'" name="hexcode-'+sensorDroppedName+'" onchange="$(this).css(\'background-color\',$(this).val())" value="#'+DEFAULT_COLOR_CODE[colorID%DEFAULT_COLOR_CODE.length]+'" style="float:right;position:relative;top:-20px;width:55px;border-width:1px;background-color:#'+DEFAULT_COLOR_CODE[colorID%DEFAULT_COLOR_CODE.length]+';"/>');
		
            txt="There was an error with farbtastic.\n\n";
            txt+="Error description: " + err.description + "\n\n";
            GSN.log(txt);
        }
		
		
        // Remove the selected sensor from the sidebar
        $("#menu-"+sensorDroppedName).remove();
		
        // Resize the drop area
        stringLength = $("#dropArea").css('height').length
        newSize = parseInt($("#dropArea").css('height').substr(0,stringLength-2))+30+'px';
        $("#dropArea").css('height',newSize);
		
        // Resize the drop area mask
        stringLength = $("#dropAreaMask").css('height').length
        newSize = parseInt($("#dropAreaMask").css('height').substr(0,stringLength-2))+30+'px';
        $("#dropAreaMask").css('height',newSize);
		
        // Add the dropped sensor to the selected sensor array
        GSN.selectedSensors.push(sensorDroppedName);
		
		
    }
	
    /**
	* Add a sensor group to the drop Area add the sensors to the selected sensor array
	*/
    ,
    AddSensorGroupToTheDraggableArea: function(groupName){
        if(confirm("Are you sure that you want to add the "+GSN.numSensorAssociatedWithCategory.getItem(groupName)+" sensors of the '"+groupName+"' group?")){
            var nbSelectedSensor = GSN.selectedSensors.length;
            var nbSensorToAdd = GSN.numSensorAssociatedWithCategory.getItem(groupName);
            var nbSensor = GSN.vsName.length;

            for(var i=0; i < nbSensor; ++i){
                if(GSN.vsName[i][1] == groupName){
                    // If this sensor is already in the selected sensor array we remove it to have after a nive grouping inside the drop area
                    if(GSN.isAlreadyInSelectedSensorArray(GSN.vsName[i][0]))
                        GSN.removeFromDraggableArea(GSN.vsName[i][0]);
					
                    // Add the sensor to the draggable area
                    GSN.AddSensorToTheDraggableArea(GSN.vsName[i][0],(nbSelectedSensor+i));
                }
            }
        }
    }
	
	
    /**
	* Remove From drop Area the sensor and remove the sensor from the selected sensor array
	*/
    ,
    removeFromDraggableArea: function(sensorName) {
        // Remove the selected sensor from the drop area
        $("#inDraggableArea-"+sensorName).remove();
        var nameCategory;
		
        // Remove the sensor from the selected sensor array
        for(var i=0; i<GSN.selectedSensors.length;++i){
            if(jQuery.trim(GSN.selectedSensors[i]) == jQuery.trim(sensorName)){
                GSN.selectedSensors.splice(i,1);
            }
        }
		
		
        // Find the category name associated with the sensor name
        for(var i=0;i<GSN.vsName.length;++i){
            if(GSN.vsName[i][0] == sensorName) nameCategory = GSN.vsName[i][1];
        }
		
        //alert(GSN.selectedSensors+"        "+nameCategory+"          "+$("#vsmenu #menu-rubric-"+nameCategory).length);
		
        // Append the sensor in the sidebar in the correct category
        $("#vsmenu #menu-rubric-"+nameCategory).after($.DIV({
            "class":nameCategory
        },$.SPAN({
            "class":"sensorName",
            "id":"menu-"+sensorName
        },sensorName)));
		
        // Make the appended sensor in the side bar draggable
        $("."+nameCategory+" #menu-"+sensorName).draggable({
            cursor: 'move',
            helper: 'clone',
            start: function(){}
        });
		
        // Resize the drop area
        stringLength = $("#dropArea").css('height').length
        newSize = parseInt($("#dropArea").css('height').substr(0,stringLength-2))-24+'px';
        $("#dropArea").css('height',newSize);
		
        // Resize the drop area mask
        stringLength = $("#dropAreaMask").css('height').length
        newSize = parseInt($("#dropAreaMask").css('height').substr(0,stringLength-2))-24+'px';
        $("#dropAreaMask").css('height',newSize);
    }
	
	
    ,
    updatenb: 0
    ,
    updateallchange: function(){
        if($("#refreshall_timeout").attr("value") != 0)
            GSN.updateall();
    }
	
	
    /**
	* Ajax call to update all the sensor display on the page and the map
	*/
    ,
    updateall: function(num,showall){
        var firstload = !GSN.loaded;
		
        //to prevent multiple update instance
        if (typeof num == "number" && num != GSN.updatenb) return;
        GSN.updatenb++;
		
        $(".refreshing").show();
		
		
  		
        $.ajax({
            type: "GET",
            url: "gsn?REQUEST=0&omit_latest_values=false",
            success: function(data){
                var start = new Date();
                //initalisation of gsn info, vsmenu
                if (!GSN.loaded) GSN.init(data);
			
                //create vsbox on the first load
                if (firstload && GSN.context == "home") {
                    for (var i = 0; i < 10; ++i){
                        var n = $($("virtual-sensor",data).get(i)).attr("name");
                        if (n!=null) GSN.vsbox.add(n);
                    }
                } else if (firstload && GSN.context == "fullmap") {
                    $("virtual-sensor",data).each(function(){
                        GSN.vsbox.add($(this).attr("name"));
                    });
                }
			
                //update vsbox
                $("virtual-sensor",data).each(function(){
                    GSN.vsbox.update(this);
                });
			
			
                //next refresh
                if($("#refreshall_timeout").attr("value") > 0)
                    setTimeout("GSN.updateall("+GSN.updatenb+")", $("#refreshall_timeout").attr("value"));
			
                $(".refreshing").hide();
			
                var diff = new Date() - start;
                GSN.log("updateall time:"+diff/1000);
			
                if(firstload){
                    //update map
                    if (GSN.context=="map" || GSN.context=="fullmap"){
                        GSN.map.showAllMarkers();
                    }
                }
			
            }
        });
		
		
    }
	
	
    /**
	* Add a vsbox if it doesn't exist, bring it to front and update it
	*/
    ,
    addandupdate: function(vsName){
        GSN.vsbox.bringToFront(vsName);
        $.ajax({
            type: "GET",
            url: "gsn?name="+vsName,
            success: function(data){
                $("virtual-sensor[@name="+vsName+"]",data).each(function(){
                    GSN.vsbox.update(this);
                });
            }
        });
    }
	
	
    /**
	* vsbox, display the vs info
	*/
    ,
    vsbox: {
        //box showing all vs info
        container: "#vs"
		
		
        /**
		* Create an empty vsbox
		*/
        ,
        add: function(vsName) {
            var vsdiv = "vsbox-"+vsName;
			
            if($(this.container).find("."+vsdiv).size()!=0) return; //already exists
			
			
            $(this.container).append($.DIV({
                "class":vsdiv+" vsbox"
            },
            $.H3({},$.SPAN({
                "class":"vsname"
            },vsName),
            $.A({
                "href":"javascript:GSN.vsbox.remove('"+vsName+"');",
                "class":"close"
            },$.IMG({
                'src':'./img/button_cancel.png'
            })),
            $.SPAN({
                "class":"timed"
            },"")
            ),$.UL({
                "class":"tabnav"
            },
            $.LI({},$.A({
                "href":"javascript:GSN.vsbox.toggle('"+vsName+"','dynamic');",
                "class":"tabdynamic active"
            },"Real-Time")),
            $.LI({},$.A({
                "href":"javascript:GSN.vsbox.toggle('"+vsName+"','static');",
                "class":"tabstatic"
            },"Addressing")),
            $.LI({},$.A({
                "href":"javascript:GSN.vsbox.toggle('"+vsName+"','structure');",
                "class":"tabstructure"
            },"Structure")),
            $.LI({},$.A({
                "href":"javascript:GSN.vsbox.toggle('"+vsName+"','description');",
                "class":"tabdescription"
            },"Description")),
            $.LI({},$.A({
                "href":"javascript:GSN.vsbox.toggle('"+vsName+"','upload');",
                "class":"tabupload"
            },"Upload")),
            $.LI({},$.A({
                "href":"./data.html",
                "class":"tabdata"
            },"Download"))
            ),
            $.DL({
                "class":"dynamic"
            }),
            $.DL({
                "class":"static"
            }),
            $.DL({
                "class":"structure"
            }),
            $.DL({
                "class":"description"
            }),
            $.DL({
                "class":"upload"
            }/*,
									  
									  	$.FORM({"action":"/upload","method":"post","enctype":"multipart/form-data","target":"webupload"},
									  		$.INPUT({"type":"hidden","name":"vsname","value":vsName}),
									  		$.SELECT({"class":"cmd","name":"cmd"}),
									  		$.DL({"class":"input"}),
									  		$.INPUT({"type":"submit","value":"upload"}),
									  		$.P({},"* compulsary fields.")
									  	)*/
            )
            ,$.DL({
                "class":"data"
            })
            ));
			
            $(this.container).find("."+vsdiv+" dl.upload").html('<form target="webupload" enctype="multipart/form-data" method="post" action="/upload"><input value="'+vsName+'" name="vsname" type="hidden"><select name="cmd" class="cmd"></select><dl class="input"></dl><input value="upload" type="submit"><p>* compulsary fields.</p></form>');
            $(this.container).find("."+vsdiv+" select.cmd").bind("change", function(event) {
                GSN.vsbox.toggleWebInput(event)
            });
        }
		
		
        /**
		* Bring a vsbox at the beginning of the container
		*/
        ,
        bringToFront: function(vsName) {
            this.add(vsName);
            var vsdiv = "vsbox-"+vsName;
            $("."+vsdiv, $(this.container)).hide();
            $(this.container).prepend($("."+vsdiv, $(this.container)));
            $("."+vsdiv, $(this.container)).fadeIn("slow");
        }
		
		
        /**
		* Update and show all the data of the vsbox
		*/
        ,
        update: function (vs){

            //when map is enable, update marker
            if (GSN.map.loaded){
                var lat = $("field[@name=latitude]",vs).text();
                var lon = $("field[@name=longitude]",vs).text();
                if (lat != "" && lon != ""){
                    GSN.map.updateMarker($(vs).attr("name"),lat,lon);
                }
            }
			
            //update the vsbox
            var vsd = $(".vsbox-"+$(vs).attr("name"), $(this.container))[0];
            if (typeof vsd == "undefined") return;
            //if (vsd.css("display")=="none") return;
			
            var vsdl = $("dl", vsd);
            var dynamic = vsdl.get(0);
            var static_ = vsdl.get(1);
            var struct = vsdl.get(2);
            var input = $("dl.input",vsdl.get(4));
            dl = dynamic;
			
            var name,cat,type,value,unit;
            var last_cmd,cmd;
            var hiddenclass ="";
            //update the vsbox the first time, when it's empty
            if ($(dynamic).children().size()==0 && $(static_).children().size()==0){
                var gotDynamic,gotStatic,gotInput = false;
                $("field",vs).each(function(){
                    name = $(this).attr("name");
                    cat = $(this).attr("category");
                    cmd = $(this).attr("command");
                    type = $(this).attr("type");
                    value = $(this).text();
                    unit = $(this).attr("unit");
                    if (unit==null)
                        unit="";
                    else
                        unit=" "+unit;
				
                    if (name=="timed") {
                        //if (value != "") value = GSN.util.printDate(value);
                        $(vsd).find("span.timed").empty().append(value);
                        return;
                    }
				
                    if (cat=="input") {
                        dl = input;
                        if (!gotInput) {
                            $(vsd).find("a.tabupload").show();
                            gotInput = true;
                        }
                    } else if (cat=="predicate") {
                        dl = static_;
                        if (!gotStatic) {
                            $("a.tabstatic", vsd).show();
                            if (!gotDynamic) {
                                $(vsd).find("a.tabstatic").addClass("active");
                                $(vsd).find("> dl").hide();
                                $(vsd).find("dl.static").show();
                            }
                            gotStatic = true;
                        }
                    } else {
                        //add to structure

                        var s = type ;
                        if ($(this).attr("description")!=null)
                            s += ' <img src="style/help_icon.gif" alt="" title="'+$(this).attr("description")+'"/>';
                        $(struct).append('<dt>'+name+'</dt><dd class="'+name+'">'+s+'</dd>');
                        if (!gotDynamic) {
                            $("a.tabdynamic", vsd).show();
                            $("a.tabstructure", vsd).show();
                            gotDynamic = true;
                        }
                    }
				
                    $(vsd).find("dl.data").show();
							                      // $(this).attr("name")
                    //set the value
                    if (cat == null) {
                        if (value == "") {
                            value = "null";
                        } else if (type.indexOf("svg") != -1){
                            value = '<embed type="image/svg+xml" width="400" height="400" src="'+value+'" PLUGINSPAGE="http://www.adobe.com/svg/viewer/install/" />';
                        } else if (type.indexOf("image") != -1){
                            value = '<img src="'+value+'"/>';
                        } else if (type.indexOf("text") != -1) {
                            $.ajax({
                                async: false,
                                type: "GET",
                                cache: false,
                                url: value,
                                success: function(answer) {
                                    value = '<span>' + GSN.util.resumelongsentences(answer) + '</span>';
                                }
                            });
                        } else if (type.indexOf("binary") != -1){
                            value = '<a href="'+value+'">download <img src="style/download_arrow.gif" alt="" /></a>';
                        } else if (unit==" s"){
                            value = GSN.vsbox.formatTimeInterval(value);
                        } else if (unit==" ms"){
                            value = GSN.vsbox.formatTimeInterval(value / 1000);
                        } else {
                            value = value + unit;
                        }
                    } else if (cat == "input") {
                        if (last_cmd != cmd) {
                            if (last_cmd != null) hiddenclass = ' hidden';
                            $("select.cmd", vsd).append($.OPTION({},cmd));
                            last_cmd = cmd;
                        }
                        var comp = '';
                        if (type.substr(0,1)=="*") {
                            comp = '*';
                            type=type.substr(1);
                        }

                        if (type.split(":")[0].indexOf("binary") != -1){
                            value = '<input type="file" name="'+cmd+";"+name+'"/>';
                        } else if (type.split(":")[0].indexOf("select") != -1){
                            var options = type.split(":")[1].split("|");
                            value = '<select name="'+cmd+";"+name+'">';
                            for (var i = 0; i < options.length;i++){
                                value += '<option>'+options[i]+'</option>';
                            }
                            value += '</select>';
                        }  else if (type.split(":")[0].indexOf("radio") != -1 ||
                            type.split(":")[0].indexOf("checkbox") != -1){
                            var options = type.split(":")[1].split("|");
                            value = '';
                            for (var i = 0; i < options.length;i++){
                                value += '<input type="'+type.split(":")[0]+'" name="'+cmd+";"+name+'" value="'+options[i]+'">'+options[i]+'</input>';
                            }
                        } else {
                            value = '<input type="text" name="'+cmd+";"+name+'"/>';
                        }
                        if ($(this).attr("description")!=null)
                            value += ' <img src="style/help_icon.gif" alt="" title="'+$(this).attr("description")+'"/>';
					
                        name = comp+name;
                    }
                    $(dl).append('<dt class="'+cmd+hiddenclass+'">'+name+'</dt><dd class="'+name+((cmd!=null)?' '+cmd:'')+hiddenclass+'">'+value+'</dd>');
                });
			  
                if ($(vs).attr("description")!="") {
                    var i;
                    for(i=0;i<GSN.vsName.length;++i){
                        //logIvo(GSN.vsName[i][0]);                 // added May 2013
                        //logIvo($(vs).attr("name"));
                        if (GSN.vsName[i][0] == $(vs).attr("name")) {
                            break;
                        }
                    }
                    if (GSN.protect[i][1] == " ") {
                         value2 =  $(vs).attr("description");
                         $("dl.description", vsd).empty().append('<p> Description:').append($.DD({}, value2)).append('</p>');
                         logIvo("Iter = "+$(vs).attr("description"));
                    } else  {
                        // $("dl.description", vsd).empty().append($.DD({},$(vs).attr("description")));
                        value2 =  $(vs).attr("description");
                        individual_values = value2.split('#');
                        value3 = [];
                        value3.push('<dl>');

                        for(i=0; i<individual_values.length;i++)  {
                            parts = individual_values[i].split('@');
                            value3.push('<dt>'+parts[0]+'</dt> <dd>'+parts[1]+'</dd>');
                            //logIvo("Vals = "+parts[0]+" -- "+parts[1]);

                        }
                        value3.push('</dl>');
                        var res = value3.join("").toString();
                        //logIvo("Vals = "+res);
                        var dummy=" Privately Owned Sensor ";
                        $("dl.description", vsd).empty().append(res).append('<dl> <dt> Visibility: </dt> </dl>').append($.DD({}, dummy));
                        //$("dl.description", vsd).empty().append('<dl> <dt> Description: </dt> <dd>').append($.DD({}, value2)).append('</dd> </dl>');
                    }
                    $("a.tabdescription", vsd).show();
                    if (!gotStatic) {
                        $(vsd).find("a.tabdescription", vsd).addClass("active");
                        $(vsd).find("> dl").hide();
                        $(vsd).find("dl.description").show();
                        //logIvo("Iter2 = "+  $(vsd).find("dl.description"));
                    }
				
                }
                $(vsd).find("img").ToolTip();
                return true;
            } else {
                //update the vsbox when the value already exists
                var dds = $("dd",dl);
                var dd,field,unit;
                for (var i = 0; i<dds.size();i++){
                    dd = dds.get(i);
                    field = $("field[@name="+$(dd).attr("class")+"]",vs);
                    type = $(field).attr("type");
                    value = $(field).text();
                    unit = $(field).attr("unit");
                    if (unit==null || value=="null")
                        unit="";
                    else
                        unit=" "+unit;
                    if (value!="") {
                        if (type.indexOf("svg") != -1){
                            $("embed",dd).attr("src",value);
                        } else if (type.indexOf("image") != -1){
                            $("img",dd).attr("src",value);
                        } else if (type.indexOf("text") != -1) {
                            $.ajax({
                                async: false,
                                type: "GET",
                                cache: false,
                                url: value,
                                success: function(answer) {
                                    $("span",dd).text(GSN.util.resumelongsentences(answer));
                                }
                            });
                        } else if (type.indexOf("binary") != -1){
                            $("a",dd).attr("href",value);
                        } else if (unit==" s"){
                            $(dd).empty().append(GSN.vsbox.formatTimeInterval(value));
                        } else if (unit==" ms"){
                            $(dd).empty().append(GSN.vsbox.formatTimeInterval(value / 1000));
                        } else {
                            $(dd).empty().append(value + unit);
                        }
                    }
                }
                value = $("field[@name=timed]",vs).text();
                //if (value != "") value = GSN.util.printDate(value);
                $("span.timed", vsd).empty().append(value);
                return false;
            }
        }
		
		
        /**
		* Remove the vsbox from the container
		*/
        ,
        remove: function (vsName) {
            var vsdiv = "vsbox-"+vsName;
            $("."+vsdiv, $(this.container)).remove();
        }
		
		
        /**
		* Vsbox tabs control
		*/
        ,
        toggle: function (vsName,dl){
            var vsdiv = "vsbox-"+vsName;
            $("."+vsdiv+" > dl", $(this.container)).hide();
            $("."+vsdiv+" > dl."+dl, $(this.container)).show();
            $("."+vsdiv+" a", $(this.container)).removeClass("active");
            $("."+vsdiv+" a.tab"+dl, $(this.container)).addClass("active");
        }
        ,
        toggleWebInput: function (event){
            var cmd = event.target.options[event.target.selectedIndex].text;
            $(event.target).parent().find("dt").hide();
            $(event.target).parent().find("dd").hide();
            $(event.target).parent().find("dt."+cmd).show();
            $(event.target).parent().find("dd."+cmd).show();
        }
    },
	
	
    /**
	* All the map thing
	*/
    map: {
        loaded: false //the #vsmap div is initialized
        ,
        markers : new Array()
        ,
        highlighted : null
        ,
        highlightedmarker : null
		
		
        /**
		* Initialize the map
		*/
        ,
        init : function(){
            this.loaded=true;
            map.setCenterAndZoom(new LatLonPoint(0,0),1);
			
            // Setting the map type
            var map_type;
            if(DEFAULT_MAP_TYPE=="road"){
                map_type = Mapstraction.ROAD;
            } else if(DEFAULT_MAP_TYPE=="satellite") {
                map_type = Mapstraction.SATELLITE;
            } else if(DEFAULT_MAP_TYPE=="hybrid") {
                map_type = Mapstraction.HYBRID;
            } else {
                alert("Error: "+DEFAULT_MAP_TYPE+" is an unknown map type");
                return;
            }
			  
            map.setMapType(map_type);
		    
            //set the different control on the map
            map.addMapTypeControls();
            map.addLargeControls();
			
        }
		
		

		
		
        /**
		* Add marker
		*/
        ,
        addMarker: function(vsName,lat,lon){
            var marker = new Marker(new LatLonPoint(lat,lon));
            marker.setAttribute("vsname",vsName);
  		
  		
            if(mapProvider=="microsoft"){
                marker.setIcon("./img/green_marker.png");
                marker.setInfoBubble("Show/Hide Information: <a style='text-decoration:underline;color:blue;' href='javascript:GSN.menu(\""+vsName+"\");if (GSN.context==\"fullmap\")GSN.vsbox.bringToFront(\""+vsName+"\");'>"+vsName+"</a>");
                GSN.map.markers.push(marker);
            }
            if(mapProvider=="google"){
                marker.setIcon("./img/green_marker.png");
                marker.setInfoBubble("<script>GSN.menu(\""+vsName+"\");if (GSN.context=='fullmap')GSN.vsbox.bringToFront(\""+vsName+"\");</script>Selected Sensor: "+vsName);
                GSN.map.markers.push(marker);
            }
            if(mapProvider=="yahoo"){
                marker.setInfoBubble("<script>GSN.menu(\""+vsName+"\");if (GSN.context=='fullmap')GSN.vsbox.bringToFront(\""+vsName+"\");</script>Selected Sensor: "+vsName);
                GSN.map.markers.push(marker);
            }
			
            map.addMarker(marker);
            //add gpsenable class
            $("#menu-"+vsName).addClass("gpsenabled");
			
            if(GSN.context=="fullmap"){
                var vs = $(".vsbox-"+vsName+" > h3 > span.vsname")
                $(vs).wrap("<a href=\"javascript:GSN.menu('"+$(vs).text()+"');\"></a>");
            }
        }
		
		
        /**
		* Update marker
		*/
        ,
        updateMarker: function(vsName,lat,lon){
            for (x=0; x<GSN.map.markers.length; x++) {
                var m = GSN.map.markers[x];
                if (m.getAttribute("vsname") == vsName) {
                    m.hide();
                    map.removeMarker(m);
                    GSN.map.markers.splice(x,1);
                }
            }
            GSN.map.addMarker(vsName,lat,lon);
        }
		
		
        /**
		* Highlight a marker
		* Stop it if called with null name
		*/
        ,
        zoomOnMarker: function(vsName){
            if (!GSN.map.loaded) return;
			
            if (vsName!=null) {
                for (x in GSN.map.markers) {
                    var m = GSN.map.markers[x];
                    if (m.getAttribute("vsname") == vsName) {
                        GSN.map.highlighted = x;
                        map.setCenter(new LatLonPoint(m.location.lat,m.location.lon))
                        return;
                    }
                }
            }
        }
		
        ,
        areVisible: true
        ,
        toggleAllMarkers: function(){
            for (x=0; x<GSN.map.markers.length; x++) {
                var m = GSN.map.markers[x];
                if(GSN.areVisible) m.hide();
                else m.show();
            }
            GSN.areVisible = !GSN.areVisible;
        }
		
		
        /**
		* Zoom out to see all marker
		*/
        ,
        showAllMarkers: function(){
            map.autoCenterAndZoom();
        }
    }
	
	
    /**
	* Data part
	*/	
    ,
    data : {
	
        fields : new Array(),
        fields_type : new Array(),
        criterias : new Array(),
        nb_crit : 0,
        radio:false,
		
        /**
		* Initialisation of the Data part (called as soon as a user selected sensors and click on the button)
		*/	
        init: function(){
            GSN.data.fields.splice(0);
            GSN.data.fields_type.splice(0);
			
            $("#step1Container .data").hide("slow").prev().unbind('click').click(function(){
                $(this).next().toggle("slow");$(this).next().next().toggle("slow");
            });
			
            //remove the deselection function and drag and drop
            $("#dropArea img").remove();
            $(".sensorName").draggableDisable();
            $(".rubric").draggableDisable();
            $('.nextStepButton').remove();
			
			
            // Remove eventual duplicate in the selected sensors array
            for(var i=1; i<GSN.selectedSensors.length; ++i)
                if(GSN.selectedSensors[i-1] == GSN.selectedSensors[i]) GSN.selectedSensors.splice(i,1);
			
			
            $("form").attr("action","");
            $("#dataSet").remove();
            $("#step2Container").empty();
            $("#resetButton").show();
			
            $("#formular").append("<input type=\"hidden\" name=\"numberSelectedSensor\" id=\"numberSelectedSensor\" value=\""+GSN.selectedSensors.length+"\">");
            for(var i=0; i<GSN.selectedSensors.length; ++i)
                //TODO                $("#formular").append("<input type=\"hidden\" name=\"vsName"+i+"\" id=\"vsName"+i+"\" value=\""+GSN.selectedSensors[i]+"\">");
                $("#formular").append("<input type=\"hidden\" name=\"vsname\" id=\"vsName"+i+"\" value=\""+GSN.selectedSensors[i]+"\">");

            $("#step2Container").append("<div class=\"step\">Step 2/5 : Selection of the Fields</div>");
            $("#step2Container").append("<div class=\"data\" id=\"fields\"></div>");
            $('#fields').append('<br />');
            $('#fields').append('<span>Aggregation</span>');
            $('#fields').append('<select id="agg_function" name="agg_function"><option value="-1">No Aggregation</option><option value="avg">AVG</option><option value="max">MAX</option><option value="min">MIN</option></select>');
            $('#fields').append('<input disabled="disabled" id="agg_period" name="agg_period" size="5" value="2" type="text" />');
            $('#fields').append('<select disabled="disabled" id="agg_unit" name="agg_unit"><option value="3600000">Hours</option><option value="60000">Minutes</option><option value="1000">Seconds</option><option value="1">Milli Seconds</option></select>');
            $('#fields').append('<br /><br />');
            
            $('#agg_function').change(function(){
                $('#agg_period').attr('disabled',$(this).val() == '-1');
                $('#agg_unit').attr('disabled',$(this).val() == '-1');
            });

            //$("#fields").append("<input type=\"radio\" id=\"commonReq\" name=\"commonReq\" onClick=\"javascript:GSN.data.radio=false;GSN.data.init();\" />Common request ");
            //$("#fields").append("<input type=\"radio\" id=\"aggregReq\" name=\"aggregReq\" onClick=\"javascript:GSN.data.radio=true;GSN.data.init();\" />Aggregate functions<br/><br/>");
            $("#fields").append($.DIV({
                'id':'separation'
            },""));
            //            if (GSN.data.radio) {
            //                $("#aggregReq").attr("checked", true);
            //            } else {
            //                $("#commonReq").attr("checked", true);
            //            }

            for(var i=0; i<GSN.selectedSensors.length; ++i){
                $.ajax({
                    async: false,
                    type: "GET",
                    url: "gsn?REQUEST=113&name="+GSN.selectedSensors[i],
                    success: function(msg) {
                        $("virtual-sensor field", msg).each(function() {
                            if ($(this).attr("type").substr(0,3) != "bin") {
                                GSN.data.fields.push($(this).attr("name"));
                                GSN.data.fields_type.push($(this).attr("type"));
                            }
                        });
                        GSN.data.fields.push("end");
                        GSN.data.fields_type.push("end");
                    }
                });
            }
            GSN.data.selectCommonFieldAndDisplay();
        },
		
        /**
		* Field part: select the common field from the selected sensors
		*/	
        selectCommonFieldAndDisplay: function(){
            //Find Common Fields
            var tempCommonFields = new Array();
            var secondEndSeen;
            var firstEndSeen = -1;
			
            //look for the first end position in the GSN.data.fields array
            for(var k=0; k<GSN.data.fields.length; ++k){
                if(GSN.data.fields[k] == "end"){
                    secondEndSeen = k;
                    break;
                }
            }
			
            //if more than one sensor selected
            if(GSN.selectedSensors.length > 1){
                for(var k=secondEndSeen+1; k<GSN.data.fields.length; ++k){
					
                    if(GSN.data.fields[k] != "end"){
                        for(var m=firstEndSeen+1; m<secondEndSeen; ++m){
                            if(GSN.data.fields[k] == GSN.data.fields[m]){
                                tempCommonFields.push(GSN.data.fields[k]);
                            }
                        }
                    }
                    else{
                        //if => GSN.data.fields[k] == "end"
                        firstEndSeen = secondEndSeen;
                        secondEndSeen = GSN.data.fields[k];
                    }
                }
                GSN.data.fields = tempCommonFields;
            } else {
                GSN.data.fields.pop();
            }
			
            if(GSN.selectedSensors.length > 1){
                $("#separation").append("Common Found Fields:<br/>");
            } else {
                $("#separation").append("Select field(s):<br/>");
            }
			
            //Display Common Fields
            for(var i=0; i<GSN.data.fields.length; i++){
                if (GSN.data.radio) {
                    //if (($(this).attr("type") == "int") || ($(this).attr("type") == "long") || ($(this).attr("type") == "double")) {
                    $("#separation").append("<div id='" + GSN.data.fields[i] + "'><input type=\"checkbox\" name=\"fields\" class=\"field\" value=\""+GSN.data.fields[i]+"\" onClick=\"javascript:GSN.data.aggregateSelect('"+GSN.data.fields[i]+"',this.checked)\">"+GSN.data.fields[i].prettyString()+" </div>");
                //}
                } else {
                    $("#separation").append("<input type=\"checkbox\" name=\"fields\" class=\"field\" value=\""+GSN.data.fields[i]+"\">"+GSN.data.fields[i].prettyString());
                    $("#separation").append("<br\>");
                }
				
                if (GSN.data.radio) {
                    $("#groupByContainer").empty();
                    $("#separation").append("<span id=\"groupByContainer\">");
                    $("#groupByContainer").append("<br/>Group by : <select name=\"aggregateGB\" id=\"aggregateGB\" size=\"1\" onChange=\"javascript:GSN.data.groupBy(this.value)\"></select><br/>");
                    for (var j=0; j < GSN.data.fields.length; j++) {
                        $("#aggregateGB").append("<option value=\"" + GSN.data.fields[j] + "\">" + GSN.data.fields[j].prettyString() + "</option>");
                    }
                    $("#aggregateGB").append("<option value=\"none\">None</option>");
                    $("#aggregateGB").append("</select>");
                    $("#separation").append("</span>");
                } else {
                    $("#checkAllContainer").remove();
                    $("#separation").append("<span id=\"checkAllContainer\"><br/><input type=\"checkbox\" id=\"all\" name=\"all\" onClick=\"javascript:GSN.data.checkAllFields(this.checked)\">Check all<br/></span>");
                }
            }
			
			
			
            GSN.data.appendNextStepButton("separation","if(GSN.data.atLeastOneFieldSelected())GSN.data.nbDatas()");
        },
		
        atLeastOneFieldSelected: function(){
            var n = $(".field:checked").length;
            if(n > 0) return true
            else alert("You have to select at least one field.");
        },
		
        /**
		* Append a button in "idInWichAppend" with an action: "onclick" an "idButton" and a "value" (configurable)
		*/	
        appendNextStepButton: function(idInWichAppend,onclick,idButton,value){
            if(idButton==null) idButton="";
            if(value==null) value="Next Step";
            $("#"+idInWichAppend+"").append('<br/><div class="nextStepButton"><input type="button" id="'+idButton+'" value="'+value+'" onClick="'+onclick+';"/>'+"&nbsp&nbsp&nbsp<input type=\"button\" id=\"resetButton\" value=\"Reset\" onClick=\"window.location='./data.html';\"/></div>");
        },
		
		
        aggregateSelect: function(that, checked){
            // To can choose the aggregate type for the field
            if (checked) {
                $("#"+that).append("<select name=\""+that+"AG\" id=\""+that+"AG\" size=\"1\"></select>");
                $("#"+that+"AG").append("<option value=\"AVG\">AVG</option>");
                $("#"+that+"AG").append("<option value=\"MAX\">MAX</option>");
                $("#"+that+"AG").append("<option value=\"MIN\">MIN</option>");
            } else {
                $("#"+that+"AG").remove();
            }
						
        },
		
		
        groupBy: function(option) {
            if (option == "timed") {
                $("#aggregateGB").after("<input type=\"text\" name=\"gbdelta\" id=\"gbdelta\" size=\"5\"><select name=\"gbdeltameasure\" id=\"gbdeltameasure\" size=\"1\"></select>");
                $("#gbdeltameasure").append("<option value=\"ms\">Milisecond</option>");
                $("#gbdeltameasure").append("<option value=\"s\">Second</option>");
                $("#gbdeltameasure").append("<option value=\"m\">Minute</option>");
                $("#gbdeltameasure").append("<option value=\"h\">Hour</option>");
                $("#gbdeltameasure").append("<option value=\"d\">Day</option>");
            } else {
                $("#gbdelta").remove();
                $("#gbdeltameasure").remove();
            }
        },
		
		
        checkAllFields: function(check){
            $("input").each(function () {
                if ($(this).attr("class") == "field") {
                    $(this).attr("checked", check);
                }
            });
        },
		
		
        nbDatas: function() {
            $(".nextStepButton").remove();
            $("#step2Container .data").hide("slow").prev().unbind('click').click(function(){
                $(this).next().toggle("slow");
            });
            $("#step2Container .data :enabled").attr("disabled", "disabled");
			
            $("#step3Container").append("<div class=\"step\">Step 3/5 : Selection of the Data Range</div>");
            $("#step3Container").append("<div class=\"data\" id=\"nbDatas\"></div>");
            $("#nbDatas").append('<br /><select id="nb_selection" name="nb_selection"><option value="ALL">All Data</option><option value="SPECIFIED" selected="selected">Only</option></select>');
            $("#nbDatas").append('<input id="nb_value" name="nb_value" size="3" value="10" type="text"><span> Values</span><br />');
            $('#nb_selection').change(function(){
                var val = $(this).val();
                $('#nb_value').attr('disabled', (val == 'ALL'));
            });
            //            $("#nbDatas").append("<input type=\"radio\" name=\"nbdatas\" id=\"allDatas\" value=\"\"> All data<br/>");
            //            $("#nbDatas").append("<input type=\"radio\" name=\"nbdatas\" id=\"someDatas\" value=\"\" checked onclick=\"$('#nbOfDatas').focus()\"> Last <input onclick=\"$('#someDatas').attr('checked', 'checked');\" type=\"text\" name=\"nb\" value=\"10\" id=\"nbOfDatas\" size=\"4\"/> values<br/>");
            GSN.data.appendNextStepButton("nbDatas","GSN.data.addCriteria(true)");
        },
		
		
        addCriteria: function(newStep) {
            if (newStep) {
                $(".nextStepButton").remove();
                $("#step3Container .data").hide("slow").prev().unbind('click').click(function(){
                    $(this).next().toggle("slow");
                });
                $("#step3Container .data :enabled").attr("disabled", "disabled");
				
                $("#step4Container").append("<div class=\"step\">Step 4/5 : Selection of the Criterias</div>");
                $("#step4Container").append("<div class=\"data\" id=\"where\"></div>");
                $('#where').append('<a id="add_criterion_btn" href="#">Add Criterion</a><div id="list_of_criteria"></div>');
                //$("#where").append("<a id=\"addCrit\" href=\"javascript:GSN.data.addCriteria(false)\">Add criteria</a>");
                //                $("#where").append('<br/><br/>');
                GSN.data.appendNextStepButton("where","GSN.data.selectDataDisplay()");
                
                $('#add_criterion_btn').click(function() {
                    $(this).next().append(addCriteriaLine());
                    $('.remove-criterion').click (function() {
                        $(this).parent().remove();
                        $('.join:first').hide();
                    });
                    $('.join:first').hide();
                    $('.cfields').change(function(){
                        var field_name = $(this).val();
                        if (field_name == 'timed') {
                            $(this).next().val(GSN.util.printDate((new Date()).getTime()));
                            $(this).next().datePicker({
                                startDate:'01/01/2006'
                            });
                            $(this).next().next().val(GSN.util.printDate((new Date()).getTime()));
                            $(this).next().next().datePicker({
                                startDate:'01/01/2006'
                            });
                        }
                        else {
                            $(this).next().replaceWith(default_min_criterion());
                            $(this).next().next().replaceWith(default_max_criterion());
                        }
                    });
                });
                function addCriteriaLine () {
                    newcrit = '<div>';
                    newcrit += '<select class="join" name="cjoin"><option value="and">AND</option><option value="or">OR</option></select>';
                    newcrit += '<select name="cfield" class="cfields">';
                    for (var i = 0 ; i < GSN.data.fields.length ; i++) {
                        newcrit += '<option value="' + GSN.data.fields[i] + '">' + GSN.data.fields[i] + '</option>';
                    }
                    newcrit += '</select>';
                    newcrit += '| Between ' + default_min_criterion();
                    newcrit += ' and ' + default_max_criterion() + '<a class="remove-criterion" href="#"> Remove</a></div>';
                    return newcrit;
                }
                function default_min_criterion() {
                    return '<input name="cmin" class="min" size="3" value="-inf" type="text" />';
                }
                function default_max_criterion() {
                    return '<input name="cmax" class="max" size="3" value="+inf" type="text" />';
                }
            }

        //else {
        //    GSN.data.nb_crit++;
        //    newcrit = "<div id=\"where" + GSN.data.nb_crit + "\"></div>";
        //    $("#addCrit").before(newcrit);
        //GSN.data.addCriteriaLine(GSN.data.nb_crit, "");
        //GSN.data.criterias.push(GSN.data.nb_crit);
        //}
        },
		
        //        addCriteriaLine: function() {
        //        addCriteriaLine: function(nb_crit, field) {

        //            return newcrit;
        //            newcrit = "";
        //            if (GSN.data.criterias.length > 0) {
        //                newcrit += "<select name=\"critJoin\" id=\"critJoin" + nb_crit + "\" size=\"1\">";
        //                var critJoin = new Array("AND", "OR");
        //                for (var i=0; i < critJoin.length; i++) {
        //                    newcrit += "<option value=\""+critJoin[i]+"\">"+critJoin[i]+"</option>";
        //                }
        //                newcrit += "</select>";
        //            }
        //            newcrit += "<select name=\"neg\" size=\"1\" id=\"neg" + nb_crit + "\">";
        //            var neg = new Array("", "NOT");
        //            for (i=0; i < neg.length; i++) {
        //                newcrit += "<option value=\"" + neg[i] + "\" >" + neg[i] + "</option>";
        //            }
        //            newcrit += "</select> ";
        //            newcrit += "<select name=\"critfield\" id=\"critfield" + nb_crit + "\" size=\"1\" onChange=\"javascript:GSN.data.criteriaForType(this.value,"+nb_crit+")\">";
        //            for (var i=0; i< GSN.data.fields.length; i++) {
        //                newcrit += "<option value=\"" + GSN.data.fields[i] + "\">" + GSN.data.fields[i] + "</option>";
        //            }
        //            newcrit += "</select> ";
        //            var operators = new Array("&gt;", "&ge;", "&lt;", "&le;", "=", "LIKE");
        //            newcrit += "<select name=\"critop\" size=\"1\" id=\"critop" + nb_crit + "\">";
        //            for (i=0; i < operators.length; i++) {
        //                newcrit += "<option value=\"" + operators[i] + "\" >" + operators[i] + "</option>";
        //            }
        //            newcrit += "</select> ";
        //            newcrit += "<input type=\"text\" name=\"critval\" id=\"critval" + nb_crit + "\" size=\"18\">";
        //            newcrit += " <a href=\"javascript:GSN.data.removeCrit("+nb_crit+")\" id=\"remove" + nb_crit + "\"> (remove)</a>";
        //            $("#where"+nb_crit).append(newcrit);
        //            $("#critfield"+nb_crit).attr("value", field);
        //            GSN.data.criteriaForType(GSN.data.fields[0],nb_crit);
        //        },
		
		
        //        criteriaForType: function(field, nb_crit) {
        //            if (field == "timed") {
        //                $("#critval"+nb_crit).val(GSN.util.printDate((new Date()).getTime()));
        //                $("#critval"+nb_crit).datePicker({
        //                    startDate:'01/01/2006'
        //                });
        //            } else {
        //                $("#critval"+nb_crit).val("");
        //            }
        //        },
		
		
        removeCrit: function(critnb) {
            $("#where"+critnb).remove();
            var critTMP = new Array();
            for (var i=0; i<GSN.data.criterias.length; i++) {
                if (GSN.data.criterias[i] == critnb) {
                    if (i == 0 && GSN.data.criterias.length > 0) {
                        $("#critJoin"+GSN.data.criterias[i+1]).remove();
                    }
                } else {
                    critTMP.push(GSN.data.criterias[i]);
                }
            }
            GSN.data.criterias = critTMP;
        },
   	
   	
        selectDataDisplay: function() {
            $(".nextStepButton").remove();
            $("#step4Container .data").hide("slow").prev().unbind('click').click(function(){
                $(this).next().toggle("slow");
            });
            $("#step4Container .data :enabled").attr("disabled", "disabled");
	   	
            $("#step5Container").append("<div class=\"step\">Step 5/5 : Selection of the Format</div>");
            $("#step5Container").append("<div class=\"data\" id=\"display\"></div>");
            //$("#display").append($.DIV({
            //    "id":"showSQL"
            //},$.A({
            //    "href":"javascript:GSN.data.getDatas(true);"
            //},"Show SQL query")));
            $("#display").append("<input type=\"radio\" id=\"dispChartAndData\" value=\"DispChartAndValue\" name=\"display\" onClick=\"javascript:$('.chartOption').show('slow');$('.cvsFormat').hide('slow');\" checked>Plot and View Data<br/>");
            $("#display").append("<input type=\"radio\" id=\"dispChart\" value=\"DispChart\" name=\"display\" onClick=\"javascript:$('.chartOption').show('slow');$('.cvsFormat').hide('slow');\">Plot Data Only<br/>");
            $("#display").append("<input type=\"radio\" id=\"dispData\" value=\"DispData\" name=\"display\" onClick=\"javascript:$('.chartOption').hide('slow');$('.cvsFormat').hide('slow');\">View Data Only<br/>");
				
            $("#display").append("<input type=\"radio\" id=\"popup\" value=\"popup\" name=\"display\" onClick=\"javascript:$('.chartOption').show('slow');$('.cvsFormat').hide('slow');\">In a new window<br/>");
            $("#display").append("<input type=\"radio\" id=\"CSV\" value=\"CSV\" name=\"display\" onClick=\"javascript:$('.chartOption').hide('slow');$('.cvsFormat').show('slow');\">Download data<br/>");
            $("#display").append('<br/>');

			
            $("#display").append("<div class=\"chartOption\">Chart Selection:</div>");
            $("#display").append("<div class=\"chartOption\"><input type=\"radio\" id=\"barChart\" class=\"chartType\" name=\"chartType\" onClick=\"\" checked/>Bar Chart<br/></div>");
            $("#display").append("<div class=\"chartOption\"><input type=\"radio\" id=\"lineChart\" class=\"chartType\" name=\"chartType\" onClick=\"\"/>Line Chart<br/></div>");
            $("#display").append("<div class=\"chartOption\">Display:</div>");
            $("#display").append("<div class=\"chartOption\"><input type=\"radio\" id=\"allData\" class=\"dataDisplay\" name=\"dataDisplay\" onClick=\"\" checked/>All Values<br/></div>");
            $("#display").append("<div class=\"chartOption\"><input type=\"radio\" id=\"modData\" class=\"dataDisplay\" name=\"dataDisplay\" onClick=\"\"/>Snapshot Mode<br/></div>");
			
						
            //$("#display").append("<div class=\"cvsFormat\">Delimiters:</div>");
			
            //$("#display").append("<div class=\"cvsFormat\"><input type=\"radio\" id=\"semicolon\" class=\"chartType\" name=\"delimiter\" value=\"semicolon\" checked/>Semicolon<br/></div>");
            //$("#display").append("<div class=\"cvsFormat\"><input type=\"radio\" id=\"tab\" class=\"chartType\" name=\"delimiter\" value=\"tab\"/>Tab<br/></div>");
            //$("#display").append("<div class=\"cvsFormat\"><input type=\"radio\" id=\"space\" class=\"chartType\" name=\"delimiter\" value=\"space\"/>Space<br/></div>");
            //$("#display").append("<div class=\"cvsFormat\"><input type=\"radio\" id=\"other\" class=\"chartType\" name=\"delimiter\" value=\"other\"/>Other : <input type=\"text\" name=\"otherdelimiter\" size=\"2\"/><br/></div>");
			
            $("#display").append("<div class=\"chartOption\"><input type=\"checkbox\" name=\"fullscreenView\" value=\"fullscreenView\" id=\"fullscreenView\"/>Go Fullscreen</div>");
            GSN.data.appendNextStepButton("display","GSN.data.getDatas()","getDatas","Get Data");
			
            $("#display").append('<br/><br/>');
			
            $(".cvsFormat").hide();
			
            $("#step5Container .data").prev().click(function(){
                $(this).next().toggle("slow");
            });
			
            $("#step5Container").append("<div id=\"warningmsg\">" + "Warning: Not all the values are displayed. To get all the values, you have to download them." + "</div>");
            $("#warningmsg").hide();
        },
   	
   	
        getDatas: function(sql) {
            $("#chartContainer").empty();
            $("#dataSet").remove();
            $("table #dataSet","#datachooser").remove();
  		
  		
            $("#display").append($.SPAN({
                "class":"refreshing"
            },$.IMG({
                "src":"style/ajax-loader.gif",
                "alt":"loading",
                "title":""
            })));
            if ( ! $("#CSV").attr("checked") || sql) {
                if(GSN.selectedSensors.length > 1) request="multirequest=true";
                else request="multirequest=false";
                if ($("#commonReq").attr("checked")) {
                    request += "&commonReq=true";
                } else {
                    request += "&commonReq=false";
                    if ($("#aggregateGB").val() != "none") {
                        request += "&groupby=" + $("#aggregateGB").val();
                        if ($("#aggregateGB").attr("value") == "timed") {
                            temp = $("#gbdelta").val();
                            if ($("#gbdeltameasure").val() == "s") {
                                temp = temp * 1000;
                            } else if ($("#gbdeltameasure").val() == "m") {
                                temp = temp * 60000;
                            } else if ($("#gbdeltameasure").val() == "h") {
                                temp = temp * 3600000;
                            } else if ($("#gbdeltameasure").val() == "d") {
                                temp = temp * 86400000; // 3600000 * 24
                            }
                            request += "&groupbytimed=" + temp
                        }
                    }
                }
                $("input").each(function () {
                    if ($(this).attr("class") == "field" && $(this).attr("checked")) {
                        if ($("#commonReq").attr("checked")) {
                            request += "&fields=" + $(this).attr("value");
                        } else {
                            request += "&fields=" + $("#"+$(this).val()+"AG").val()+"("+$(this).attr("value")+")";
                        }
                    }
                });
                if ($("#someDatas").attr("checked") && $("#nbOfDatas").attr("value") != "") {
                    var nbValueToExtract = parseInt($("#nbOfDatas").attr("value"));
                    if(nbValueToExtract%6 != 0){
                        nbValueToExtract= nbValueToExtract + 6 - nbValueToExtract%6;
                    }
                    request += "&nb=" + nbValueToExtract;
                }
                for (var i=0; i < GSN.data.criterias.length; i++) {
                    if (i > 0) {
                        request += "&critJoin="+$("#critJoin"+GSN.data.criterias[i]).val();
                    }
                    request += "&neg="+$("#neg"+GSN.data.criterias[i]).val();
                    request += "&critfield="+$("#critfield"+GSN.data.criterias[i]).val();
                    request += "&critop="+$("#critop"+GSN.data.criterias[i]).val();
                    request += "&critval="+$("#critval"+GSN.data.criterias[i]).val();
                }
				
                if (sql) {
                    $("#showSQL p").empty();
                    for(var i=0; i<GSN.selectedSensors.length; ++i){
                        request += "&sql=true";
                        $.ajax({
                            type: "GET",
                            url: "/data?"+request+"&vsName="+GSN.selectedSensors[i],
                            success: function(msg) {
                                $("#display .refreshing").remove();
                                $("#showSQL").append($.P({
                                    "class":"query"
                                },unescape(msg)));
                            }
                        });
                    }
                }
				
                if(!sql) GSN.data.displayDatas(request);
            } /*else if ($("#popup").attr("checked")) {
   			$("form").attr("target", "_blank");
   			$("form").attr("action", "/showData.jsp");
   			document.forms["formular"].submit();
   		} */ 
            else if ($("#CSV").attr("checked")) {
                $("form").attr("action", "/multidata");
                $("form").attr("target", "_blank");
   			
                $("#step2Container .data :disabled").removeAttr("disabled");
                $("#step3Container .data :disabled").removeAttr("disabled");
                if ( ! $("#someDatas").attr("checked") ) {
                    $("#nbOfDatas").attr("disabled", "disabled");
                }
                $("#step4Container .data :disabled").removeAttr("disabled");
   			
   			
                document.forms["formular"].submit();
                $("#display .refreshing").remove();
   			
                $("#step2Container .data :enabled").attr("disabled", "disabled");
                $("#step3Container .data :enabled").attr("disabled", "disabled");
                $("#step4Container .data :enabled").attr("disabled", "disabled");
   			
            }
        },
   	
   	
        displayDatas: function(request) {
   		
            //GSN.info("display data request: " + request.toString());
   		
            $('#getDatas').attr("value","Update");
			
            //should check no field selected...
            if ($(".field[checked]").length == 0) {
                $("#display .refreshing").remove();
                alert("You have to select at least one field.");
                return;
            }
   		
            // Define the target
            var target = "#datachooser";
            if ($("#popup").attr("checked")){
                var w = window.open("", "Data", "width=700,height=700,scrollbars=yes");
                if (w == null) {
                    alert('Your browser security setting blocks popup. Please turn it off for this website.');
                    return;
                }
                target = w.document.body;
            }
            if($('#fullscreenView').attr("checked"))
            {
                $('#container > div').hide('slow');
                window.resizeTo(screen.width,screen.height);
                window.moveTo(0,0);
                $('body').prepend('<div id="fullscreenContent" style="width:'+(screen.width)+';"></div>');
                $('#fullscreenContent').append('<br/><input type="button" value="Back to Data Part" onclick="$(\'#container > div\').show(\'slow\'); $(\'#fullscreenContent\').remove();"/>')
                $("#fullscreenContent").append('&nbsp;&nbsp;&nbsp;<input type="button" value="Go to Table Values" onclick="document.location.href=\'#dataSet\'"/>');
                $('#fullscreenContent').append('<br/><br/><div id="seeLink">See chart:<br/><ul></ul></div>');
                $('#fullscreenContent').append('<span id="chartContainer"></span><br/><br/><br/><br/><br/><br/><br/><br/>');
                target=$('#fullscreenContent');
            }
            else{
                $("#datachooser table",target).remove();
                $("#datachooser").append('<span id="chartContainer"></span>');
            }
            $("#chartContainer").hide();
   		
            var answerLinesFromXMLSensorNum = new Array();
            var minValue = new Array();
            var maxValue = new Array();
            for(var i=0; i<GSN.selectedSensors.length; ++i){
                var vsName = GSN.selectedSensors[i];
                var nbFields = $(".field[checked]").length;
                var sensorNumber = i;
                //alert("/data?"+request+"&vsName="+vsName+"&rand="+Math.random());
                $.ajax({
                    async: false,
                    type: "GET",
//TODO                    url: "/data?"+request+"&vsName="+vsName+"&rand="+Math.random(),
                    url: "/multidata?vsname=ss_mem_vs:heap_memory_usage",
                    success: function(answer) {



                        // Remove indicator
                        //alert(answer);
                        $("#display .refreshing").remove();
						
                        // Store the answer
                        answerLinesFromXMLSensorNum[sensorNumber] = $("line", answer);
						
                        // If no answer return
                        if ($("line",answer).size() == 0) {
                            alert('No data corresponds to your request for the sensor: '+vsName);
                            return;
                        }
						

                        $(target).append($.TABLE({
                            "size":"100%",
                            "align":"center",
                            "id":"dataSet"
                        }));
                        $("table#dataSet",target).append("<tr><td class='step' align='center' colspan='"+nbFields+"'>"+vsName.prettyString()+"</td></tr>");
						
                        var line,tr,rows;
                        var lines = $("line", answer);
						
                        if($("#nbOfDatas").attr("value")) nbOfData = parseInt($("#nbOfDatas").attr("value"))+1;
                        else nbOfData = lines.size();
							
                        for (var i = 0; i<nbOfData ; i++){
                            line = lines.get(i);
							
                            if (i==0)
                                tr = $.TR({
                                    "id":"line"+i,
                                    "class":"step"
                                });
                            else
                                tr = $.TR({
                                    "id":"line"+i,
                                    "class":"data"
                                });
							
                            rows = $("field", line);
							
                            for (var j = 0; j<rows.size();j++){
                                if(j <= nbFields && i == 0) $(tr).append($.TD({},$(rows.get(j)).text().prettyString()));
                                else $(tr).append($.TD({},$(rows.get(j)).text()));
                            }
                            $("table#dataSet",target).append(tr);
                        }
						
                        //table coloration
                        if (w != null){
                            $("table#dataSet .step", target).css("background","#ffa84c");
                        }
						
                        $(target).append('<br/><br/>');
                    }
                });
            }
   		
   		
   		
   		
            var nbSelectedFields = $("field",answerLinesFromXMLSensorNum[0].get(0)).length;
            var nbSelectedSensors = GSN.selectedSensors.length;
            GSN.info("nbSelectedFields="+nbSelectedFields);
            GSN.info("nbSelectedSensors="+nbSelectedSensors);
			
			
            // Find the index of Timed
            regularExpression = new RegExp("timed","i");
            var timedIndexInNbSelectedFieldsArray=-1;
            for(var m=0; m < nbSelectedFields; m++){
                if(regularExpression.test($("field",answerLinesFromXMLSensorNum[0].get(0)).eq(m).text())){
                    timedIndexInNbSelectedFieldsArray = m; // Will be useful to detect if parseFloat needed or not for comparison
                }
            }
			
			
            // Compute the min/max for each field for each sensor
            var incModulo = 0;
            GSN.data.modulo = Math.floor(($("field",answerLinesFromXMLSensorNum[0]).length-1)/GSN.data.nbDispVal/nbSelectedFields);//Math.floor($("field",answerLinesFromXMLSensorNum[0]).length/GSN.data.nbDispVal/nbSelectedFields);
            var modulo = GSN.data.modulo;
            GSN.info("Modulo="+modulo);
			
            if($("#allData").attr("checked")) modulo = 1;
			
            // creation of a Matrix dimension: nbSelectedSensors * nbSelectedFields
            var values = new Array(nbSelectedSensors);
            for(var i=0; i<nbSelectedSensors; ++i)
                values[i] = new Array(nbSelectedFields);
			
            for(var i=0; i < nbSelectedSensors; i++){
                //Initialisation of the Matrix
                for(var m=0; m < nbSelectedFields; m++) values[i][m] = 0;
				
                for(var m=0; m < nbSelectedFields; m++){
                    // Initialisation of min/max values
                    if(i==0 && timedIndexInNbSelectedFieldsArray != m){
                        minValue[m] = parseFloat($("field",answerLinesFromXMLSensorNum[i].get(1)).eq(m).text());
                        maxValue[m] = parseFloat($("field",answerLinesFromXMLSensorNum[i].get(1)).eq(m).text());
                    }
                    else if(i==0 && timedIndexInNbSelectedFieldsArray == m){
                        minValue[m] = $("field",answerLinesFromXMLSensorNum[i].get(1)).eq(m).text();
                        maxValue[m] = $("field",answerLinesFromXMLSensorNum[i].get(1)).eq(m).text();
                    }
					
                    incModulo = 0;
					
					
                    for(var k=0; k< (answerLinesFromXMLSensorNum[i].length-1); k++){
                        // 1 because first line only vsName
                        var field = $("field",answerLinesFromXMLSensorNum[i].get(1+k));
						
                        if(timedIndexInNbSelectedFieldsArray != m) actualValue = parseFloat(field.eq(m).text());
                        else actualValue = field.eq(m).text();
							
                        GSN.log("Actual Value:"+actualValue);
						
                        if(minValue[m] >  actualValue) minValue[m] = actualValue;
                        if(maxValue[m] <  actualValue) maxValue[m] = actualValue;
						
                        // Computation of the average
                        if(k == 0 && timedIndexInNbSelectedFieldsArray != m) average = actualValue;
                        else if(timedIndexInNbSelectedFieldsArray != m) average = (average + actualValue)/2;
                        else average = actualValue; // case it is the time
						
                        // Construct values Array which contains the values for the current selected sensor and for the current field
                        nbValueToShow = parseInt($("#nbOfDatas").attr("value"));
                        offset= 6 - nbValueToShow%6;
						
                        if((answerLinesFromXMLSensorNum[i].length-1) > 6 && $("#modData").attr("checked")){
                            // If too many data reduce (take data every modulo)
                            if(values[i][m] == "" && incModulo == 0){
                                values[i][m] = average;
                            }else if(incModulo == 0){
                                values[i][m] = average+","+values[i][m];
                            }
                            incModulo++;
                            incModulo %= modulo;
                        }
                        else{
                            if(k < nbValueToShow){
                                if(values[i][m] == ""){
                                    values[i][m] = actualValue;
                                }else{
                                    values[i][m] = actualValue+","+values[i][m];
                                }
                            }
                        }
                    }
                //GSN.log(minValue[m]);
                //GSN.log(maxValue[m]);
                }
            }
            GSN.info("Final minValue:");
            GSN.log(minValue);
            GSN.info("Final maxValue:");
            GSN.log(maxValue);
			
            GSN.info("Generation Bar Chart:");
            GSN.data.makeChart(nbSelectedFields,timedIndexInNbSelectedFieldsArray,answerLinesFromXMLSensorNum,values,minValue,maxValue,"barChart");
            GSN.info("Generation Line Chart:");
            GSN.data.makeChart(nbSelectedFields,timedIndexInNbSelectedFieldsArray,answerLinesFromXMLSensorNum,values,minValue,maxValue,"lineChart");
			
			
            if($('#barChart').attr("checked") && ($('#dispChartAndData').attr("checked") || $('#popup').attr("checked") || $('#dispChart').attr("checked"))) $('.lineChart').hide();
            if($('#lineChart').attr("checked") && ($('#dispChartAndData').attr("checked") || $('#popup').attr("checked") || $('#dispChart').attr("checked"))) $('.barChart').hide();
            if($('#dispData').attr("checked")){
                $('.lineChart').hide();
                $('.barChart').hide();
            }
            if($('#dispChart').attr("checked")) $('#dataSet').hide();
				
            $('#barChart').attr("onclick","$('.lineChart').hide();$('.barChart').show();");
            $('#lineChart').attr("onclick","$('.lineChart').show();$('.barChart').hide();");
        }// End displayDatas
   	
        ,
        modulo:0
        ,
        nbDispVal:NUMBER_OF_VALUE_TO_DISPLAY_IN_CHARTS_IN_MODULUS_MODE // Number of value to display in modulo mode
        ,
        makeChart: function(nbSelectedFields,timedIndexInNbSelectedFieldsArray,answerLinesFromXMLSensorNum,values,minValue,maxValue,typeChart){
            // Chart Part
            var nbValue = Math.floor($("field",answerLinesFromXMLSensorNum[0]).length/nbSelectedFields)-1;
            GSN.log("Nb Values extracted="+nbValue);
            GSN.log("Nb Values requested="+$("#nbOfDatas").val());
            GSN.log("Offset Values="+(nbValue-$("#nbOfDatas").val()));
			
            if ($("#allDatas").attr("checked") && $("#nbOfDatas").attr("value") < nbValue) {
                $("#warningmsg").show();
            }
            else {
                $("#warningmsg").hide();
            }
					
            for(var m=0; m < nbSelectedFields; m++){
                regularExpression = new RegExp("timed","i");
                if(timedIndexInNbSelectedFieldsArray != m){
					
					
                    if($('#fullscreenView').attr("checked")){
                        $("#chartContainer").append('<div class="'+typeChart+'" id="'+typeChart+m+'"></div>');
                        var so = new SWFObject("./open-flash-chart/open-flash-chart.swf", typeChart+m, screen.width-100, screen.height-250, "9", "#FFFFFF");
                        if($("#"+typeChart).attr("checked")){
                            $("#chartContainer").append('&nbsp;&nbsp;&nbsp;<input type="button" value="Back to Data Part" onclick="$(\'#container > div\').show(\'slow\'); $(\'#fullscreenContent\').remove();"/>');
                            $("#chartContainer").append('&nbsp;&nbsp;&nbsp;<input type="button" value="Go to Top" onclick="document.location.href=\'#fullscreenContent\'"/>');
                            $("#chartContainer").append('&nbsp;&nbsp;&nbsp;<input type="button" value="Go to Table Values" onclick="document.location.href=\'#dataSet\'"/>');
                            $("#chartContainer").append('<br/><br/>');
                            $("#seeLink ul").append("<li><a href='#"+typeChart+m+"'>"+$("field",answerLinesFromXMLSensorNum[0].get(0)).eq(m).text().prettyString()+"</a></li>");
                        }
                    }
                    else{
                        $("#chartContainer").append('<div style="border-width:10px;" class="'+typeChart+'" id="'+typeChart+m+'"></div><br/>');
                        var so = new SWFObject("./open-flash-chart/open-flash-chart.swf", typeChart+m, "450", "400", "9", "#FFFFFF");
                    }
                    so.addVariable("variables","true");
                    so.addVariable("title","Data viewer: "+$("field",answerLinesFromXMLSensorNum[0].get(0)).eq(m).text().prettyString()+",{font-size:20px; color: #000000; margin: 5px; padding:5px; padding-left: 20px; padding-right: 20px;}");
					
		   		
                    if(!$("#modData").attr("checked")){
                        x_step = Math.max(GSN.data.modulo,1);
                    }	else {
                        x_step = 2;
                    }
                    GSN.log("x_step="+x_step);
		   		
		   		
                    so.addVariable("x_axis_steps",x_step);
                    so.addVariable("y_label_style","10,#000000");
					
                    so.addVariable("x_label_style","10,#000000,2,"+x_step+",#eeeeee");
					
					
                    // Timed on x axis
                    var x_label;
                    var incModulo = 0;
                    if(timedIndexInNbSelectedFieldsArray != -1){
                        x_label = values[0][timedIndexInNbSelectedFieldsArray];
                    }
                    else{
                        x_label = 1;
                        for(var p=1; p < nbValue; p++){
                            if(incModulo == GSN.data.modulo){
                                x_label += ","+(p+1);
                                incModulo = 0;
                            }
                            incModulo++;
                        }
                    }
					
					
                    so.addVariable("x_labels",x_label);
                    so.addVariable("y_legend",""+$("field",answerLinesFromXMLSensorNum[0].get(0)).eq(m).text().prettyString()+",12,#000000");
                    so.addVariable("y_ticks","5,10,5");
					


                    so.addVariable("x_axis_colour","#000000");
                    so.addVariable("x_grid_colour","#eeeeee");
                    so.addVariable("y_axis_colour","#000000");
                    so.addVariable("y_grid_colour","#eeeeee");
                    so.addVariable("tool_tip","#key#\n#x_label#\n#val#");
					
                    //so.addVariable("inner_background","#FCFDDC,#FF6600,90");
                    so.addVariable("bg_colour","#ffffff");

					
                    GSN.log($("field",answerLinesFromXMLSensorNum[0].get(0)).eq(m).text().prettyString()+":  min: "+minValue[m]+"   MAX: "+maxValue[m]);
                    //deltaDiv = Math.abs(Math.floor((parseFloat(maxValue[m]) - parseFloat(minValue[m]))));
                    //					if(minValue[m] < 0) minVal = Math.floor(1.05*parseFloat(minValue[m]));
                    //					else minVal = Math.floor(0.95*parseFloat(minValue[m]));
                    //
                    //					if(parseInt(maxValue[m]) < 0) maxVal = 0;
                    //					else maxVal = Math.floor(1.05*parseFloat(maxValue[m]));
					
					
                    so.addVariable("y_min",minValue[m]);
                    so.addVariable("y_max",maxValue[m]);
					
                    if(typeChart == "barChart"){
                        GSN.data.makeBarChart(so,values,m);
                    }
                    else if(typeChart == "lineChart"){
                        GSN.data.makeLineChart(so,values,m);
                    }
                    so.write(typeChart+m,"");
					
                }
				
				
                GSN.log("X Label: "+x_label);
            }
            // End Chart Part
   		
            $('#chartContainer').show();
   		
        }
	
	
        ,
        makeLineChart: function(so,values,field){
            for(i=0; i<GSN.selectedSensors.length;++i){
                if(i==0){
                    so.addVariable("line_dot","2,"+$('#hexcode-'+GSN.selectedSensors[i]).val()+","+GSN.selectedSensors[i]+",10,4");
                    so.addVariable("values",values[i][field]);
                }
                else{
                    so.addVariable("line_dot_"+(i+1),"2,"+$('#hexcode-'+GSN.selectedSensors[i]).val()+","+GSN.selectedSensors[i]+",10,4");
                    so.addVariable("values_"+(i+1),values[i][field]);
                }
            }
        }
		
		
        ,
        makeBarChart: function(so,values,field){
            so.addVariable("x_axis_3d","3");
            for(i=0; i<GSN.selectedSensors.length;++i){
                if(i == 0){
                    so.addVariable("bar_3d","75,"+$('#hexcode-'+GSN.selectedSensors[i]).val()+","+GSN.selectedSensors[0]+",10");
                    so.addVariable("values",values[i][field]);
                }
                else{
                    so.addVariable("bar_3d_"+(i+1),"75,"+$('#hexcode-'+GSN.selectedSensors[i]).val()+","+GSN.selectedSensors[i]+",10");
                    so.addVariable("values_"+(i+1),values[i][field]);
                }
            }
        }
   	
    }//End GSN.data
	

	
    ,
    util: {
        /**
		* Pretty print of timestamp date
		*/
        printDate: function(date){
            date = new Date(parseInt(date));
            var value = GSN.util.addleadingzero(date.getDate())+"/"+GSN.util.addleadingzero(date.getMonth()+1)+"/"+date.getFullYear();
            value += " "+GSN.util.addleadingzero(date.getHours())+":"+GSN.util.addleadingzero(date.getMinutes())+":"+GSN.util.addleadingzero(date.getSeconds());
            return value;
        }
	    
        ,
        resumelongsentences: function(sentence) {
            if (sentence.toString().length > 50) {
                sentence = sentence.toString().substring(0,46);
                sentence += " ...";
            }
            return sentence;
        }
	    
	    
        /**
		* Add a zero if less then 10
		*/
        ,
        addleadingzero : function (num){
            var n = String(num);
            return (n.length == 1 ? "0"+n : n);
        }
		
		
        /**
		* toggle the display of sensors in the sidebar
		*/
        ,
        toggle: function(obj){
            $("a",obj).show();
            obj.toggle();
        }
		
        /**
		* Take an array return a sorted matrix with sensor name in first col and rubric name in the second col
		*/
		

        ,
        regroupByRubricSensorName: function(vsName){
            vsName.sort();
			
            //Creation of a Matrix n*2 and initialization
            vsNameRubric = new Array(vsName.length);
            for(var i=0; i<vsName.length; ++i){
                vsNameRubric[i] = new Array(2);
                vsNameRubric[i][0] = vsName[i];
                vsNameRubric[i][1] = "others";
            }
			
            //fill the matrix
            var numberAtTheEnd = new RegExp("[0-9]$");
            var createRubric = false;
            var firstTimeTry = true;
            var rubricName;
            for(var i=1; i<vsName.length; ++i){
                for(var similarDegree=3; similarDegree<vsName[i].length; ++similarDegree){
                    regularExpression = new RegExp("^"+vsName[i-1].substr(0,similarDegree),"i");
					
                    if(!regularExpression.test(vsName[i]) && firstTimeTry){
							
                        break;
                    }
                    if(regularExpression.test(vsName[i]) && firstTimeTry){
                        firstTimeTry=false;
                    }
						
                    if(numberAtTheEnd.test(vsName[i].substr(0,similarDegree))){
                        break;
                    }
						
                    if(regularExpression.test(vsName[i]) && !firstTimeTry){
                        vsNameRubric[i][1] = vsName[i-1].substr(0,similarDegree);
                        vsNameRubric[i-1][1] = vsName[i-1].substr(0,similarDegree);
                    }
						
						
                    if(!regularExpression.test(vsName[i]) && !firstTimeTry){
                        break;
                    }
					
					
                }
            }
			
            return vsNameRubric;
        }

        /**
                * Take an array return a sorted array with grouping to the first underscore
                */
        ,
        regroupByUnderscore: function(vsName){
            var name, index;

            vsName.sort();
            vsNameUnderscore = new Array(vsName.length);
            for(var i=0;i<vsName.length;++i)
            {
                name = vsName[i];
                vsNameUnderscore[i] = new Array(2);
                index = name.indexOf("_");
                vsNameUnderscore[i][0] = name;
                if(index>=1) vsNameUnderscore[i][1] = name.substr(0,index);
                else vsNameUnderscore[i][1] = "others";
            }

            return vsNameUnderscore;
        }
		
        ,
        getURLParam: function(strParamName){
            var strReturn = "";
            var strHref = window.location.href;
            if ( strHref.indexOf("?") > -1 ){
                var strQueryString = strHref.substr(strHref.indexOf("?")).toLowerCase();
                var aQueryString = strQueryString.split("&");
                for ( var iParam = 0; iParam < aQueryString.length; iParam++ ){
                    if (
                        aQueryString[iParam].indexOf(strParamName.toLowerCase() + "=") > -1 ){
                        var aParam = aQueryString[iParam].split("=");
                        strReturn = aParam[1];
                        break;
                    }
                }
            }
            return unescape(strReturn);
        }
		
		
    }
};

=======
/**
 * gsn javascript
 */

//Note: Balise creation: $.BaliseName({"attribute1":"value1",...},textInsideTag)

function logIvo(msg) {
    console.info(msg);
}

var map;
var GSN = { 
	
    debugmode: false
    ,
    log: function (txt) {
        if(typeof console != "undefined")
            if(GSN.util.getURLParam("debug")==1 || GSN.debugmode) {
                console.log(txt);
            }
    }
    ,
    info: function (txt) {
        if(typeof console != "undefined")
            if(GSN.util.getURLParam("debug")==1 || GSN.debugmode) {
                console.info(txt);
            }
    }

    ,
    context: null //home, data, map || fullmap
    ,
    loaded: false
    /**
	* Initialize a page load (begin, tab click & back button)
	*/
    ,
    load: function(){
        if(GSN.loaded) return;
		
        var splittedURL = window.location.href.split('/');
        var pageName = splittedURL[splittedURL.length-1].split('.');
		
        if (pageName[0] == "index" || pageName[0] == ""){
            pageName[0] = "home";
        }
		
        var params=location.hash.substr(1).split(",");
		
        params[0] = pageName[0];
		
        GSN.context = params[0];

        //highlight the right tab in the navigation bar
        $("#navigation div").each(function(){
            if($("a",this).text()==GSN.context)
                $(this).addClass("selected");
            else
                $(this).removeClass("selected");
        });
				
        $("#main > div").hide();
        if (GSN.context!="map") {
            $("#toggleallmarkers").hide();
            $("#vsmenu .toggle").hide();
        }
        //for each page context
        if (GSN.context=="home")	{
            GSN.vsbox.container = "#vs";
            $("#main #control").show();
            $("#main #homediv").show();
            $("#control #closeall").show();
            //load and display all the visual sensors
            if (!GSN.loaded) GSN.updateall();
			
        } else if (GSN.context=="data")	{
            $("#msg").hide();
            $("#main #datachooser").show();
            if (!GSN.loaded) GSN.updateall();
        } else if (GSN.context=="map")	{
            GSN.vsbox.container = "#vs4map";
            $("#msg").hide();
            $("#main #control").show();
            $("#control #closeall").hide();
            $("#main #mapdiv").show();
            $("#toggleallmarkers").show();
            $("#vsmenu .toggle").show();
            if(!GSN.map.loaded) {
                GSN.updateall();
                GSN.map.init();
            }
			
            //take care of params
            if (params.length>1) {
                var lat=lng=zoom=null;
                for (var i=1;i<params.length;i++){
                    val = params[i].split("=");
                    if (val[0]=="lt") lat = val[1];
                    if (val[0]=="lo") lng = val[1];
                    if (val[0]=="z") zoom = parseInt(val[1]);
                }
                if (lat!=null) {
                    map.setCenterAndZoom(new LatLonPoint(lat,lng),zoom);
                }
            }
            GSN.map.showAllMarkers();
        } else if (GSN.context=="fullmap")	{
            GSN.vsbox.container = "#vs";
            if(!GSN.map.loaded) {
                GSN.map.init();
                GSN.updateall();
            }
        }
    }
	
	
    /**
	* iframe msg callback for webupload
	*/
    ,
    msgcallback: function (msg,code) {
        GSN.log(code+": "+msg);
        $("#msg").html(msg);
        $("#msg").removeClass();
        if (code <= 200)
            $("#msg").addClass("good");
        else
            $("#msg").addClass("bad");
        $("#msg").show();
        document.getElementById("container").scrollIntoView(true);
    }
	
	
    /**
	* Click on the virtual sensor on the left bar
	*/
    ,
    menu: function (vsName) {
        $("#msg").hide();
        //define the click depending the context (home,data,map)
        if (GSN.context=="home"){
            GSN.addandupdate(vsName);
        } else if (GSN.context=="map"){
            var prev;
            if ($("#vs4map div").size()!=0)
                prev = $("#vs4map div").attr("class").split(" ")[0].split("-")[1];
            if (prev != vsName) {
                $("#vs4map").empty();
                GSN.addandupdate(vsName);
                GSN.map.zoomOnMarker(vsName);
				
            } else
                GSN.vsbox.remove(vsName);
        } else if (GSN.context=="data"){
            GSN.data.init(vsName);
        } else if (GSN.context=="fullmap"){
            $(".vsbox").removeClass("followed");
            $(".vsbox-"+vsName).addClass("followed");
            GSN.map.zoomOnMarker(vsName);
        }
    }
    /**
	* Close all button
	*/
	
    ,
    closeall: function (){
        $("#msg").hide();
        $("#vs").empty();
        GSN.map.followMarker(null);
    }
	
	
    ,
    loaded : false
    /**
	* Initialize the gsn title and leftside menu
	*/
    ,
    vsName : new Array()
    ,
    protect: new Array()   // characterizes the above, if it is protected or not
    ,
    selectedSensors : new Array()
    ,
    numSensorAssociatedWithCategory : new Hash()
	
    ,
    init : function(data) {
        this.loaded=true;
        $(".loading").remove();
		
        //show all the gsn container info
        if ($(document).attr("title")=="GSN") {
            var gsn = $("gsn",data);
            $(document).attr("title",$(gsn).attr("name")+" :: GSN");
            $("#gsn-name").empty().append($(gsn).attr("name"));
            $("#gsn-desc").empty().append($(gsn).attr("description"));
            $("#gsn-author").empty().append($(gsn).attr("author")+" ("+$(gsn).attr("email")+")");
        }
        //build the rightside vs menu
        $("#vsmenu").empty();



        var arraySize = 0;
        $("virtual-sensor",data).each(function(){
            name = $(this).attr("name");
                  // logIvo($(this).attr("protected"));   // just for logging
            GSN.vsName[arraySize] = name;
            GSN.protect[arraySize] = new Array(2);          // added May 2013
            GSN.protect[arraySize][0]=name;
            GSN.protect[arraySize][1] = $(this).attr("protected");
            //logIvo(GSN.vsName[arraySize]+" -- "+GSN.protect[arraySize]);
            arraySize++;

        //if ($("field[@name=latitude]",$(this)).text()!="")
        //	$("#menu-"+vsname).addClass("gpsenabled");
        });
		
        // Make a matrix of the array of the sensor with the group name in the second column
		
        //Test example
        //GSN.vsName.push("genepi_meteo_10_replay", "genepi_meteo_11_replay","genepi_meteo_12_replay","genepi_meteo_13_replay","genepi_meteo_15_replay","genepi_meteo_16_replay","genepi_meteo_18_replay","genepi_meteo_2_replay","genepi_meteo_3_replay","genepi_meteo_4_replay","genepi_meteo_6_replay","genepi_meteo_7_replay");
      GSN.vsName = GSN.util.regroupByUnderscore(GSN.vsName);
      GSN.protect.sort();
        for(var i=0;i<GSN.vsName.length;++i){
            logIvo(GSN.vsName[i]+"--"+GSN.protect[i][0]+"--"+GSN.protect[i][1]);
        }

        // Creation of the sidebar menu with categories
        var vsName = GSN.vsName;
        var previousCategoryName;
        for(var i=0;i<vsName.length;++i){
            if(vsName[i][1] != previousCategoryName && vsName[i][1] != "others"){
                // Append Group to menu if different from category others
                if(GSN.context == "data"){
                    $("#vsmenu").append($.A({
                        "class":"rubric",
                        "href":"javascript:GSN.util.toggle($(\"."+vsName[i][1]+" span\"));",
                        "id":"menu-rubric-"+vsName[i][1]+""
                    },"  Group: "+vsName[i][1]));
                    $("#menu-rubric-"+vsName[i][1]).prepend($.IMG({
                        'src':'../img/group.png'
                    }));                                                //vsmenu
                }
                else{
                    $("#vsmenu").append($.DIV({},$.A({
                        "class":"rubric",
                        "href":"javascript:GSN.util.toggle($(\"."+vsName[i][1]+" a\"));",
                        "id":"menu-rubric-"+vsName[i][1]+""
                    },"  Group: "+vsName[i][1])));
                    $("#menu-rubric-"+vsName[i][1]).prepend($.IMG({
                        'src':'../img/group.png'
                    }));
                }
                previousCategoryName = vsName[i][1];
                // New category start with 0 sensors associated
                GSN.numSensorAssociatedWithCategory.setItem(vsName[i][1],0);
            }
            if(vsName[i][1] != "others"){

                // Append Sensor Name to menu if different from category others
                if(GSN.context == "data"){
                    $("#vsmenu").append($.DIV({
                        "class":vsName[i][1]
                    },$.SPAN({
                        "class":"sensorName",
                        "id":"menu-"+vsName[i][0]+""
                    },vsName[i][0])));
                }
                else{
                    $("#vsmenu").append($.DIV({
                        "class":vsName[i][1]
                    },$.A({
                        "class":"sensorName",
                        "href":"javascript:GSN.menu('"+vsName[i][0]+"');",
                        "id":"menu-"+vsName[i][0]+""
                    },vsName[i][0])));
                }
                // increment the number of sensors associated to the rubric
                GSN.numSensorAssociatedWithCategory.setItem(vsName[i][1],GSN.numSensorAssociatedWithCategory.getItem(vsName[i][1])+1);
            }
        }// End for

		
        // Append Group Others to menu
        var othersRubricSensorPresent=false;
        for(var i=0;i<vsName.length;++i){
            if(vsName[i][1] == "others") othersRubricSensorPresent = true;
        }
		
        if(othersRubricSensorPresent){
            if(GSN.context == "data"){
                $("#vsmenu").append($.A({
                    "class":"rubric",
                    "href":"javascript:GSN.util.toggle($(\".others span\"));",
                    "id":"menu-rubric-others"
                },"  Others"));
                $("#menu-rubric-others").prepend($.IMG({
                    'src':'../img/group.png'
                }));
            }
            else{
                $("#vsmenu").append($.DIV({},$.A({
                    "class":"rubric",
                    "href":"javascript:GSN.util.toggle($(\".others a\"));",
                    "id":"menu-rubric-others"
                },"  Others")));
                $("#menu-rubric-others").prepend($.IMG({
                    'src':'../img/group.png'
                }));
            }
            GSN.numSensorAssociatedWithCategory.setItem("others",0);
			
            // Append Sensor Name to menu if it corresponds to category others
            for(var i=0;i<vsName.length;++i){
               // logIvo(vsName[i][0]+" -- "+GSN.vsName[i]+"--"+GSN.protect[i]);

                if(vsName[i][1] == "others"){
                    if(GSN.context == "data")   {
                        $("#vsmenu").append($.DIV({
                        "class":vsName[i][1]
                    },$.SPAN({
                        "class":"sensorName",
                        "id":"menu-"+vsName[i][0]
                    },vsName[i][0])));
                    } else $("#vsmenu").append($.DIV({
                        "class":vsName[i][1]
                    },$.A({
                        "class":"sensorName",
                        "href":"javascript:GSN.menu('"+vsName[i][0]+"');",
                        "id":"menu-"+vsName[i][0]+""
                    },vsName[i][0]+GSN.protect[i][1])));
                    GSN.numSensorAssociatedWithCategory.setItem(vsName[i][1],GSN.numSensorAssociatedWithCategory.getItem(vsName[i][1])+1);                    // added May 2013
                }
            }
        }
		
		
		
        // Hide all the sensors in the side bar
        $(".sensorName").hide();
		
        // Drag and Drop Functionnality
        if(GSN.context == "data"){
            // Sensors configuration
            $("#vsmenu .sensorName").draggable({
                cursor: 'move',
                helper: 'clone',
                start: function(){}
            });
			
            // Sensor Group configuration
            $("#vsmenu .rubric").draggable({
                cursor: 'move',
                helper: 'clone',
                revert: true,
                start: function(){}
            });
			
            // Drop area configuration
            $("#dropAreaMask").droppable({
                accept: ".ui-draggable",
                drop: function(ev, ui) {
                    var sensorDroppedName = $(ui.draggable.element).text();

                    if(!GSN.isAlreadyInSelectedSensorArray(sensorDroppedName)){
                        if(sensorDroppedName.substr(0,9) == "  Group: "){
                            //If a group has been dropped
                            GSN.AddSensorGroupToTheDraggableArea($(ui.draggable.element).text().substr(9));
                        }	else if (sensorDroppedName == "  Others") {
                            //If the group 'others' has been dropped
                            GSN.AddSensorGroupToTheDraggableArea("others");
                        }	else {
                            //If a sensor has been dropped
                            GSN.AddSensorToTheDraggableArea(sensorDroppedName,GSN.selectedSensors.length);
                        }
                    }
					
					
                }
            });

        }
			
    }
	
    ,
    isAlreadyInSelectedSensorArray: function(sensorName){
        // Look in the selected sensor array to see if the selected sensor don't already belongs to this former
        var alreadyBelongSelectedSensor = false;
        for(var i=0; i<GSN.selectedSensors.length; ++i){
            if(sensorName == GSN.selectedSensors[i]){
                alreadyBelongSelectedSensor = true;
                break;
            }
        }
        return alreadyBelongSelectedSensor;
    }
	
    /**
	* Add a sensor to the drop Area add the sensor to the selected sensor array
	*/
    ,
    AddSensorToTheDraggableArea: function(sensorDroppedName,colorID){
        sensorDroppedName = jQuery.trim(sensorDroppedName);
		
        // Add the dropped sensor to the drop area and set border
        $("#dropArea").prepend($.SPAN({
            'class':'sensorName',
            'id':'inDraggableArea-'+sensorDroppedName
        }));
        $("#inDraggableArea-"+sensorDroppedName).css("border-left", "10px solid #FFA84C");
		
		
        // Add a link do delete the sensor from the draggable area
        $("#inDraggableArea-"+sensorDroppedName).append("<a href=\"javascript:GSN.removeFromDraggableArea('"+sensorDroppedName+"')\"><img src=\"../img/button_cancel.png\"/></a>");
        $("#inDraggableArea-"+sensorDroppedName).append("&nbsp;&nbsp;"+sensorDroppedName+"");
		
		
		
        try{
            $("#inDraggableArea-"+sensorDroppedName).append('<div class="colorpicker" id="colorpicker-'+sensorDroppedName+'" style="display:none;position:relative;left:80px;"></div>');
            $("#inDraggableArea-"+sensorDroppedName).append('<input type="text" maxlength="7" size="7" onclick="if($(\'#colorpicker-'+sensorDroppedName+'\').css(\'display\') == \'none\'){$(\'.colorpicker\').hide(\'slow\');$(\'#colorpicker-'+sensorDroppedName+'\').show(\'slow\');$(\'#colorpickerButton-'+sensorDroppedName+'\').show();}" id="hexcode-'+sensorDroppedName+'" name="hexcode-'+sensorDroppedName+'" value="#'+DEFAULT_COLOR_CODE[colorID%DEFAULT_COLOR_CODE.length]+'" style="float:right;position:relative;top:-20px;width:55px;border-width:1px;"/>');
            $("#inDraggableArea-"+sensorDroppedName).append('<input type="button" class="colorpicker" id="colorpickerButton-'+sensorDroppedName+'" onclick="$(\'.colorpicker\').hide(\'slow\');" value="Ok" style="display:none;float:right;position:relative;top:-22px;left:-5px;"/>');

            $('#colorpicker-'+sensorDroppedName).farbtastic('#hexcode-'+sensorDroppedName);
        } catch(err) {
            $("#colorpicker-"+sensorDroppedName).remove();
            $("#hexcode-"+sensorDroppedName).remove();
            $("#inDraggableArea-"+sensorDroppedName).append('<input type="text" maxlength="7" size="7" id="hexcode-'+sensorDroppedName+'" name="hexcode-'+sensorDroppedName+'" onchange="$(this).css(\'background-color\',$(this).val())" value="#'+DEFAULT_COLOR_CODE[colorID%DEFAULT_COLOR_CODE.length]+'" style="float:right;position:relative;top:-20px;width:55px;border-width:1px;background-color:#'+DEFAULT_COLOR_CODE[colorID%DEFAULT_COLOR_CODE.length]+';"/>');
		
            txt="There was an error with farbtastic.\n\n";
            txt+="Error description: " + err.description + "\n\n";
            GSN.log(txt);
        }
		
		
        // Remove the selected sensor from the sidebar
        $("#menu-"+sensorDroppedName).remove();
		
        // Resize the drop area
        stringLength = $("#dropArea").css('height').length
        newSize = parseInt($("#dropArea").css('height').substr(0,stringLength-2))+30+'px';
        $("#dropArea").css('height',newSize);
		
        // Resize the drop area mask
        stringLength = $("#dropAreaMask").css('height').length
        newSize = parseInt($("#dropAreaMask").css('height').substr(0,stringLength-2))+30+'px';
        $("#dropAreaMask").css('height',newSize);
		
        // Add the dropped sensor to the selected sensor array
        GSN.selectedSensors.push(sensorDroppedName);
		
		
    }
	
    /**
	* Add a sensor group to the drop Area add the sensors to the selected sensor array
	*/
    ,
    AddSensorGroupToTheDraggableArea: function(groupName){
        if(confirm("Are you sure that you want to add the "+GSN.numSensorAssociatedWithCategory.getItem(groupName)+" sensors of the '"+groupName+"' group?")){
            var nbSelectedSensor = GSN.selectedSensors.length;
            var nbSensorToAdd = GSN.numSensorAssociatedWithCategory.getItem(groupName);
            var nbSensor = GSN.vsName.length;

            for(var i=0; i < nbSensor; ++i){
                if(GSN.vsName[i][1] == groupName){
                    // If this sensor is already in the selected sensor array we remove it to have after a nive grouping inside the drop area
                    if(GSN.isAlreadyInSelectedSensorArray(GSN.vsName[i][0]))
                        GSN.removeFromDraggableArea(GSN.vsName[i][0]);
					
                    // Add the sensor to the draggable area
                    GSN.AddSensorToTheDraggableArea(GSN.vsName[i][0],(nbSelectedSensor+i));
                }
            }
        }
    }
	
	
    /**
	* Remove From drop Area the sensor and remove the sensor from the selected sensor array
	*/
    ,
    removeFromDraggableArea: function(sensorName) {
        // Remove the selected sensor from the drop area
        $("#inDraggableArea-"+sensorName).remove();
        var nameCategory;
		
        // Remove the sensor from the selected sensor array
        for(var i=0; i<GSN.selectedSensors.length;++i){
            if(jQuery.trim(GSN.selectedSensors[i]) == jQuery.trim(sensorName)){
                GSN.selectedSensors.splice(i,1);
            }
        }
		
		
        // Find the category name associated with the sensor name
        for(var i=0;i<GSN.vsName.length;++i){
            if(GSN.vsName[i][0] == sensorName) nameCategory = GSN.vsName[i][1];
        }
		
        //alert(GSN.selectedSensors+"        "+nameCategory+"          "+$("#vsmenu #menu-rubric-"+nameCategory).length);
		
        // Append the sensor in the sidebar in the correct category
        $("#vsmenu #menu-rubric-"+nameCategory).after($.DIV({
            "class":nameCategory
        },$.SPAN({
            "class":"sensorName",
            "id":"menu-"+sensorName
        },sensorName)));
		
        // Make the appended sensor in the side bar draggable
        $("."+nameCategory+" #menu-"+sensorName).draggable({
            cursor: 'move',
            helper: 'clone',
            start: function(){}
        });
		
        // Resize the drop area
        stringLength = $("#dropArea").css('height').length
        newSize = parseInt($("#dropArea").css('height').substr(0,stringLength-2))-24+'px';
        $("#dropArea").css('height',newSize);
		
        // Resize the drop area mask
        stringLength = $("#dropAreaMask").css('height').length
        newSize = parseInt($("#dropAreaMask").css('height').substr(0,stringLength-2))-24+'px';
        $("#dropAreaMask").css('height',newSize);
    }
	
	
    ,
    updatenb: 0
    ,
    updateallchange: function(){
        if($("#refreshall_timeout").attr("value") != 0)
            GSN.updateall();
    }
	
	
    /**
	* Ajax call to update all the sensor display on the page and the map
	*/
    ,
    updateall: function(num,showall){
        var firstload = !GSN.loaded;
		
        //to prevent multiple update instance
        if (typeof num == "number" && num != GSN.updatenb) return;
        GSN.updatenb++;
		
        $(".refreshing").show();
		
		
  		
        $.ajax({
            type: "GET",
            url: "/gsn?REQUEST=0&omit_latest_values=false",
            success: function(data){
                var start = new Date();
                //initalisation of gsn info, vsmenu
                if (!GSN.loaded) GSN.init(data);
			
                //create vsbox on the first load
                if (firstload && GSN.context == "home") {
                    for (var i = 0; i < 10; ++i){
                        var n = $($("virtual-sensor",data).get(i)).attr("name");
                        if (n!=null) GSN.vsbox.add(n);
                    }
                } else if (firstload && GSN.context == "fullmap") {
                    $("virtual-sensor",data).each(function(){
                        GSN.vsbox.add($(this).attr("name"));
                    });
                }
			
                //update vsbox
                $("virtual-sensor",data).each(function(){
                    GSN.vsbox.update(this);
                });
			
			
                //next refresh
                if($("#refreshall_timeout").attr("value") > 0)
                    setTimeout("GSN.updateall("+GSN.updatenb+")", $("#refreshall_timeout").attr("value"));
			
                $(".refreshing").hide();
			
                var diff = new Date() - start;
                GSN.log("updateall time:"+diff/1000);
			
                if(firstload){
                    //update map
                    if (GSN.context=="map" || GSN.context=="fullmap"){
                        GSN.map.showAllMarkers();
                    }
                }
			
            }
        });
		
		
    }
	
	
    /**
	* Add a vsbox if it doesn't exist, bring it to front and update it
	*/
    ,
    addandupdate: function(vsName){
        GSN.vsbox.bringToFront(vsName);
        $.ajax({
            type: "GET",
            url: "/gsn?name="+vsName,
            success: function(data){
                $("virtual-sensor[@name="+vsName+"]",data).each(function(){
                    GSN.vsbox.update(this);
                });
            }
        });
    }
	
	
    /**
	* vsbox, display the vs info
	*/
    ,
    vsbox: {
        //box showing all vs info
        container: "#vs"
		
		
        /**
		* Create an empty vsbox
		*/
        ,
        add: function(vsName) {
            var vsdiv = "vsbox-"+vsName;
			
            if($(this.container).find("."+vsdiv).size()!=0) return; //already exists
			
			
            $(this.container).append($.DIV({
                "class":vsdiv+" vsbox"
            },
            $.H3({},$.SPAN({
                "class":"vsname"
            },vsName),
            $.A({
                "href":"javascript:GSN.vsbox.remove('"+vsName+"');",
                "class":"close"
            },$.IMG({
                'src':'./img/button_cancel.png'
            })),
            $.SPAN({
                "class":"timed"
            },"")
            ),$.UL({
                "class":"tabnav"
            },
            $.LI({},$.A({
                "href":"javascript:GSN.vsbox.toggle('"+vsName+"','dynamic');",
                "class":"tabdynamic active"
            },"Real-Time")),
            $.LI({},$.A({
                "href":"javascript:GSN.vsbox.toggle('"+vsName+"','static');",
                "class":"tabstatic"
            },"Addressing")),
            $.LI({},$.A({
                "href":"javascript:GSN.vsbox.toggle('"+vsName+"','structure');",
                "class":"tabstructure"
            },"Structure")),
            $.LI({},$.A({
                "href":"javascript:GSN.vsbox.toggle('"+vsName+"','description');",
                "class":"tabdescription"
            },"Description")),
            $.LI({},$.A({
                "href":"javascript:GSN.vsbox.toggle('"+vsName+"','upload');",
                "class":"tabupload"
            },"Upload")),
            $.LI({},$.A({
                "href":"./data.html",
                "class":"tabdata"
            },"Download"))
            ),
            $.DL({
                "class":"dynamic"
            }),
            $.DL({
                "class":"static"
            }),
            $.DL({
                "class":"structure"
            }),
            $.DL({
                "class":"description"
            }),
            $.DL({
                "class":"upload"
            }/*,
									  
									  	$.FORM({"action":"/upload","method":"post","enctype":"multipart/form-data","target":"webupload"},
									  		$.INPUT({"type":"hidden","name":"vsname","value":vsName}),
									  		$.SELECT({"class":"cmd","name":"cmd"}),
									  		$.DL({"class":"input"}),
									  		$.INPUT({"type":"submit","value":"upload"}),
									  		$.P({},"* compulsary fields.")
									  	)*/
            )
            ,$.DL({
                "class":"data"
            })
            ));
			
            $(this.container).find("."+vsdiv+" dl.upload").html('<form target="webupload" enctype="multipart/form-data" method="post" action="/upload"><input value="'+vsName+'" name="vsname" type="hidden"><select name="cmd" class="cmd"></select><dl class="input"></dl><input value="upload" type="submit"><p>* compulsary fields.</p></form>');
            $(this.container).find("."+vsdiv+" select.cmd").bind("change", function(event) {
                GSN.vsbox.toggleWebInput(event)
            });
        }
		
		
        /**
		* Bring a vsbox at the beginning of the container
		*/
        ,
        bringToFront: function(vsName) {
            this.add(vsName);
            var vsdiv = "vsbox-"+vsName;
            $("."+vsdiv, $(this.container)).hide();
            $(this.container).prepend($("."+vsdiv, $(this.container)));
            $("."+vsdiv, $(this.container)).fadeIn("slow");
        }
		
		
        /**
		* Update and show all the data of the vsbox
		*/
        ,
        update: function (vs){

            //when map is enable, update marker
            if (GSN.map.loaded){
                var lat = $("field[@name=latitude]",vs).text();
                var lon = $("field[@name=longitude]",vs).text();
                if (lat != "" && lon != ""){
                    GSN.map.updateMarker($(vs).attr("name"),lat,lon);
                }
            }
			
            //update the vsbox
            var vsd = $(".vsbox-"+$(vs).attr("name"), $(this.container))[0];
            if (typeof vsd == "undefined") return;
            //if (vsd.css("display")=="none") return;
			
            var vsdl = $("dl", vsd);
            var dynamic = vsdl.get(0);
            var static_ = vsdl.get(1);
            var struct = vsdl.get(2);
            var input = $("dl.input",vsdl.get(4));
            dl = dynamic;
			
            var name,cat,type,value,unit;
            var last_cmd,cmd;
            var hiddenclass ="";
            //update the vsbox the first time, when it's empty
            if ($(dynamic).children().size()==0 && $(static_).children().size()==0){
                var gotDynamic,gotStatic,gotInput = false;
                $("field",vs).each(function(){
                    name = $(this).attr("name");
                    cat = $(this).attr("category");
                    cmd = $(this).attr("command");
                    type = $(this).attr("type");
                    value = $(this).text();
                    unit = $(this).attr("unit");
                    if (unit==null)
                        unit="";
                    else
                        unit=" "+unit;
				
                    if (name=="timed") {
                        //if (value != "") value = GSN.util.printDate(value);
                        $(vsd).find("span.timed").empty().append(value);
                        return;
                    }
				
                    if (cat=="input") {
                        dl = input;
                        if (!gotInput) {
                            $(vsd).find("a.tabupload").show();
                            gotInput = true;
                        }
                    } else if (cat=="predicate") {
                        dl = static_;
                        if (!gotStatic) {
                            $("a.tabstatic", vsd).show();
                            if (!gotDynamic) {
                                $(vsd).find("a.tabstatic").addClass("active");
                                $(vsd).find("> dl").hide();
                                $(vsd).find("dl.static").show();
                            }
                            gotStatic = true;
                        }
                    } else {
                        //add to structure

                        var s = type ;
                        if ($(this).attr("description")!=null)
                            s += ' <img src="style/help_icon.gif" alt="" title="'+$(this).attr("description")+'"/>';
                        $(struct).append('<dt>'+name+'</dt><dd class="'+name+'">'+s+'</dd>');
                        if (!gotDynamic) {
                            $("a.tabdynamic", vsd).show();
                            $("a.tabstructure", vsd).show();
                            gotDynamic = true;
                        }
                    }

                    $(vsd).find("dl.data").show();
							                      // $(this).attr("name")
                    //set the value
                    if (cat == null) {
                        if (value == "") {
                            value = "null";
                        } else if (type.indexOf("svg") != -1){
                            value = '<embed type="image/svg+xml" width="400" height="400" src="'+value+'" PLUGINSPAGE="http://www.adobe.com/svg/viewer/install/" />';
                        } else if (type.indexOf("image") != -1){
                            value = '<img src="'+value+'"/>';
                        } else if (type.indexOf("text") != -1) {
                            $.ajax({
                                async: false,
                                type: "GET",
                                cache: false,
                                url: value,
                                success: function(answer) {
                                    value = '<span>' + GSN.util.resumelongsentences(answer) + '</span>';
                                }
                            });
                        } else if (type.indexOf("binary") != -1){
                            value = '<a href="'+value+'">download <img src="style/download_arrow.gif" alt="" /></a>';
                        } else if (unit==" s"){
                            value = GSN.vsbox.formatTimeInterval(value);
                        } else if (unit==" ms"){
                            value = GSN.vsbox.formatTimeInterval(value / 1000);
                        } else {
                            value = value + unit;
                        }
                    } else if (cat == "input") {
                        if (last_cmd != cmd) {
                            if (last_cmd != null) hiddenclass = ' hidden';
                            $("select.cmd", vsd).append($.OPTION({},cmd));
                            last_cmd = cmd;
                        }
                        var comp = '';
                        if (type.substr(0,1)=="*") {
                            comp = '*';
                            type=type.substr(1);
                        }

                        if (type.split(":")[0].indexOf("binary") != -1){
                            value = '<input type="file" name="'+cmd+";"+name+'"/>';
                        } else if (type.split(":")[0].indexOf("select") != -1){
                            var options = type.split(":")[1].split("|");
                            value = '<select name="'+cmd+";"+name+'">';
                            for (var i = 0; i < options.length;i++){
                                value += '<option>'+options[i]+'</option>';
                            }
                            value += '</select>';
                        }  else if (type.split(":")[0].indexOf("radio") != -1 ||
                            type.split(":")[0].indexOf("checkbox") != -1){
                            var options = type.split(":")[1].split("|");
                            value = '';
                            for (var i = 0; i < options.length;i++){
                                value += '<input type="'+type.split(":")[0]+'" name="'+cmd+";"+name+'" value="'+options[i]+'">'+options[i]+'</input>';
                            }
                        } else {
                            value = '<input type="text" name="'+cmd+";"+name+'"/>';
                        }
                        if ($(this).attr("description")!=null)
                            value += ' <img src="style/help_icon.gif" alt="" title="'+$(this).attr("description")+'"/>';

                        name = comp+name;
                    }
                    $(dl).append('<dt class="'+cmd+hiddenclass+'">'+name+'</dt><dd class="'+name+((cmd!=null)?' '+cmd:'')+hiddenclass+'">'+value+'</dd>');
                });
			  
                if ($(vs).attr("description")!="") {
                    var i;
                    for(i=0;i<GSN.vsName.length;++i){
                        //logIvo(GSN.vsName[i][0]);                 // added May 2013
                        //logIvo($(vs).attr("name"));
                        if (GSN.vsName[i][0] == $(vs).attr("name")) {
                            break;
                        }
                    }
                    if (GSN.protect[i][1] == " ") {
                         value2 =  $(vs).attr("description");
                         $("dl.description", vsd).empty().append('<p> Description:').append($.DD({}, value2)).append('</p>');
                         logIvo("Iter = "+$(vs).attr("description"));
                    } else  {
                        // $("dl.description", vsd).empty().append($.DD({},$(vs).attr("description")));
                        value2 =  $(vs).attr("description");
                        individual_values = value2.split('#');
                        value3 = [];
                        value3.push('<dl>');

                        for(i=0; i<individual_values.length;i++)  {
                            parts = individual_values[i].split('@');
                            value3.push('<dt>'+parts[0]+'</dt> <dd>'+parts[1]+'</dd>');
                            //logIvo("Vals = "+parts[0]+" -- "+parts[1]);

                        }
                        value3.push('</dl>');
                        var res = value3.join("").toString();
                        //logIvo("Vals = "+res);
                        var dummy=" Privately Owned Sensor ";
                        $("dl.description", vsd).empty().append(res).append('<dl> <dt> Visibility: </dt> </dl>').append($.DD({}, dummy));
                        //$("dl.description", vsd).empty().append('<dl> <dt> Description: </dt> <dd>').append($.DD({}, value2)).append('</dd> </dl>');
                    }
                    $("a.tabdescription", vsd).show();
                    if (!gotStatic) {
                        $(vsd).find("a.tabdescription", vsd).addClass("active");
                        $(vsd).find("> dl").hide();
                        $(vsd).find("dl.description").show();
                        //logIvo("Iter2 = "+  $(vsd).find("dl.description"));
                    }

                }
                $(vsd).find("img").ToolTip();
                return true;
            } else {
                //update the vsbox when the value already exists
                var dds = $("dd",dl);
                var dd,field,unit;
                for (var i = 0; i<dds.size();i++){
                    dd = dds.get(i);
                    field = $("field[@name="+$(dd).attr("class")+"]",vs);
                    type = $(field).attr("type");
                    value = $(field).text();
                    unit = $(field).attr("unit");
                    if (unit==null || value=="null")
                        unit="";
                    else
                        unit=" "+unit;
                    if (value!="") {
                        if (type.indexOf("svg") != -1){
                            $("embed",dd).attr("src",value);
                        } else if (type.indexOf("image") != -1){
                            $("img",dd).attr("src",value);
                        } else if (type.indexOf("text") != -1) {
                            $.ajax({
                                async: false,
                                type: "GET",
                                cache: false,
                                url: value,
                                success: function(answer) {
                                    $("span",dd).text(GSN.util.resumelongsentences(answer));
                                }
                            });
                        } else if (type.indexOf("binary") != -1){
                            $("a",dd).attr("href",value);
                        } else if (unit==" s"){
                            $(dd).empty().append(GSN.vsbox.formatTimeInterval(value));
                        } else if (unit==" ms"){
                            $(dd).empty().append(GSN.vsbox.formatTimeInterval(value / 1000));
                        } else {
                            $(dd).empty().append(value + unit);
                        }
                    }
                }
                value = $("field[@name=timed]",vs).text();
                //if (value != "") value = GSN.util.printDate(value);
                $("span.timed", vsd).empty().append(value);
                return false;
            }
        }
		
		
        /**
		* Remove the vsbox from the container
		*/
        ,
        remove: function (vsName) {
            var vsdiv = "vsbox-"+vsName;
            $("."+vsdiv, $(this.container)).remove();
        }
		
		
        /**
		* Vsbox tabs control
		*/
        ,
        toggle: function (vsName,dl){
            var vsdiv = "vsbox-"+vsName;
            $("."+vsdiv+" > dl", $(this.container)).hide();
            $("."+vsdiv+" > dl."+dl, $(this.container)).show();
            $("."+vsdiv+" a", $(this.container)).removeClass("active");
            $("."+vsdiv+" a.tab"+dl, $(this.container)).addClass("active");
        }
        ,
        toggleWebInput: function (event){
            var cmd = event.target.options[event.target.selectedIndex].text;
            $(event.target).parent().find("dt").hide();
            $(event.target).parent().find("dd").hide();
            $(event.target).parent().find("dt."+cmd).show();
            $(event.target).parent().find("dd."+cmd).show();
        }
    },
	
	
    /**
	* All the map thing
	*/
    map: {
        loaded: false //the #vsmap div is initialized
        ,
        markers : new Array()
        ,
        highlighted : null
        ,
        highlightedmarker : null
		
		
        /**
		* Initialize the map
		*/
        ,
        init : function(){
            this.loaded=true;
            map.setCenterAndZoom(new LatLonPoint(0,0),1);
			
            // Setting the map type
            var map_type;
            if(DEFAULT_MAP_TYPE=="road"){
                map_type = Mapstraction.ROAD;
            } else if(DEFAULT_MAP_TYPE=="satellite") {
                map_type = Mapstraction.SATELLITE;
            } else if(DEFAULT_MAP_TYPE=="hybrid") {
                map_type = Mapstraction.HYBRID;
            } else {
                alert("Error: "+DEFAULT_MAP_TYPE+" is an unknown map type");
                return;
            }
			  
            map.setMapType(map_type);
		    
            //set the different control on the map
            map.addMapTypeControls();
            map.addLargeControls();
			
        }
		
		

		
		
        /**
		* Add marker
		*/
        ,
        addMarker: function(vsName,lat,lon){
            var marker = new Marker(new LatLonPoint(lat,lon));
            marker.setAttribute("vsname",vsName);
  		
  		
            if(mapProvider=="microsoft"){
                marker.setIcon("./img/green_marker.png");
                marker.setInfoBubble("Show/Hide Information: <a style='text-decoration:underline;color:blue;' href='javascript:GSN.menu(\""+vsName+"\");if (GSN.context==\"fullmap\")GSN.vsbox.bringToFront(\""+vsName+"\");'>"+vsName+"</a>");
                GSN.map.markers.push(marker);
            }
            if(mapProvider=="google"){
                marker.setIcon("./img/green_marker.png");
                marker.setInfoBubble("<script>GSN.menu(\""+vsName+"\");if (GSN.context=='fullmap')GSN.vsbox.bringToFront(\""+vsName+"\");</script>Selected Sensor: "+vsName);
                GSN.map.markers.push(marker);
            }
            if(mapProvider=="yahoo"){
                marker.setInfoBubble("<script>GSN.menu(\""+vsName+"\");if (GSN.context=='fullmap')GSN.vsbox.bringToFront(\""+vsName+"\");</script>Selected Sensor: "+vsName);
                GSN.map.markers.push(marker);
            }
			
            map.addMarker(marker);
            //add gpsenable class
            $("#menu-"+vsName).addClass("gpsenabled");
			
            if(GSN.context=="fullmap"){
                var vs = $(".vsbox-"+vsName+" > h3 > span.vsname")
                $(vs).wrap("<a href=\"javascript:GSN.menu('"+$(vs).text()+"');\"></a>");
            }
        }
		
		
        /**
		* Update marker
		*/
        ,
        updateMarker: function(vsName,lat,lon){
            for (x=0; x<GSN.map.markers.length; x++) {
                var m = GSN.map.markers[x];
                if (m.getAttribute("vsname") == vsName) {
                    m.hide();
                    map.removeMarker(m);
                    GSN.map.markers.splice(x,1);
                }
            }
            GSN.map.addMarker(vsName,lat,lon);
        }
		
		
        /**
		* Highlight a marker
		* Stop it if called with null name
		*/
        ,
        zoomOnMarker: function(vsName){
            if (!GSN.map.loaded) return;
			
            if (vsName!=null) {
                for (x in GSN.map.markers) {
                    var m = GSN.map.markers[x];
                    if (m.getAttribute("vsname") == vsName) {
                        GSN.map.highlighted = x;
                        map.setCenter(new LatLonPoint(m.location.lat,m.location.lon))
                        return;
                    }
                }
            }
        }
		
        ,
        areVisible: true
        ,
        toggleAllMarkers: function(){
            for (x=0; x<GSN.map.markers.length; x++) {
                var m = GSN.map.markers[x];
                if(GSN.areVisible) m.hide();
                else m.show();
            }
            GSN.areVisible = !GSN.areVisible;
        }
		
		
        /**
		* Zoom out to see all marker
		*/
        ,
        showAllMarkers: function(){
            map.autoCenterAndZoom();
        }
    }
	
	
    /**
	* Data part
	*/	
    ,
    data : {
	
        fields : new Array(),
        fields_type : new Array(),
        criterias : new Array(),
        nb_crit : 0,
        radio:false,
		
        /**
		* Initialisation of the Data part (called as soon as a user selected sensors and click on the button)
		*/	
        init: function(){
            GSN.data.fields.splice(0);
            GSN.data.fields_type.splice(0);
			
            $("#step1Container .data").hide("slow").prev().unbind('click').click(function(){
                $(this).next().toggle("slow");$(this).next().next().toggle("slow");
            });
			
            //remove the deselection function and drag and drop
            $("#dropArea img").remove();
            $(".sensorName").draggableDisable();
            $(".rubric").draggableDisable();
            $('.nextStepButton').remove();
			
			
            // Remove eventual duplicate in the selected sensors array
            for(var i=1; i<GSN.selectedSensors.length; ++i)
                if(GSN.selectedSensors[i-1] == GSN.selectedSensors[i]) GSN.selectedSensors.splice(i,1);
			
			
            $("form").attr("action","");
            $("#dataSet").remove();
            $("#step2Container").empty();
            $("#resetButton").show();
			
            $("#formular").append("<input type=\"hidden\" name=\"numberSelectedSensor\" id=\"numberSelectedSensor\" value=\""+GSN.selectedSensors.length+"\">");
            for(var i=0; i<GSN.selectedSensors.length; ++i)
                //TODO                $("#formular").append("<input type=\"hidden\" name=\"vsName"+i+"\" id=\"vsName"+i+"\" value=\""+GSN.selectedSensors[i]+"\">");
                $("#formular").append("<input type=\"hidden\" name=\"vsname\" id=\"vsName"+i+"\" value=\""+GSN.selectedSensors[i]+"\">");

            $("#step2Container").append("<div class=\"step\">Step 2/5 : Selection of the Fields</div>");
            $("#step2Container").append("<div class=\"data\" id=\"fields\"></div>");
            $('#fields').append('<br />');
            $('#fields').append('<span>Aggregation</span>');
            $('#fields').append('<select id="agg_function" name="agg_function"><option value="-1">No Aggregation</option><option value="avg">AVG</option><option value="max">MAX</option><option value="min">MIN</option></select>');
            $('#fields').append('<input disabled="disabled" id="agg_period" name="agg_period" size="5" value="2" type="text" />');
            $('#fields').append('<select disabled="disabled" id="agg_unit" name="agg_unit"><option value="3600000">Hours</option><option value="60000">Minutes</option><option value="1000">Seconds</option><option value="1">Milli Seconds</option></select>');
            $('#fields').append('<br /><br />');
            
            $('#agg_function').change(function(){
                $('#agg_period').attr('disabled',$(this).val() == '-1');
                $('#agg_unit').attr('disabled',$(this).val() == '-1');
            });

            //$("#fields").append("<input type=\"radio\" id=\"commonReq\" name=\"commonReq\" onClick=\"javascript:GSN.data.radio=false;GSN.data.init();\" />Common request ");
            //$("#fields").append("<input type=\"radio\" id=\"aggregReq\" name=\"aggregReq\" onClick=\"javascript:GSN.data.radio=true;GSN.data.init();\" />Aggregate functions<br/><br/>");
            $("#fields").append($.DIV({
                'id':'separation'
            },""));
            //            if (GSN.data.radio) {
            //                $("#aggregReq").attr("checked", true);
            //            } else {
            //                $("#commonReq").attr("checked", true);
            //            }

            for(var i=0; i<GSN.selectedSensors.length; ++i){
                $.ajax({
                    async: false,
                    type: "GET",
                    url: "/gsn?REQUEST=113&name="+GSN.selectedSensors[i],
                    success: function(msg) {
                        $("virtual-sensor field", msg).each(function() {
                            if ($(this).attr("type").substr(0,3) != "bin") {
                                GSN.data.fields.push($(this).attr("name"));
                                GSN.data.fields_type.push($(this).attr("type"));
                            }
                        });
                        GSN.data.fields.push("end");
                        GSN.data.fields_type.push("end");
                    }
                });
            }
            GSN.data.selectCommonFieldAndDisplay();
        },
		
        /**
		* Field part: select the common field from the selected sensors
		*/	
        selectCommonFieldAndDisplay: function(){
            //Find Common Fields
            var tempCommonFields = new Array();
            var secondEndSeen;
            var firstEndSeen = -1;
			
            //look for the first end position in the GSN.data.fields array
            for(var k=0; k<GSN.data.fields.length; ++k){
                if(GSN.data.fields[k] == "end"){
                    secondEndSeen = k;
                    break;
                }
            }
			
            //if more than one sensor selected
            if(GSN.selectedSensors.length > 1){
                for(var k=secondEndSeen+1; k<GSN.data.fields.length; ++k){
					
                    if(GSN.data.fields[k] != "end"){
                        for(var m=firstEndSeen+1; m<secondEndSeen; ++m){
                            if(GSN.data.fields[k] == GSN.data.fields[m]){
                                tempCommonFields.push(GSN.data.fields[k]);
                            }
                        }
                    }
                    else{
                        //if => GSN.data.fields[k] == "end"
                        firstEndSeen = secondEndSeen;
                        secondEndSeen = GSN.data.fields[k];
                    }
                }
                GSN.data.fields = tempCommonFields;
            } else {
                GSN.data.fields.pop();
            }
			
            if(GSN.selectedSensors.length > 1){
                $("#separation").append("Common Found Fields:<br/>");
            } else {
                $("#separation").append("Select field(s):<br/>");
            }
			
            //Display Common Fields
            for(var i=0; i<GSN.data.fields.length; i++){
                if (GSN.data.radio) {
                    //if (($(this).attr("type") == "int") || ($(this).attr("type") == "long") || ($(this).attr("type") == "double")) {
                    $("#separation").append("<div id='" + GSN.data.fields[i] + "'><input type=\"checkbox\" name=\"fields\" class=\"field\" value=\""+GSN.data.fields[i]+"\" onClick=\"javascript:GSN.data.aggregateSelect('"+GSN.data.fields[i]+"',this.checked)\">"+GSN.data.fields[i].prettyString()+" </div>");
                //}
                } else {
                    $("#separation").append("<input type=\"checkbox\" name=\"fields\" class=\"field\" value=\""+GSN.data.fields[i]+"\">"+GSN.data.fields[i].prettyString());
                    $("#separation").append("<br\>");
                }
				
                if (GSN.data.radio) {
                    $("#groupByContainer").empty();
                    $("#separation").append("<span id=\"groupByContainer\">");
                    $("#groupByContainer").append("<br/>Group by : <select name=\"aggregateGB\" id=\"aggregateGB\" size=\"1\" onChange=\"javascript:GSN.data.groupBy(this.value)\"></select><br/>");
                    for (var j=0; j < GSN.data.fields.length; j++) {
                        $("#aggregateGB").append("<option value=\"" + GSN.data.fields[j] + "\">" + GSN.data.fields[j].prettyString() + "</option>");
                    }
                    $("#aggregateGB").append("<option value=\"none\">None</option>");
                    $("#aggregateGB").append("</select>");
                    $("#separation").append("</span>");
                } else {
                    $("#checkAllContainer").remove();
                    $("#separation").append("<span id=\"checkAllContainer\"><br/><input type=\"checkbox\" id=\"all\" name=\"all\" onClick=\"javascript:GSN.data.checkAllFields(this.checked)\">Check all<br/></span>");
                }
            }
			
			
			
            GSN.data.appendNextStepButton("separation","if(GSN.data.atLeastOneFieldSelected())GSN.data.nbDatas()");
        },
		
        atLeastOneFieldSelected: function(){
            var n = $(".field:checked").length;
            if(n > 0) return true
            else alert("You have to select at least one field.");
        },
		
        /**
		* Append a button in "idInWichAppend" with an action: "onclick" an "idButton" and a "value" (configurable)
		*/	
        appendNextStepButton: function(idInWichAppend,onclick,idButton,value){
            if(idButton==null) idButton="";
            if(value==null) value="Next Step";
            $("#"+idInWichAppend+"").append('<br/><div class="nextStepButton"><input type="button" id="'+idButton+'" value="'+value+'" onClick="'+onclick+';"/>'+"&nbsp&nbsp&nbsp<input type=\"button\" id=\"resetButton\" value=\"Reset\" onClick=\"window.location='./data.html';\"/></div>");
        },
		
		
        aggregateSelect: function(that, checked){
            // To can choose the aggregate type for the field
            if (checked) {
                $("#"+that).append("<select name=\""+that+"AG\" id=\""+that+"AG\" size=\"1\"></select>");
                $("#"+that+"AG").append("<option value=\"AVG\">AVG</option>");
                $("#"+that+"AG").append("<option value=\"MAX\">MAX</option>");
                $("#"+that+"AG").append("<option value=\"MIN\">MIN</option>");
            } else {
                $("#"+that+"AG").remove();
            }
						
        },
		
		
        groupBy: function(option) {
            if (option == "timed") {
                $("#aggregateGB").after("<input type=\"text\" name=\"gbdelta\" id=\"gbdelta\" size=\"5\"><select name=\"gbdeltameasure\" id=\"gbdeltameasure\" size=\"1\"></select>");
                $("#gbdeltameasure").append("<option value=\"ms\">Milisecond</option>");
                $("#gbdeltameasure").append("<option value=\"s\">Second</option>");
                $("#gbdeltameasure").append("<option value=\"m\">Minute</option>");
                $("#gbdeltameasure").append("<option value=\"h\">Hour</option>");
                $("#gbdeltameasure").append("<option value=\"d\">Day</option>");
            } else {
                $("#gbdelta").remove();
                $("#gbdeltameasure").remove();
            }
        },
		
		
        checkAllFields: function(check){
            $("input").each(function () {
                if ($(this).attr("class") == "field") {
                    $(this).attr("checked", check);
                }
            });
        },
		
		
        nbDatas: function() {
            $(".nextStepButton").remove();
            $("#step2Container .data").hide("slow").prev().unbind('click').click(function(){
                $(this).next().toggle("slow");
            });
            $("#step2Container .data :enabled").attr("disabled", "disabled");
			
            $("#step3Container").append("<div class=\"step\">Step 3/5 : Selection of the Data Range</div>");
            $("#step3Container").append("<div class=\"data\" id=\"nbDatas\"></div>");
            $("#nbDatas").append('<br /><select id="nb_selection" name="nb_selection"><option value="ALL">All Data</option><option value="SPECIFIED" selected="selected">Only</option></select>');
            $("#nbDatas").append('<input id="nb_value" name="nb_value" size="3" value="10" type="text"><span> Values</span><br />');
            $('#nb_selection').change(function(){
                var val = $(this).val();
                $('#nb_value').attr('disabled', (val == 'ALL'));
            });
            //            $("#nbDatas").append("<input type=\"radio\" name=\"nbdatas\" id=\"allDatas\" value=\"\"> All data<br/>");
            //            $("#nbDatas").append("<input type=\"radio\" name=\"nbdatas\" id=\"someDatas\" value=\"\" checked onclick=\"$('#nbOfDatas').focus()\"> Last <input onclick=\"$('#someDatas').attr('checked', 'checked');\" type=\"text\" name=\"nb\" value=\"10\" id=\"nbOfDatas\" size=\"4\"/> values<br/>");
            GSN.data.appendNextStepButton("nbDatas","GSN.data.addCriteria(true)");
        },
		
		
        addCriteria: function(newStep) {
            if (newStep) {
                $(".nextStepButton").remove();
                $("#step3Container .data").hide("slow").prev().unbind('click').click(function(){
                    $(this).next().toggle("slow");
                });
                $("#step3Container .data :enabled").attr("disabled", "disabled");
				
                $("#step4Container").append("<div class=\"step\">Step 4/5 : Selection of the Criterias</div>");
                $("#step4Container").append("<div class=\"data\" id=\"where\"></div>");
                $('#where').append('<a id="add_criterion_btn" href="#">Add Criterion</a><div id="list_of_criteria"></div>');
                //$("#where").append("<a id=\"addCrit\" href=\"javascript:GSN.data.addCriteria(false)\">Add criteria</a>");
                //                $("#where").append('<br/><br/>');
                GSN.data.appendNextStepButton("where","GSN.data.selectDataDisplay()");
                
                $('#add_criterion_btn').click(function() {
                    $(this).next().append(addCriteriaLine());
                    $('.remove-criterion').click (function() {
                        $(this).parent().remove();
                        $('.join:first').hide();
                    });
                    $('.join:first').hide();
                    $('.cfields').change(function(){
                        var field_name = $(this).val();
                        if (field_name == 'timed') {
                            $(this).next().val(GSN.util.printDate((new Date()).getTime()));
                            $(this).next().datePicker({
                                startDate:'01/01/2006'
                            });
                            $(this).next().next().val(GSN.util.printDate((new Date()).getTime()));
                            $(this).next().next().datePicker({
                                startDate:'01/01/2006'
                            });
                        }
                        else {
                            $(this).next().replaceWith(default_min_criterion());
                            $(this).next().next().replaceWith(default_max_criterion());
                        }
                    });
                });
                function addCriteriaLine () {
                    newcrit = '<div>';
                    newcrit += '<select class="join" name="cjoin"><option value="and">AND</option><option value="or">OR</option></select>';
                    newcrit += '<select name="cfield" class="cfields">';
                    for (var i = 0 ; i < GSN.data.fields.length ; i++) {
                        newcrit += '<option value="' + GSN.data.fields[i] + '">' + GSN.data.fields[i] + '</option>';
                    }
                    newcrit += '</select>';
                    newcrit += '| Between ' + default_min_criterion();
                    newcrit += ' and ' + default_max_criterion() + '<a class="remove-criterion" href="#"> Remove</a></div>';
                    return newcrit;
                }
                function default_min_criterion() {
                    return '<input name="cmin" class="min" size="3" value="-inf" type="text" />';
                }
                function default_max_criterion() {
                    return '<input name="cmax" class="max" size="3" value="+inf" type="text" />';
                }
            }

        //else {
        //    GSN.data.nb_crit++;
        //    newcrit = "<div id=\"where" + GSN.data.nb_crit + "\"></div>";
        //    $("#addCrit").before(newcrit);
        //GSN.data.addCriteriaLine(GSN.data.nb_crit, "");
        //GSN.data.criterias.push(GSN.data.nb_crit);
        //}
        },
		
        //        addCriteriaLine: function() {
        //        addCriteriaLine: function(nb_crit, field) {

        //            return newcrit;
        //            newcrit = "";
        //            if (GSN.data.criterias.length > 0) {
        //                newcrit += "<select name=\"critJoin\" id=\"critJoin" + nb_crit + "\" size=\"1\">";
        //                var critJoin = new Array("AND", "OR");
        //                for (var i=0; i < critJoin.length; i++) {
        //                    newcrit += "<option value=\""+critJoin[i]+"\">"+critJoin[i]+"</option>";
        //                }
        //                newcrit += "</select>";
        //            }
        //            newcrit += "<select name=\"neg\" size=\"1\" id=\"neg" + nb_crit + "\">";
        //            var neg = new Array("", "NOT");
        //            for (i=0; i < neg.length; i++) {
        //                newcrit += "<option value=\"" + neg[i] + "\" >" + neg[i] + "</option>";
        //            }
        //            newcrit += "</select> ";
        //            newcrit += "<select name=\"critfield\" id=\"critfield" + nb_crit + "\" size=\"1\" onChange=\"javascript:GSN.data.criteriaForType(this.value,"+nb_crit+")\">";
        //            for (var i=0; i< GSN.data.fields.length; i++) {
        //                newcrit += "<option value=\"" + GSN.data.fields[i] + "\">" + GSN.data.fields[i] + "</option>";
        //            }
        //            newcrit += "</select> ";
        //            var operators = new Array("&gt;", "&ge;", "&lt;", "&le;", "=", "LIKE");
        //            newcrit += "<select name=\"critop\" size=\"1\" id=\"critop" + nb_crit + "\">";
        //            for (i=0; i < operators.length; i++) {
        //                newcrit += "<option value=\"" + operators[i] + "\" >" + operators[i] + "</option>";
        //            }
        //            newcrit += "</select> ";
        //            newcrit += "<input type=\"text\" name=\"critval\" id=\"critval" + nb_crit + "\" size=\"18\">";
        //            newcrit += " <a href=\"javascript:GSN.data.removeCrit("+nb_crit+")\" id=\"remove" + nb_crit + "\"> (remove)</a>";
        //            $("#where"+nb_crit).append(newcrit);
        //            $("#critfield"+nb_crit).attr("value", field);
        //            GSN.data.criteriaForType(GSN.data.fields[0],nb_crit);
        //        },
		
		
        //        criteriaForType: function(field, nb_crit) {
        //            if (field == "timed") {
        //                $("#critval"+nb_crit).val(GSN.util.printDate((new Date()).getTime()));
        //                $("#critval"+nb_crit).datePicker({
        //                    startDate:'01/01/2006'
        //                });
        //            } else {
        //                $("#critval"+nb_crit).val("");
        //            }
        //        },
		
		
        removeCrit: function(critnb) {
            $("#where"+critnb).remove();
            var critTMP = new Array();
            for (var i=0; i<GSN.data.criterias.length; i++) {
                if (GSN.data.criterias[i] == critnb) {
                    if (i == 0 && GSN.data.criterias.length > 0) {
                        $("#critJoin"+GSN.data.criterias[i+1]).remove();
                    }
                } else {
                    critTMP.push(GSN.data.criterias[i]);
                }
            }
            GSN.data.criterias = critTMP;
        },
   	
   	
        selectDataDisplay: function() {
            $(".nextStepButton").remove();
            $("#step4Container .data").hide("slow").prev().unbind('click').click(function(){
                $(this).next().toggle("slow");
            });
            $("#step4Container .data :enabled").attr("disabled", "disabled");
	   	
            $("#step5Container").append("<div class=\"step\">Step 5/5 : Selection of the Format</div>");
            $("#step5Container").append("<div class=\"data\" id=\"display\"></div>");
            //$("#display").append($.DIV({
            //    "id":"showSQL"
            //},$.A({
            //    "href":"javascript:GSN.data.getDatas(true);"
            //},"Show SQL query")));
            $("#display").append("<input type=\"radio\" id=\"dispChartAndData\" value=\"DispChartAndValue\" name=\"display\" onClick=\"javascript:$('.chartOption').show('slow');$('.cvsFormat').hide('slow');\" checked>Plot and View Data<br/>");
            $("#display").append("<input type=\"radio\" id=\"dispChart\" value=\"DispChart\" name=\"display\" onClick=\"javascript:$('.chartOption').show('slow');$('.cvsFormat').hide('slow');\">Plot Data Only<br/>");
            $("#display").append("<input type=\"radio\" id=\"dispData\" value=\"DispData\" name=\"display\" onClick=\"javascript:$('.chartOption').hide('slow');$('.cvsFormat').hide('slow');\">View Data Only<br/>");
				
            $("#display").append("<input type=\"radio\" id=\"popup\" value=\"popup\" name=\"display\" onClick=\"javascript:$('.chartOption').show('slow');$('.cvsFormat').hide('slow');\">In a new window<br/>");
            $("#display").append("<input type=\"radio\" id=\"CSV\" value=\"CSV\" name=\"display\" onClick=\"javascript:$('.chartOption').hide('slow');$('.cvsFormat').show('slow');\">Download data<br/>");
            $("#display").append('<br/>');

			
            $("#display").append("<div class=\"chartOption\">Chart Selection:</div>");
            $("#display").append("<div class=\"chartOption\"><input type=\"radio\" id=\"barChart\" class=\"chartType\" name=\"chartType\" onClick=\"\" checked/>Bar Chart<br/></div>");
            $("#display").append("<div class=\"chartOption\"><input type=\"radio\" id=\"lineChart\" class=\"chartType\" name=\"chartType\" onClick=\"\"/>Line Chart<br/></div>");
            $("#display").append("<div class=\"chartOption\">Display:</div>");
            $("#display").append("<div class=\"chartOption\"><input type=\"radio\" id=\"allData\" class=\"dataDisplay\" name=\"dataDisplay\" onClick=\"\" checked/>All Values<br/></div>");
            $("#display").append("<div class=\"chartOption\"><input type=\"radio\" id=\"modData\" class=\"dataDisplay\" name=\"dataDisplay\" onClick=\"\"/>Snapshot Mode<br/></div>");
			
						
            //$("#display").append("<div class=\"cvsFormat\">Delimiters:</div>");
			
            //$("#display").append("<div class=\"cvsFormat\"><input type=\"radio\" id=\"semicolon\" class=\"chartType\" name=\"delimiter\" value=\"semicolon\" checked/>Semicolon<br/></div>");
            //$("#display").append("<div class=\"cvsFormat\"><input type=\"radio\" id=\"tab\" class=\"chartType\" name=\"delimiter\" value=\"tab\"/>Tab<br/></div>");
            //$("#display").append("<div class=\"cvsFormat\"><input type=\"radio\" id=\"space\" class=\"chartType\" name=\"delimiter\" value=\"space\"/>Space<br/></div>");
            //$("#display").append("<div class=\"cvsFormat\"><input type=\"radio\" id=\"other\" class=\"chartType\" name=\"delimiter\" value=\"other\"/>Other : <input type=\"text\" name=\"otherdelimiter\" size=\"2\"/><br/></div>");
			
            $("#display").append("<div class=\"chartOption\"><input type=\"checkbox\" name=\"fullscreenView\" value=\"fullscreenView\" id=\"fullscreenView\"/>Go Fullscreen</div>");
            GSN.data.appendNextStepButton("display","GSN.data.getDatas()","getDatas","Get Data");
			
            $("#display").append('<br/><br/>');
			
            $(".cvsFormat").hide();
			
            $("#step5Container .data").prev().click(function(){
                $(this).next().toggle("slow");
            });
			
            $("#step5Container").append("<div id=\"warningmsg\">" + "Warning: Not all the values are displayed. To get all the values, you have to download them." + "</div>");
            $("#warningmsg").hide();
        },
   	
   	
        getDatas: function(sql) {
            $("#chartContainer").empty();
            $("#dataSet").remove();
            $("table #dataSet","#datachooser").remove();
  		
  		
            $("#display").append($.SPAN({
                "class":"refreshing"
            },$.IMG({
                "src":"style/ajax-loader.gif",
                "alt":"loading",
                "title":""
            })));
            if ( ! $("#CSV").attr("checked") || sql) {
                if(GSN.selectedSensors.length > 1) request="multirequest=true";
                else request="multirequest=false";
                if ($("#commonReq").attr("checked")) {
                    request += "&commonReq=true";
                } else {
                    request += "&commonReq=false";
                    if ($("#aggregateGB").val() != "none") {
                        request += "&groupby=" + $("#aggregateGB").val();
                        if ($("#aggregateGB").attr("value") == "timed") {
                            temp = $("#gbdelta").val();
                            if ($("#gbdeltameasure").val() == "s") {
                                temp = temp * 1000;
                            } else if ($("#gbdeltameasure").val() == "m") {
                                temp = temp * 60000;
                            } else if ($("#gbdeltameasure").val() == "h") {
                                temp = temp * 3600000;
                            } else if ($("#gbdeltameasure").val() == "d") {
                                temp = temp * 86400000; // 3600000 * 24
                            }
                            request += "&groupbytimed=" + temp
                        }
                    }
                }
                $("input").each(function () {
                    if ($(this).attr("class") == "field" && $(this).attr("checked")) {
                        if ($("#commonReq").attr("checked")) {
                            request += "&fields=" + $(this).attr("value");
                        } else {
                            request += "&fields=" + $("#"+$(this).val()+"AG").val()+"("+$(this).attr("value")+")";
                        }
                    }
                });
                if ($("#someDatas").attr("checked") && $("#nbOfDatas").attr("value") != "") {
                    var nbValueToExtract = parseInt($("#nbOfDatas").attr("value"));
                    if(nbValueToExtract%6 != 0){
                        nbValueToExtract= nbValueToExtract + 6 - nbValueToExtract%6;
                    }
                    request += "&nb=" + nbValueToExtract;
                }
                for (var i=0; i < GSN.data.criterias.length; i++) {
                    if (i > 0) {
                        request += "&critJoin="+$("#critJoin"+GSN.data.criterias[i]).val();
                    }
                    request += "&neg="+$("#neg"+GSN.data.criterias[i]).val();
                    request += "&critfield="+$("#critfield"+GSN.data.criterias[i]).val();
                    request += "&critop="+$("#critop"+GSN.data.criterias[i]).val();
                    request += "&critval="+$("#critval"+GSN.data.criterias[i]).val();
                }
				
                if (sql) {
                    $("#showSQL p").empty();
                    for(var i=0; i<GSN.selectedSensors.length; ++i){
                        request += "&sql=true";
                        $.ajax({
                            type: "GET",
                            url: "/data?"+request+"&vsName="+GSN.selectedSensors[i],
                            success: function(msg) {
                                $("#display .refreshing").remove();
                                $("#showSQL").append($.P({
                                    "class":"query"
                                },unescape(msg)));
                            }
                        });
                    }
                }
				
                if(!sql) GSN.data.displayDatas(request);
            } /*else if ($("#popup").attr("checked")) {
   			$("form").attr("target", "_blank");
   			$("form").attr("action", "/showData.jsp");
   			document.forms["formular"].submit();
   		} */ 
            else if ($("#CSV").attr("checked")) {
                $("form").attr("action", "/multidata");
                $("form").attr("target", "_blank");
   			
                $("#step2Container .data :disabled").removeAttr("disabled");
                $("#step3Container .data :disabled").removeAttr("disabled");
                if ( ! $("#someDatas").attr("checked") ) {
                    $("#nbOfDatas").attr("disabled", "disabled");
                }
                $("#step4Container .data :disabled").removeAttr("disabled");
   			
   			
                document.forms["formular"].submit();
                $("#display .refreshing").remove();
   			
                $("#step2Container .data :enabled").attr("disabled", "disabled");
                $("#step3Container .data :enabled").attr("disabled", "disabled");
                $("#step4Container .data :enabled").attr("disabled", "disabled");
   			
            }
        },
   	
   	
        displayDatas: function(request) {
   		
            //GSN.info("display data request: " + request.toString());
   		
            $('#getDatas').attr("value","Update");
			
            //should check no field selected...
            if ($(".field[checked]").length == 0) {
                $("#display .refreshing").remove();
                alert("You have to select at least one field.");
                return;
            }
   		
            // Define the target
            var target = "#datachooser";
            if ($("#popup").attr("checked")){
                var w = window.open("", "Data", "width=700,height=700,scrollbars=yes");
                if (w == null) {
                    alert('Your browser security setting blocks popup. Please turn it off for this website.');
                    return;
                }
                target = w.document.body;
            }
            if($('#fullscreenView').attr("checked"))
            {
                $('#container > div').hide('slow');
                window.resizeTo(screen.width,screen.height);
                window.moveTo(0,0);
                $('body').prepend('<div id="fullscreenContent" style="width:'+(screen.width)+';"></div>');
                $('#fullscreenContent').append('<br/><input type="button" value="Back to Data Part" onclick="$(\'#container > div\').show(\'slow\'); $(\'#fullscreenContent\').remove();"/>')
                $("#fullscreenContent").append('&nbsp;&nbsp;&nbsp;<input type="button" value="Go to Table Values" onclick="document.location.href=\'#dataSet\'"/>');
                $('#fullscreenContent').append('<br/><br/><div id="seeLink">See chart:<br/><ul></ul></div>');
                $('#fullscreenContent').append('<span id="chartContainer"></span><br/><br/><br/><br/><br/><br/><br/><br/>');
                target=$('#fullscreenContent');
            }
            else{
                $("#datachooser table",target).remove();
                $("#datachooser").append('<span id="chartContainer"></span>');
            }
            $("#chartContainer").hide();
   		
            var answerLinesFromXMLSensorNum = new Array();
            var minValue = new Array();
            var maxValue = new Array();
            for(var i=0; i<GSN.selectedSensors.length; ++i){
                var vsName = GSN.selectedSensors[i];
                var nbFields = $(".field[checked]").length;
                var sensorNumber = i;
                //alert("/data?"+request+"&vsName="+vsName+"&rand="+Math.random());
                $.ajax({
                    async: false,
                    type: "GET",
//TODO                    url: "/data?"+request+"&vsName="+vsName+"&rand="+Math.random(),
                    url: "/multidata?vsname=ss_mem_vs:heap_memory_usage",
                    success: function(answer) {



                        // Remove indicator
                        //alert(answer);
                        $("#display .refreshing").remove();
						
                        // Store the answer
                        answerLinesFromXMLSensorNum[sensorNumber] = $("line", answer);
						
                        // If no answer return
                        if ($("line",answer).size() == 0) {
                            alert('No data corresponds to your request for the sensor: '+vsName);
                            return;
                        }
						

                        $(target).append($.TABLE({
                            "size":"100%",
                            "align":"center",
                            "id":"dataSet"
                        }));
                        $("table#dataSet",target).append("<tr><td class='step' align='center' colspan='"+nbFields+"'>"+vsName.prettyString()+"</td></tr>");
						
                        var line,tr,rows;
                        var lines = $("line", answer);
						
                        if($("#nbOfDatas").attr("value")) nbOfData = parseInt($("#nbOfDatas").attr("value"))+1;
                        else nbOfData = lines.size();
							
                        for (var i = 0; i<nbOfData ; i++){
                            line = lines.get(i);
							
                            if (i==0)
                                tr = $.TR({
                                    "id":"line"+i,
                                    "class":"step"
                                });
                            else
                                tr = $.TR({
                                    "id":"line"+i,
                                    "class":"data"
                                });
							
                            rows = $("field", line);
							
                            for (var j = 0; j<rows.size();j++){
                                if(j <= nbFields && i == 0) $(tr).append($.TD({},$(rows.get(j)).text().prettyString()));
                                else $(tr).append($.TD({},$(rows.get(j)).text()));
                            }
                            $("table#dataSet",target).append(tr);
                        }
						
                        //table coloration
                        if (w != null){
                            $("table#dataSet .step", target).css("background","#ffa84c");
                        }
						
                        $(target).append('<br/><br/>');
                    }
                });
            }
   		
   		
   		
   		
            var nbSelectedFields = $("field",answerLinesFromXMLSensorNum[0].get(0)).length;
            var nbSelectedSensors = GSN.selectedSensors.length;
            GSN.info("nbSelectedFields="+nbSelectedFields);
            GSN.info("nbSelectedSensors="+nbSelectedSensors);
			
			
            // Find the index of Timed
            regularExpression = new RegExp("timed","i");
            var timedIndexInNbSelectedFieldsArray=-1;
            for(var m=0; m < nbSelectedFields; m++){
                if(regularExpression.test($("field",answerLinesFromXMLSensorNum[0].get(0)).eq(m).text())){
                    timedIndexInNbSelectedFieldsArray = m; // Will be useful to detect if parseFloat needed or not for comparison
                }
            }
			
			
            // Compute the min/max for each field for each sensor
            var incModulo = 0;
            GSN.data.modulo = Math.floor(($("field",answerLinesFromXMLSensorNum[0]).length-1)/GSN.data.nbDispVal/nbSelectedFields);//Math.floor($("field",answerLinesFromXMLSensorNum[0]).length/GSN.data.nbDispVal/nbSelectedFields);
            var modulo = GSN.data.modulo;
            GSN.info("Modulo="+modulo);
			
            if($("#allData").attr("checked")) modulo = 1;
			
            // creation of a Matrix dimension: nbSelectedSensors * nbSelectedFields
            var values = new Array(nbSelectedSensors);
            for(var i=0; i<nbSelectedSensors; ++i)
                values[i] = new Array(nbSelectedFields);
			
            for(var i=0; i < nbSelectedSensors; i++){
                //Initialisation of the Matrix
                for(var m=0; m < nbSelectedFields; m++) values[i][m] = 0;
				
                for(var m=0; m < nbSelectedFields; m++){
                    // Initialisation of min/max values
                    if(i==0 && timedIndexInNbSelectedFieldsArray != m){
                        minValue[m] = parseFloat($("field",answerLinesFromXMLSensorNum[i].get(1)).eq(m).text());
                        maxValue[m] = parseFloat($("field",answerLinesFromXMLSensorNum[i].get(1)).eq(m).text());
                    }
                    else if(i==0 && timedIndexInNbSelectedFieldsArray == m){
                        minValue[m] = $("field",answerLinesFromXMLSensorNum[i].get(1)).eq(m).text();
                        maxValue[m] = $("field",answerLinesFromXMLSensorNum[i].get(1)).eq(m).text();
                    }
					
                    incModulo = 0;
					
					
                    for(var k=0; k< (answerLinesFromXMLSensorNum[i].length-1); k++){
                        // 1 because first line only vsName
                        var field = $("field",answerLinesFromXMLSensorNum[i].get(1+k));
						
                        if(timedIndexInNbSelectedFieldsArray != m) actualValue = parseFloat(field.eq(m).text());
                        else actualValue = field.eq(m).text();
							
                        GSN.log("Actual Value:"+actualValue);
						
                        if(minValue[m] >  actualValue) minValue[m] = actualValue;
                        if(maxValue[m] <  actualValue) maxValue[m] = actualValue;
						
                        // Computation of the average
                        if(k == 0 && timedIndexInNbSelectedFieldsArray != m) average = actualValue;
                        else if(timedIndexInNbSelectedFieldsArray != m) average = (average + actualValue)/2;
                        else average = actualValue; // case it is the time
						
                        // Construct values Array which contains the values for the current selected sensor and for the current field
                        nbValueToShow = parseInt($("#nbOfDatas").attr("value"));
                        offset= 6 - nbValueToShow%6;
						
                        if((answerLinesFromXMLSensorNum[i].length-1) > 6 && $("#modData").attr("checked")){
                            // If too many data reduce (take data every modulo)
                            if(values[i][m] == "" && incModulo == 0){
                                values[i][m] = average;
                            }else if(incModulo == 0){
                                values[i][m] = average+","+values[i][m];
                            }
                            incModulo++;
                            incModulo %= modulo;
                        }
                        else{
                            if(k < nbValueToShow){
                                if(values[i][m] == ""){
                                    values[i][m] = actualValue;
                                }else{
                                    values[i][m] = actualValue+","+values[i][m];
                                }
                            }
                        }
                    }
                //GSN.log(minValue[m]);
                //GSN.log(maxValue[m]);
                }
            }
            GSN.info("Final minValue:");
            GSN.log(minValue);
            GSN.info("Final maxValue:");
            GSN.log(maxValue);
			
            GSN.info("Generation Bar Chart:");
            GSN.data.makeChart(nbSelectedFields,timedIndexInNbSelectedFieldsArray,answerLinesFromXMLSensorNum,values,minValue,maxValue,"barChart");
            GSN.info("Generation Line Chart:");
            GSN.data.makeChart(nbSelectedFields,timedIndexInNbSelectedFieldsArray,answerLinesFromXMLSensorNum,values,minValue,maxValue,"lineChart");
			
			
            if($('#barChart').attr("checked") && ($('#dispChartAndData').attr("checked") || $('#popup').attr("checked") || $('#dispChart').attr("checked"))) $('.lineChart').hide();
            if($('#lineChart').attr("checked") && ($('#dispChartAndData').attr("checked") || $('#popup').attr("checked") || $('#dispChart').attr("checked"))) $('.barChart').hide();
            if($('#dispData').attr("checked")){
                $('.lineChart').hide();
                $('.barChart').hide();
            }
            if($('#dispChart').attr("checked")) $('#dataSet').hide();
				
            $('#barChart').attr("onclick","$('.lineChart').hide();$('.barChart').show();");
            $('#lineChart').attr("onclick","$('.lineChart').show();$('.barChart').hide();");
        }// End displayDatas
   	
        ,
        modulo:0
        ,
        nbDispVal:NUMBER_OF_VALUE_TO_DISPLAY_IN_CHARTS_IN_MODULUS_MODE // Number of value to display in modulo mode
        ,
        makeChart: function(nbSelectedFields,timedIndexInNbSelectedFieldsArray,answerLinesFromXMLSensorNum,values,minValue,maxValue,typeChart){
            // Chart Part
            var nbValue = Math.floor($("field",answerLinesFromXMLSensorNum[0]).length/nbSelectedFields)-1;
            GSN.log("Nb Values extracted="+nbValue);
            GSN.log("Nb Values requested="+$("#nbOfDatas").val());
            GSN.log("Offset Values="+(nbValue-$("#nbOfDatas").val()));
			
            if ($("#allDatas").attr("checked") && $("#nbOfDatas").attr("value") < nbValue) {
                $("#warningmsg").show();
            }
            else {
                $("#warningmsg").hide();
            }
					
            for(var m=0; m < nbSelectedFields; m++){
                regularExpression = new RegExp("timed","i");
                if(timedIndexInNbSelectedFieldsArray != m){
					
					
                    if($('#fullscreenView').attr("checked")){
                        $("#chartContainer").append('<div class="'+typeChart+'" id="'+typeChart+m+'"></div>');
                        var so = new SWFObject("./open-flash-chart/open-flash-chart.swf", typeChart+m, screen.width-100, screen.height-250, "9", "#FFFFFF");
                        if($("#"+typeChart).attr("checked")){
                            $("#chartContainer").append('&nbsp;&nbsp;&nbsp;<input type="button" value="Back to Data Part" onclick="$(\'#container > div\').show(\'slow\'); $(\'#fullscreenContent\').remove();"/>');
                            $("#chartContainer").append('&nbsp;&nbsp;&nbsp;<input type="button" value="Go to Top" onclick="document.location.href=\'#fullscreenContent\'"/>');
                            $("#chartContainer").append('&nbsp;&nbsp;&nbsp;<input type="button" value="Go to Table Values" onclick="document.location.href=\'#dataSet\'"/>');
                            $("#chartContainer").append('<br/><br/>');
                            $("#seeLink ul").append("<li><a href='#"+typeChart+m+"'>"+$("field",answerLinesFromXMLSensorNum[0].get(0)).eq(m).text().prettyString()+"</a></li>");
                        }
                    }
                    else{
                        $("#chartContainer").append('<div style="border-width:10px;" class="'+typeChart+'" id="'+typeChart+m+'"></div><br/>');
                        var so = new SWFObject("./open-flash-chart/open-flash-chart.swf", typeChart+m, "450", "400", "9", "#FFFFFF");
                    }
                    so.addVariable("variables","true");
                    so.addVariable("title","Data viewer: "+$("field",answerLinesFromXMLSensorNum[0].get(0)).eq(m).text().prettyString()+",{font-size:20px; color: #000000; margin: 5px; padding:5px; padding-left: 20px; padding-right: 20px;}");
					
		   		
                    if(!$("#modData").attr("checked")){
                        x_step = Math.max(GSN.data.modulo,1);
                    }	else {
                        x_step = 2;
                    }
                    GSN.log("x_step="+x_step);
		   		
		   		
                    so.addVariable("x_axis_steps",x_step);
                    so.addVariable("y_label_style","10,#000000");
					
                    so.addVariable("x_label_style","10,#000000,2,"+x_step+",#eeeeee");
					
					
                    // Timed on x axis
                    var x_label;
                    var incModulo = 0;
                    if(timedIndexInNbSelectedFieldsArray != -1){
                        x_label = values[0][timedIndexInNbSelectedFieldsArray];
                    }
                    else{
                        x_label = 1;
                        for(var p=1; p < nbValue; p++){
                            if(incModulo == GSN.data.modulo){
                                x_label += ","+(p+1);
                                incModulo = 0;
                            }
                            incModulo++;
                        }
                    }
					
					
                    so.addVariable("x_labels",x_label);
                    so.addVariable("y_legend",""+$("field",answerLinesFromXMLSensorNum[0].get(0)).eq(m).text().prettyString()+",12,#000000");
                    so.addVariable("y_ticks","5,10,5");
					


                    so.addVariable("x_axis_colour","#000000");
                    so.addVariable("x_grid_colour","#eeeeee");
                    so.addVariable("y_axis_colour","#000000");
                    so.addVariable("y_grid_colour","#eeeeee");
                    so.addVariable("tool_tip","#key#\n#x_label#\n#val#");
					
                    //so.addVariable("inner_background","#FCFDDC,#FF6600,90");
                    so.addVariable("bg_colour","#ffffff");

					
                    GSN.log($("field",answerLinesFromXMLSensorNum[0].get(0)).eq(m).text().prettyString()+":  min: "+minValue[m]+"   MAX: "+maxValue[m]);
                    //deltaDiv = Math.abs(Math.floor((parseFloat(maxValue[m]) - parseFloat(minValue[m]))));
                    //					if(minValue[m] < 0) minVal = Math.floor(1.05*parseFloat(minValue[m]));
                    //					else minVal = Math.floor(0.95*parseFloat(minValue[m]));
                    //
                    //					if(parseInt(maxValue[m]) < 0) maxVal = 0;
                    //					else maxVal = Math.floor(1.05*parseFloat(maxValue[m]));
					
					
                    so.addVariable("y_min",minValue[m]);
                    so.addVariable("y_max",maxValue[m]);
					
                    if(typeChart == "barChart"){
                        GSN.data.makeBarChart(so,values,m);
                    }
                    else if(typeChart == "lineChart"){
                        GSN.data.makeLineChart(so,values,m);
                    }
                    so.write(typeChart+m,"");
					
                }
				
				
                GSN.log("X Label: "+x_label);
            }
            // End Chart Part
   		
            $('#chartContainer').show();
   		
        }
	
	
        ,
        makeLineChart: function(so,values,field){
            for(i=0; i<GSN.selectedSensors.length;++i){
                if(i==0){
                    so.addVariable("line_dot","2,"+$('#hexcode-'+GSN.selectedSensors[i]).val()+","+GSN.selectedSensors[i]+",10,4");
                    so.addVariable("values",values[i][field]);
                }
                else{
                    so.addVariable("line_dot_"+(i+1),"2,"+$('#hexcode-'+GSN.selectedSensors[i]).val()+","+GSN.selectedSensors[i]+",10,4");
                    so.addVariable("values_"+(i+1),values[i][field]);
                }
            }
        }
		
		
        ,
        makeBarChart: function(so,values,field){
            so.addVariable("x_axis_3d","3");
            for(i=0; i<GSN.selectedSensors.length;++i){
                if(i == 0){
                    so.addVariable("bar_3d","75,"+$('#hexcode-'+GSN.selectedSensors[i]).val()+","+GSN.selectedSensors[0]+",10");
                    so.addVariable("values",values[i][field]);
                }
                else{
                    so.addVariable("bar_3d_"+(i+1),"75,"+$('#hexcode-'+GSN.selectedSensors[i]).val()+","+GSN.selectedSensors[i]+",10");
                    so.addVariable("values_"+(i+1),values[i][field]);
                }
            }
        }
   	
    }//End GSN.data
	

	
    ,
    util: {
        /**
		* Pretty print of timestamp date
		*/
        printDate: function(date){
            date = new Date(parseInt(date));
            var value = GSN.util.addleadingzero(date.getDate())+"/"+GSN.util.addleadingzero(date.getMonth()+1)+"/"+date.getFullYear();
            value += " "+GSN.util.addleadingzero(date.getHours())+":"+GSN.util.addleadingzero(date.getMinutes())+":"+GSN.util.addleadingzero(date.getSeconds());
            return value;
        }
	    
        ,
        resumelongsentences: function(sentence) {
            if (sentence.toString().length > 50) {
                sentence = sentence.toString().substring(0,46);
                sentence += " ...";
            }
            return sentence;
        }
	    
	    
        /**
		* Add a zero if less then 10
		*/
        ,
        addleadingzero : function (num){
            var n = String(num);
            return (n.length == 1 ? "0"+n : n);
        }
		
		
        /**
		* toggle the display of sensors in the sidebar
		*/
        ,
        toggle: function(obj){
            $("a",obj).show();
            obj.toggle();
        }
		
        /**
		* Take an array return a sorted matrix with sensor name in first col and rubric name in the second col
		*/
		

        ,
        regroupByRubricSensorName: function(vsName){
            vsName.sort();
			
            //Creation of a Matrix n*2 and initialization
            vsNameRubric = new Array(vsName.length);
            for(var i=0; i<vsName.length; ++i){
                vsNameRubric[i] = new Array(2);
                vsNameRubric[i][0] = vsName[i];
                vsNameRubric[i][1] = "others";
            }
			
            //fill the matrix
            var numberAtTheEnd = new RegExp("[0-9]$");
            var createRubric = false;
            var firstTimeTry = true;
            var rubricName;
            for(var i=1; i<vsName.length; ++i){
                for(var similarDegree=3; similarDegree<vsName[i].length; ++similarDegree){
                    regularExpression = new RegExp("^"+vsName[i-1].substr(0,similarDegree),"i");
					
                    if(!regularExpression.test(vsName[i]) && firstTimeTry){
							
                        break;
                    }
                    if(regularExpression.test(vsName[i]) && firstTimeTry){
                        firstTimeTry=false;
                    }
						
                    if(numberAtTheEnd.test(vsName[i].substr(0,similarDegree))){
                        break;
                    }
						
                    if(regularExpression.test(vsName[i]) && !firstTimeTry){
                        vsNameRubric[i][1] = vsName[i-1].substr(0,similarDegree);
                        vsNameRubric[i-1][1] = vsName[i-1].substr(0,similarDegree);
                    }
						
						
                    if(!regularExpression.test(vsName[i]) && !firstTimeTry){
                        break;
                    }
					
					
                }
            }
			
            return vsNameRubric;
        }

        /**
                * Take an array return a sorted array with grouping to the first underscore
                */
        ,
        regroupByUnderscore: function(vsName){
            var name, index;

            vsName.sort();
            vsNameUnderscore = new Array(vsName.length);
            for(var i=0;i<vsName.length;++i)
            {
                name = vsName[i];
                vsNameUnderscore[i] = new Array(2);
                index = name.indexOf("_");
                vsNameUnderscore[i][0] = name;
                if(index>=1) vsNameUnderscore[i][1] = name.substr(0,index);
                else vsNameUnderscore[i][1] = "others";
            }

            return vsNameUnderscore;
        }
		
        ,
        getURLParam: function(strParamName){
            var strReturn = "";
            var strHref = window.location.href;
            if ( strHref.indexOf("?") > -1 ){
                var strQueryString = strHref.substr(strHref.indexOf("?")).toLowerCase();
                var aQueryString = strQueryString.split("&");
                for ( var iParam = 0; iParam < aQueryString.length; iParam++ ){
                    if (
                        aQueryString[iParam].indexOf(strParamName.toLowerCase() + "=") > -1 ){
                        var aParam = aQueryString[iParam].split("=");
                        strReturn = aParam[1];
                        break;
                    }
                }
            }
            return unescape(strReturn);
        }
		
		
    }
};
>>>>>>> 24e45425
<|MERGE_RESOLUTION|>--- conflicted
+++ resolved
@@ -1,4450 +1,2225 @@
-<<<<<<< HEAD
-/**
- * gsn javascript
- */
-
-//Note: Balise creation: $.BaliseName({"attribute1":"value1",...},textInsideTag)
-
-function logIvo(msg) {
-    console.info(msg);
-}
-
-var map;
-var GSN = { 
-	
-    debugmode: false
-    ,
-    log: function (txt) {
-        if(typeof console != "undefined")
-            if(GSN.util.getURLParam("debug")==1 || GSN.debugmode) {
-                console.log(txt);
-            }
-    }
-    ,
-    info: function (txt) {
-        if(typeof console != "undefined")
-            if(GSN.util.getURLParam("debug")==1 || GSN.debugmode) {
-                console.info(txt);
-            }
-    }
-	
-    ,
-    context: null //home, data, map || fullmap
-    ,
-    loaded: false
-    /**
-	* Initialize a page load (begin, tab click & back button)
-	*/
-    ,
-    load: function(){
-        if(GSN.loaded) return;
-		
-        var splittedURL = window.location.href.split('/');
-        var pageName = splittedURL[splittedURL.length-1].split('.');
-		
-        if (pageName[0] == "index" || pageName[0] == ""){
-            pageName[0] = "home";
-        }
-		
-        var params=location.hash.substr(1).split(",");
-		
-        params[0] = pageName[0];
-		
-        GSN.context = params[0];
-
-        //highlight the right tab in the navigation bar
-        $("#navigation div").each(function(){
-            if($("a",this).text()==GSN.context)
-                $(this).addClass("selected");
-            else
-                $(this).removeClass("selected");
-        });
-				
-        $("#main > div").hide();
-        if (GSN.context!="map") {
-            $("#toggleallmarkers").hide();
-            $("#vsmenu .toggle").hide();
-        }
-        //for each page context
-        if (GSN.context=="home")	{
-            GSN.vsbox.container = "#vs";
-            $("#main #control").show();
-            $("#main #homediv").show();
-            $("#control #closeall").show();
-            //load and display all the visual sensors
-            if (!GSN.loaded) GSN.updateall();
-			
-        } else if (GSN.context=="data")	{
-            $("#msg").hide();
-            $("#main #datachooser").show();
-            if (!GSN.loaded) GSN.updateall();
-        } else if (GSN.context=="map")	{
-            GSN.vsbox.container = "#vs4map";
-            $("#msg").hide();
-            $("#main #control").show();
-            $("#control #closeall").hide();
-            $("#main #mapdiv").show();
-            $("#toggleallmarkers").show();
-            $("#vsmenu .toggle").show();
-            if(!GSN.map.loaded) {
-                GSN.updateall();
-                GSN.map.init();
-            }
-			
-            //take care of params
-            if (params.length>1) {
-                var lat=lng=zoom=null;
-                for (var i=1;i<params.length;i++){
-                    val = params[i].split("=");
-                    if (val[0]=="lt") lat = val[1];
-                    if (val[0]=="lo") lng = val[1];
-                    if (val[0]=="z") zoom = parseInt(val[1]);
-                }
-                if (lat!=null) {
-                    map.setCenterAndZoom(new LatLonPoint(lat,lng),zoom);
-                }
-            }
-            GSN.map.showAllMarkers();
-        } else if (GSN.context=="fullmap")	{
-            GSN.vsbox.container = "#vs";
-            if(!GSN.map.loaded) {
-                GSN.map.init();
-                GSN.updateall();
-            }
-        }
-    }
-	
-	
-    /**
-	* iframe msg callback for webupload
-	*/
-    ,
-    msgcallback: function (msg,code) {
-        GSN.log(code+": "+msg);
-        $("#msg").html(msg);
-        $("#msg").removeClass();
-        if (code <= 200)
-            $("#msg").addClass("good");
-        else
-            $("#msg").addClass("bad");
-        $("#msg").show();
-        document.getElementById("container").scrollIntoView(true);
-    }
-	
-	
-    /**
-	* Click on the virtual sensor on the left bar
-	*/
-    ,
-    menu: function (vsName) {
-        $("#msg").hide();
-        //define the click depending the context (home,data,map)
-        if (GSN.context=="home"){
-            GSN.addandupdate(vsName);
-        } else if (GSN.context=="map"){
-            var prev;
-            if ($("#vs4map div").size()!=0)
-                prev = $("#vs4map div").attr("class").split(" ")[0].split("-")[1];
-            if (prev != vsName) {
-                $("#vs4map").empty();
-                GSN.addandupdate(vsName);
-                GSN.map.zoomOnMarker(vsName);
-				
-            } else
-                GSN.vsbox.remove(vsName);
-        } else if (GSN.context=="data"){
-            GSN.data.init(vsName);
-        } else if (GSN.context=="fullmap"){
-            $(".vsbox").removeClass("followed");
-            $(".vsbox-"+vsName).addClass("followed");
-            GSN.map.zoomOnMarker(vsName);
-        }
-    }
-    /**
-	* Close all button
-	*/
-	
-    ,
-    closeall: function (){
-        $("#msg").hide();
-        $("#vs").empty();
-        GSN.map.followMarker(null);
-    }
-	
-	
-    ,
-    loaded : false
-    /**
-	* Initialize the gsn title and leftside menu
-	*/
-    ,
-    vsName : new Array()
-    ,
-    protect: new Array()   // characterizes the above, if it is protected or not
-    ,
-    selectedSensors : new Array()
-    ,
-    numSensorAssociatedWithCategory : new Hash()
-	
-    ,
-    init : function(data) {
-        this.loaded=true;
-        $(".loading").remove();
-		
-        //show all the gsn container info
-        if ($(document).attr("title")=="GSN") {
-            var gsn = $("gsn",data);
-            $(document).attr("title",$(gsn).attr("name")+" :: GSN");
-            $("#gsn-name").empty().append($(gsn).attr("name")+" :: GSN");
-            $("#gsn-desc").empty().append($(gsn).attr("description"));
-            $("#gsn-author").empty().append($(gsn).attr("author")+" ("+$(gsn).attr("email")+")");
-        }
-        //build the rightside vs menu
-        $("#vsmenu").empty();
-		
-		
-		
-        var arraySize = 0;
-        $("virtual-sensor",data).each(function(){
-            name = $(this).attr("name");
-                  // logIvo($(this).attr("protected"));   // just for logging
-            GSN.vsName[arraySize] = name;
-            GSN.protect[arraySize] = new Array(2);          // added May 2013
-            GSN.protect[arraySize][0]=name;
-            GSN.protect[arraySize][1] = $(this).attr("protected");
-            //logIvo(GSN.vsName[arraySize]+" -- "+GSN.protect[arraySize]);
-            arraySize++;
-			
-        //if ($("field[@name=latitude]",$(this)).text()!="")
-        //	$("#menu-"+vsname).addClass("gpsenabled");
-        });
-		
-        // Make a matrix of the array of the sensor with the group name in the second column
-		
-        //Test example
-        //GSN.vsName.push("genepi_meteo_10_replay", "genepi_meteo_11_replay","genepi_meteo_12_replay","genepi_meteo_13_replay","genepi_meteo_15_replay","genepi_meteo_16_replay","genepi_meteo_18_replay","genepi_meteo_2_replay","genepi_meteo_3_replay","genepi_meteo_4_replay","genepi_meteo_6_replay","genepi_meteo_7_replay");
-        GSN.vsName = GSN.util.regroupByUnderscore(GSN.vsName);
-      GSN.protect.sort();
-        for(var i=0;i<GSN.vsName.length;++i){
-            logIvo(GSN.vsName[i]+"--"+GSN.protect[i][0]+"--"+GSN.protect[i][1]);
-        }
-
-        // Creation of the sidebar menu with categories
-        var vsName = GSN.vsName;
-        var previousCategoryName;
-        for(var i=0;i<vsName.length;++i){
-            if(vsName[i][1] != previousCategoryName && vsName[i][1] != "others"){
-                // Append Group to menu if different from category others
-                if(GSN.context == "data"){
-                    $("#vsmenu").append($.A({
-                        "class":"rubric",
-                        "href":"javascript:GSN.util.toggle($(\"."+vsName[i][1]+" span\"));",
-                        "id":"menu-rubric-"+vsName[i][1]+""
-                    },"  Group: "+vsName[i][1]));
-                    $("#menu-rubric-"+vsName[i][1]).prepend($.IMG({
-                        'src':'../img/group.png'
-                    }));                                                //vsmenu
-                }
-                else{
-                    $("#vsmenu").append($.DIV({},$.A({
-                        "class":"rubric",
-                        "href":"javascript:GSN.util.toggle($(\"."+vsName[i][1]+" a\"));",
-                        "id":"menu-rubric-"+vsName[i][1]+""
-                    },"  Group: "+vsName[i][1])));
-                    $("#menu-rubric-"+vsName[i][1]).prepend($.IMG({
-                        'src':'../img/group.png'
-                    }));
-                }
-                previousCategoryName = vsName[i][1];
-                // New category start with 0 sensors associated
-                GSN.numSensorAssociatedWithCategory.setItem(vsName[i][1],0);
-            }
-            if(vsName[i][1] != "others"){
-
-                // Append Sensor Name to menu if different from category others
-                if(GSN.context == "data"){
-                    $("#vsmenu").append($.DIV({
-                        "class":vsName[i][1]
-                    },$.SPAN({
-                        "class":"sensorName",
-                        "id":"menu-"+vsName[i][0]+""
-                    },vsName[i][0])));
-                }
-                else{
-                    $("#vsmenu").append($.DIV({
-                        "class":vsName[i][1]
-                    },$.A({
-                        "class":"sensorName",
-                        "href":"javascript:GSN.menu('"+vsName[i][0]+"');",
-                        "id":"menu-"+vsName[i][0]+""
-                    },vsName[i][0])));
-                }
-                // increment the number of sensors associated to the rubric
-                GSN.numSensorAssociatedWithCategory.setItem(vsName[i][1],GSN.numSensorAssociatedWithCategory.getItem(vsName[i][1])+1);
-            }
-        }// End for
-		
-		
-        // Append Group Others to menu
-        var othersRubricSensorPresent=false;
-        for(var i=0;i<vsName.length;++i){
-            if(vsName[i][1] == "others") othersRubricSensorPresent = true;
-        }
-		
-        if(othersRubricSensorPresent){
-            if(GSN.context == "data"){
-                $("#vsmenu").append($.A({
-                    "class":"rubric",
-                    "href":"javascript:GSN.util.toggle($(\".others span\"));",
-                    "id":"menu-rubric-others"
-                },"  Others"));
-                $("#menu-rubric-others").prepend($.IMG({
-                    'src':'../img/group.png'
-                }));
-            }
-            else{
-                $("#vsmenu").append($.DIV({},$.A({
-                    "class":"rubric",
-                    "href":"javascript:GSN.util.toggle($(\".others a\"));",
-                    "id":"menu-rubric-others"
-                },"  Others")));
-                $("#menu-rubric-others").prepend($.IMG({
-                    'src':'../img/group.png'
-                }));
-            }
-            GSN.numSensorAssociatedWithCategory.setItem("others",0);
-			
-            // Append Sensor Name to menu if it corresponds to category others
-            for(var i=0;i<vsName.length;++i){
-               // logIvo(vsName[i][0]+" -- "+GSN.vsName[i]+"--"+GSN.protect[i]);
-
-                if(vsName[i][1] == "others"){
-                    if(GSN.context == "data")   {
-                        $("#vsmenu").append($.DIV({
-                        "class":vsName[i][1]
-                    },$.SPAN({
-                        "class":"sensorName",
-                        "id":"menu-"+vsName[i][0]
-                    },vsName[i][0])));
-                    } else $("#vsmenu").append($.DIV({
-                        "class":vsName[i][1]
-                    },$.A({
-                        "class":"sensorName",
-                        "href":"javascript:GSN.menu('"+vsName[i][0]+"');",
-                        "id":"menu-"+vsName[i][0]+""
-                    },vsName[i][0]+GSN.protect[i][1])));
-                    GSN.numSensorAssociatedWithCategory.setItem(vsName[i][1],GSN.numSensorAssociatedWithCategory.getItem(vsName[i][1])+1);                    // added May 2013
-                }
-            }
-        }
-		
-		
-		
-        // Hide all the sensors in the side bar
-        $(".sensorName").hide();
-		
-        // Drag and Drop Functionnality
-        if(GSN.context == "data"){
-            // Sensors configuration
-            $("#vsmenu .sensorName").draggable({
-                cursor: 'move',
-                helper: 'clone',
-                start: function(){}
-            });
-			
-            // Sensor Group configuration
-            $("#vsmenu .rubric").draggable({
-                cursor: 'move',
-                helper: 'clone',
-                revert: true,
-                start: function(){}
-            });
-			
-            // Drop area configuration
-            $("#dropAreaMask").droppable({
-                accept: ".ui-draggable",
-                drop: function(ev, ui) {
-                    var sensorDroppedName = $(ui.draggable.element).text();
-
-                    if(!GSN.isAlreadyInSelectedSensorArray(sensorDroppedName)){
-                        if(sensorDroppedName.substr(0,9) == "  Group: "){
-                            //If a group has been dropped
-                            GSN.AddSensorGroupToTheDraggableArea($(ui.draggable.element).text().substr(9));
-                        }	else if (sensorDroppedName == "  Others") {
-                            //If the group 'others' has been dropped
-                            GSN.AddSensorGroupToTheDraggableArea("others");
-                        }	else {
-                            //If a sensor has been dropped
-                            GSN.AddSensorToTheDraggableArea(sensorDroppedName,GSN.selectedSensors.length);
-                        }
-                    }
-					
-					
-                }
-            });
-
-        }
-			
-    }
-	
-    ,
-    isAlreadyInSelectedSensorArray: function(sensorName){
-        // Look in the selected sensor array to see if the selected sensor don't already belongs to this former
-        var alreadyBelongSelectedSensor = false;
-        for(var i=0; i<GSN.selectedSensors.length; ++i){
-            if(sensorName == GSN.selectedSensors[i]){
-                alreadyBelongSelectedSensor = true;
-                break;
-            }
-        }
-        return alreadyBelongSelectedSensor;
-    }
-	
-    /**
-	* Add a sensor to the drop Area add the sensor to the selected sensor array
-	*/
-    ,
-    AddSensorToTheDraggableArea: function(sensorDroppedName,colorID){
-        sensorDroppedName = jQuery.trim(sensorDroppedName);
-		
-        // Add the dropped sensor to the drop area and set border
-        $("#dropArea").prepend($.SPAN({
-            'class':'sensorName',
-            'id':'inDraggableArea-'+sensorDroppedName
-        }));
-        $("#inDraggableArea-"+sensorDroppedName).css("border-left", "10px solid #FFA84C");
-		
-		
-        // Add a link do delete the sensor from the draggable area
-        $("#inDraggableArea-"+sensorDroppedName).append("<a href=\"javascript:GSN.removeFromDraggableArea('"+sensorDroppedName+"')\"><img src=\"../img/button_cancel.png\"/></a>");
-        $("#inDraggableArea-"+sensorDroppedName).append("&nbsp;&nbsp;"+sensorDroppedName+"");
-		
-		
-		
-        try{
-            $("#inDraggableArea-"+sensorDroppedName).append('<div class="colorpicker" id="colorpicker-'+sensorDroppedName+'" style="display:none;position:relative;left:80px;"></div>');
-            $("#inDraggableArea-"+sensorDroppedName).append('<input type="text" maxlength="7" size="7" onclick="if($(\'#colorpicker-'+sensorDroppedName+'\').css(\'display\') == \'none\'){$(\'.colorpicker\').hide(\'slow\');$(\'#colorpicker-'+sensorDroppedName+'\').show(\'slow\');$(\'#colorpickerButton-'+sensorDroppedName+'\').show();}" id="hexcode-'+sensorDroppedName+'" name="hexcode-'+sensorDroppedName+'" value="#'+DEFAULT_COLOR_CODE[colorID%DEFAULT_COLOR_CODE.length]+'" style="float:right;position:relative;top:-20px;width:55px;border-width:1px;"/>');
-            $("#inDraggableArea-"+sensorDroppedName).append('<input type="button" class="colorpicker" id="colorpickerButton-'+sensorDroppedName+'" onclick="$(\'.colorpicker\').hide(\'slow\');" value="Ok" style="display:none;float:right;position:relative;top:-22px;left:-5px;"/>');
-
-            $('#colorpicker-'+sensorDroppedName).farbtastic('#hexcode-'+sensorDroppedName);
-        } catch(err) {
-            $("#colorpicker-"+sensorDroppedName).remove();
-            $("#hexcode-"+sensorDroppedName).remove();
-            $("#inDraggableArea-"+sensorDroppedName).append('<input type="text" maxlength="7" size="7" id="hexcode-'+sensorDroppedName+'" name="hexcode-'+sensorDroppedName+'" onchange="$(this).css(\'background-color\',$(this).val())" value="#'+DEFAULT_COLOR_CODE[colorID%DEFAULT_COLOR_CODE.length]+'" style="float:right;position:relative;top:-20px;width:55px;border-width:1px;background-color:#'+DEFAULT_COLOR_CODE[colorID%DEFAULT_COLOR_CODE.length]+';"/>');
-		
-            txt="There was an error with farbtastic.\n\n";
-            txt+="Error description: " + err.description + "\n\n";
-            GSN.log(txt);
-        }
-		
-		
-        // Remove the selected sensor from the sidebar
-        $("#menu-"+sensorDroppedName).remove();
-		
-        // Resize the drop area
-        stringLength = $("#dropArea").css('height').length
-        newSize = parseInt($("#dropArea").css('height').substr(0,stringLength-2))+30+'px';
-        $("#dropArea").css('height',newSize);
-		
-        // Resize the drop area mask
-        stringLength = $("#dropAreaMask").css('height').length
-        newSize = parseInt($("#dropAreaMask").css('height').substr(0,stringLength-2))+30+'px';
-        $("#dropAreaMask").css('height',newSize);
-		
-        // Add the dropped sensor to the selected sensor array
-        GSN.selectedSensors.push(sensorDroppedName);
-		
-		
-    }
-	
-    /**
-	* Add a sensor group to the drop Area add the sensors to the selected sensor array
-	*/
-    ,
-    AddSensorGroupToTheDraggableArea: function(groupName){
-        if(confirm("Are you sure that you want to add the "+GSN.numSensorAssociatedWithCategory.getItem(groupName)+" sensors of the '"+groupName+"' group?")){
-            var nbSelectedSensor = GSN.selectedSensors.length;
-            var nbSensorToAdd = GSN.numSensorAssociatedWithCategory.getItem(groupName);
-            var nbSensor = GSN.vsName.length;
-
-            for(var i=0; i < nbSensor; ++i){
-                if(GSN.vsName[i][1] == groupName){
-                    // If this sensor is already in the selected sensor array we remove it to have after a nive grouping inside the drop area
-                    if(GSN.isAlreadyInSelectedSensorArray(GSN.vsName[i][0]))
-                        GSN.removeFromDraggableArea(GSN.vsName[i][0]);
-					
-                    // Add the sensor to the draggable area
-                    GSN.AddSensorToTheDraggableArea(GSN.vsName[i][0],(nbSelectedSensor+i));
-                }
-            }
-        }
-    }
-	
-	
-    /**
-	* Remove From drop Area the sensor and remove the sensor from the selected sensor array
-	*/
-    ,
-    removeFromDraggableArea: function(sensorName) {
-        // Remove the selected sensor from the drop area
-        $("#inDraggableArea-"+sensorName).remove();
-        var nameCategory;
-		
-        // Remove the sensor from the selected sensor array
-        for(var i=0; i<GSN.selectedSensors.length;++i){
-            if(jQuery.trim(GSN.selectedSensors[i]) == jQuery.trim(sensorName)){
-                GSN.selectedSensors.splice(i,1);
-            }
-        }
-		
-		
-        // Find the category name associated with the sensor name
-        for(var i=0;i<GSN.vsName.length;++i){
-            if(GSN.vsName[i][0] == sensorName) nameCategory = GSN.vsName[i][1];
-        }
-		
-        //alert(GSN.selectedSensors+"        "+nameCategory+"          "+$("#vsmenu #menu-rubric-"+nameCategory).length);
-		
-        // Append the sensor in the sidebar in the correct category
-        $("#vsmenu #menu-rubric-"+nameCategory).after($.DIV({
-            "class":nameCategory
-        },$.SPAN({
-            "class":"sensorName",
-            "id":"menu-"+sensorName
-        },sensorName)));
-		
-        // Make the appended sensor in the side bar draggable
-        $("."+nameCategory+" #menu-"+sensorName).draggable({
-            cursor: 'move',
-            helper: 'clone',
-            start: function(){}
-        });
-		
-        // Resize the drop area
-        stringLength = $("#dropArea").css('height').length
-        newSize = parseInt($("#dropArea").css('height').substr(0,stringLength-2))-24+'px';
-        $("#dropArea").css('height',newSize);
-		
-        // Resize the drop area mask
-        stringLength = $("#dropAreaMask").css('height').length
-        newSize = parseInt($("#dropAreaMask").css('height').substr(0,stringLength-2))-24+'px';
-        $("#dropAreaMask").css('height',newSize);
-    }
-	
-	
-    ,
-    updatenb: 0
-    ,
-    updateallchange: function(){
-        if($("#refreshall_timeout").attr("value") != 0)
-            GSN.updateall();
-    }
-	
-	
-    /**
-	* Ajax call to update all the sensor display on the page and the map
-	*/
-    ,
-    updateall: function(num,showall){
-        var firstload = !GSN.loaded;
-		
-        //to prevent multiple update instance
-        if (typeof num == "number" && num != GSN.updatenb) return;
-        GSN.updatenb++;
-		
-        $(".refreshing").show();
-		
-		
-  		
-        $.ajax({
-            type: "GET",
-            url: "gsn?REQUEST=0&omit_latest_values=false",
-            success: function(data){
-                var start = new Date();
-                //initalisation of gsn info, vsmenu
-                if (!GSN.loaded) GSN.init(data);
-			
-                //create vsbox on the first load
-                if (firstload && GSN.context == "home") {
-                    for (var i = 0; i < 10; ++i){
-                        var n = $($("virtual-sensor",data).get(i)).attr("name");
-                        if (n!=null) GSN.vsbox.add(n);
-                    }
-                } else if (firstload && GSN.context == "fullmap") {
-                    $("virtual-sensor",data).each(function(){
-                        GSN.vsbox.add($(this).attr("name"));
-                    });
-                }
-			
-                //update vsbox
-                $("virtual-sensor",data).each(function(){
-                    GSN.vsbox.update(this);
-                });
-			
-			
-                //next refresh
-                if($("#refreshall_timeout").attr("value") > 0)
-                    setTimeout("GSN.updateall("+GSN.updatenb+")", $("#refreshall_timeout").attr("value"));
-			
-                $(".refreshing").hide();
-			
-                var diff = new Date() - start;
-                GSN.log("updateall time:"+diff/1000);
-			
-                if(firstload){
-                    //update map
-                    if (GSN.context=="map" || GSN.context=="fullmap"){
-                        GSN.map.showAllMarkers();
-                    }
-                }
-			
-            }
-        });
-		
-		
-    }
-	
-	
-    /**
-	* Add a vsbox if it doesn't exist, bring it to front and update it
-	*/
-    ,
-    addandupdate: function(vsName){
-        GSN.vsbox.bringToFront(vsName);
-        $.ajax({
-            type: "GET",
-            url: "gsn?name="+vsName,
-            success: function(data){
-                $("virtual-sensor[@name="+vsName+"]",data).each(function(){
-                    GSN.vsbox.update(this);
-                });
-            }
-        });
-    }
-	
-	
-    /**
-	* vsbox, display the vs info
-	*/
-    ,
-    vsbox: {
-        //box showing all vs info
-        container: "#vs"
-		
-		
-        /**
-		* Create an empty vsbox
-		*/
-        ,
-        add: function(vsName) {
-            var vsdiv = "vsbox-"+vsName;
-			
-            if($(this.container).find("."+vsdiv).size()!=0) return; //already exists
-			
-			
-            $(this.container).append($.DIV({
-                "class":vsdiv+" vsbox"
-            },
-            $.H3({},$.SPAN({
-                "class":"vsname"
-            },vsName),
-            $.A({
-                "href":"javascript:GSN.vsbox.remove('"+vsName+"');",
-                "class":"close"
-            },$.IMG({
-                'src':'./img/button_cancel.png'
-            })),
-            $.SPAN({
-                "class":"timed"
-            },"")
-            ),$.UL({
-                "class":"tabnav"
-            },
-            $.LI({},$.A({
-                "href":"javascript:GSN.vsbox.toggle('"+vsName+"','dynamic');",
-                "class":"tabdynamic active"
-            },"Real-Time")),
-            $.LI({},$.A({
-                "href":"javascript:GSN.vsbox.toggle('"+vsName+"','static');",
-                "class":"tabstatic"
-            },"Addressing")),
-            $.LI({},$.A({
-                "href":"javascript:GSN.vsbox.toggle('"+vsName+"','structure');",
-                "class":"tabstructure"
-            },"Structure")),
-            $.LI({},$.A({
-                "href":"javascript:GSN.vsbox.toggle('"+vsName+"','description');",
-                "class":"tabdescription"
-            },"Description")),
-            $.LI({},$.A({
-                "href":"javascript:GSN.vsbox.toggle('"+vsName+"','upload');",
-                "class":"tabupload"
-            },"Upload")),
-            $.LI({},$.A({
-                "href":"./data.html",
-                "class":"tabdata"
-            },"Download"))
-            ),
-            $.DL({
-                "class":"dynamic"
-            }),
-            $.DL({
-                "class":"static"
-            }),
-            $.DL({
-                "class":"structure"
-            }),
-            $.DL({
-                "class":"description"
-            }),
-            $.DL({
-                "class":"upload"
-            }/*,
-									  
-									  	$.FORM({"action":"/upload","method":"post","enctype":"multipart/form-data","target":"webupload"},
-									  		$.INPUT({"type":"hidden","name":"vsname","value":vsName}),
-									  		$.SELECT({"class":"cmd","name":"cmd"}),
-									  		$.DL({"class":"input"}),
-									  		$.INPUT({"type":"submit","value":"upload"}),
-									  		$.P({},"* compulsary fields.")
-									  	)*/
-            )
-            ,$.DL({
-                "class":"data"
-            })
-            ));
-			
-            $(this.container).find("."+vsdiv+" dl.upload").html('<form target="webupload" enctype="multipart/form-data" method="post" action="/upload"><input value="'+vsName+'" name="vsname" type="hidden"><select name="cmd" class="cmd"></select><dl class="input"></dl><input value="upload" type="submit"><p>* compulsary fields.</p></form>');
-            $(this.container).find("."+vsdiv+" select.cmd").bind("change", function(event) {
-                GSN.vsbox.toggleWebInput(event)
-            });
-        }
-		
-		
-        /**
-		* Bring a vsbox at the beginning of the container
-		*/
-        ,
-        bringToFront: function(vsName) {
-            this.add(vsName);
-            var vsdiv = "vsbox-"+vsName;
-            $("."+vsdiv, $(this.container)).hide();
-            $(this.container).prepend($("."+vsdiv, $(this.container)));
-            $("."+vsdiv, $(this.container)).fadeIn("slow");
-        }
-		
-		
-        /**
-		* Update and show all the data of the vsbox
-		*/
-        ,
-        update: function (vs){
-
-            //when map is enable, update marker
-            if (GSN.map.loaded){
-                var lat = $("field[@name=latitude]",vs).text();
-                var lon = $("field[@name=longitude]",vs).text();
-                if (lat != "" && lon != ""){
-                    GSN.map.updateMarker($(vs).attr("name"),lat,lon);
-                }
-            }
-			
-            //update the vsbox
-            var vsd = $(".vsbox-"+$(vs).attr("name"), $(this.container))[0];
-            if (typeof vsd == "undefined") return;
-            //if (vsd.css("display")=="none") return;
-			
-            var vsdl = $("dl", vsd);
-            var dynamic = vsdl.get(0);
-            var static_ = vsdl.get(1);
-            var struct = vsdl.get(2);
-            var input = $("dl.input",vsdl.get(4));
-            dl = dynamic;
-			
-            var name,cat,type,value,unit;
-            var last_cmd,cmd;
-            var hiddenclass ="";
-            //update the vsbox the first time, when it's empty
-            if ($(dynamic).children().size()==0 && $(static_).children().size()==0){
-                var gotDynamic,gotStatic,gotInput = false;
-                $("field",vs).each(function(){
-                    name = $(this).attr("name");
-                    cat = $(this).attr("category");
-                    cmd = $(this).attr("command");
-                    type = $(this).attr("type");
-                    value = $(this).text();
-                    unit = $(this).attr("unit");
-                    if (unit==null)
-                        unit="";
-                    else
-                        unit=" "+unit;
-				
-                    if (name=="timed") {
-                        //if (value != "") value = GSN.util.printDate(value);
-                        $(vsd).find("span.timed").empty().append(value);
-                        return;
-                    }
-				
-                    if (cat=="input") {
-                        dl = input;
-                        if (!gotInput) {
-                            $(vsd).find("a.tabupload").show();
-                            gotInput = true;
-                        }
-                    } else if (cat=="predicate") {
-                        dl = static_;
-                        if (!gotStatic) {
-                            $("a.tabstatic", vsd).show();
-                            if (!gotDynamic) {
-                                $(vsd).find("a.tabstatic").addClass("active");
-                                $(vsd).find("> dl").hide();
-                                $(vsd).find("dl.static").show();
-                            }
-                            gotStatic = true;
-                        }
-                    } else {
-                        //add to structure
-
-                        var s = type ;
-                        if ($(this).attr("description")!=null)
-                            s += ' <img src="style/help_icon.gif" alt="" title="'+$(this).attr("description")+'"/>';
-                        $(struct).append('<dt>'+name+'</dt><dd class="'+name+'">'+s+'</dd>');
-                        if (!gotDynamic) {
-                            $("a.tabdynamic", vsd).show();
-                            $("a.tabstructure", vsd).show();
-                            gotDynamic = true;
-                        }
-                    }
-				
-                    $(vsd).find("dl.data").show();
-							                      // $(this).attr("name")
-                    //set the value
-                    if (cat == null) {
-                        if (value == "") {
-                            value = "null";
-                        } else if (type.indexOf("svg") != -1){
-                            value = '<embed type="image/svg+xml" width="400" height="400" src="'+value+'" PLUGINSPAGE="http://www.adobe.com/svg/viewer/install/" />';
-                        } else if (type.indexOf("image") != -1){
-                            value = '<img src="'+value+'"/>';
-                        } else if (type.indexOf("text") != -1) {
-                            $.ajax({
-                                async: false,
-                                type: "GET",
-                                cache: false,
-                                url: value,
-                                success: function(answer) {
-                                    value = '<span>' + GSN.util.resumelongsentences(answer) + '</span>';
-                                }
-                            });
-                        } else if (type.indexOf("binary") != -1){
-                            value = '<a href="'+value+'">download <img src="style/download_arrow.gif" alt="" /></a>';
-                        } else if (unit==" s"){
-                            value = GSN.vsbox.formatTimeInterval(value);
-                        } else if (unit==" ms"){
-                            value = GSN.vsbox.formatTimeInterval(value / 1000);
-                        } else {
-                            value = value + unit;
-                        }
-                    } else if (cat == "input") {
-                        if (last_cmd != cmd) {
-                            if (last_cmd != null) hiddenclass = ' hidden';
-                            $("select.cmd", vsd).append($.OPTION({},cmd));
-                            last_cmd = cmd;
-                        }
-                        var comp = '';
-                        if (type.substr(0,1)=="*") {
-                            comp = '*';
-                            type=type.substr(1);
-                        }
-
-                        if (type.split(":")[0].indexOf("binary") != -1){
-                            value = '<input type="file" name="'+cmd+";"+name+'"/>';
-                        } else if (type.split(":")[0].indexOf("select") != -1){
-                            var options = type.split(":")[1].split("|");
-                            value = '<select name="'+cmd+";"+name+'">';
-                            for (var i = 0; i < options.length;i++){
-                                value += '<option>'+options[i]+'</option>';
-                            }
-                            value += '</select>';
-                        }  else if (type.split(":")[0].indexOf("radio") != -1 ||
-                            type.split(":")[0].indexOf("checkbox") != -1){
-                            var options = type.split(":")[1].split("|");
-                            value = '';
-                            for (var i = 0; i < options.length;i++){
-                                value += '<input type="'+type.split(":")[0]+'" name="'+cmd+";"+name+'" value="'+options[i]+'">'+options[i]+'</input>';
-                            }
-                        } else {
-                            value = '<input type="text" name="'+cmd+";"+name+'"/>';
-                        }
-                        if ($(this).attr("description")!=null)
-                            value += ' <img src="style/help_icon.gif" alt="" title="'+$(this).attr("description")+'"/>';
-					
-                        name = comp+name;
-                    }
-                    $(dl).append('<dt class="'+cmd+hiddenclass+'">'+name+'</dt><dd class="'+name+((cmd!=null)?' '+cmd:'')+hiddenclass+'">'+value+'</dd>');
-                });
-			  
-                if ($(vs).attr("description")!="") {
-                    var i;
-                    for(i=0;i<GSN.vsName.length;++i){
-                        //logIvo(GSN.vsName[i][0]);                 // added May 2013
-                        //logIvo($(vs).attr("name"));
-                        if (GSN.vsName[i][0] == $(vs).attr("name")) {
-                            break;
-                        }
-                    }
-                    if (GSN.protect[i][1] == " ") {
-                         value2 =  $(vs).attr("description");
-                         $("dl.description", vsd).empty().append('<p> Description:').append($.DD({}, value2)).append('</p>');
-                         logIvo("Iter = "+$(vs).attr("description"));
-                    } else  {
-                        // $("dl.description", vsd).empty().append($.DD({},$(vs).attr("description")));
-                        value2 =  $(vs).attr("description");
-                        individual_values = value2.split('#');
-                        value3 = [];
-                        value3.push('<dl>');
-
-                        for(i=0; i<individual_values.length;i++)  {
-                            parts = individual_values[i].split('@');
-                            value3.push('<dt>'+parts[0]+'</dt> <dd>'+parts[1]+'</dd>');
-                            //logIvo("Vals = "+parts[0]+" -- "+parts[1]);
-
-                        }
-                        value3.push('</dl>');
-                        var res = value3.join("").toString();
-                        //logIvo("Vals = "+res);
-                        var dummy=" Privately Owned Sensor ";
-                        $("dl.description", vsd).empty().append(res).append('<dl> <dt> Visibility: </dt> </dl>').append($.DD({}, dummy));
-                        //$("dl.description", vsd).empty().append('<dl> <dt> Description: </dt> <dd>').append($.DD({}, value2)).append('</dd> </dl>');
-                    }
-                    $("a.tabdescription", vsd).show();
-                    if (!gotStatic) {
-                        $(vsd).find("a.tabdescription", vsd).addClass("active");
-                        $(vsd).find("> dl").hide();
-                        $(vsd).find("dl.description").show();
-                        //logIvo("Iter2 = "+  $(vsd).find("dl.description"));
-                    }
-				
-                }
-                $(vsd).find("img").ToolTip();
-                return true;
-            } else {
-                //update the vsbox when the value already exists
-                var dds = $("dd",dl);
-                var dd,field,unit;
-                for (var i = 0; i<dds.size();i++){
-                    dd = dds.get(i);
-                    field = $("field[@name="+$(dd).attr("class")+"]",vs);
-                    type = $(field).attr("type");
-                    value = $(field).text();
-                    unit = $(field).attr("unit");
-                    if (unit==null || value=="null")
-                        unit="";
-                    else
-                        unit=" "+unit;
-                    if (value!="") {
-                        if (type.indexOf("svg") != -1){
-                            $("embed",dd).attr("src",value);
-                        } else if (type.indexOf("image") != -1){
-                            $("img",dd).attr("src",value);
-                        } else if (type.indexOf("text") != -1) {
-                            $.ajax({
-                                async: false,
-                                type: "GET",
-                                cache: false,
-                                url: value,
-                                success: function(answer) {
-                                    $("span",dd).text(GSN.util.resumelongsentences(answer));
-                                }
-                            });
-                        } else if (type.indexOf("binary") != -1){
-                            $("a",dd).attr("href",value);
-                        } else if (unit==" s"){
-                            $(dd).empty().append(GSN.vsbox.formatTimeInterval(value));
-                        } else if (unit==" ms"){
-                            $(dd).empty().append(GSN.vsbox.formatTimeInterval(value / 1000));
-                        } else {
-                            $(dd).empty().append(value + unit);
-                        }
-                    }
-                }
-                value = $("field[@name=timed]",vs).text();
-                //if (value != "") value = GSN.util.printDate(value);
-                $("span.timed", vsd).empty().append(value);
-                return false;
-            }
-        }
-		
-		
-        /**
-		* Remove the vsbox from the container
-		*/
-        ,
-        remove: function (vsName) {
-            var vsdiv = "vsbox-"+vsName;
-            $("."+vsdiv, $(this.container)).remove();
-        }
-		
-		
-        /**
-		* Vsbox tabs control
-		*/
-        ,
-        toggle: function (vsName,dl){
-            var vsdiv = "vsbox-"+vsName;
-            $("."+vsdiv+" > dl", $(this.container)).hide();
-            $("."+vsdiv+" > dl."+dl, $(this.container)).show();
-            $("."+vsdiv+" a", $(this.container)).removeClass("active");
-            $("."+vsdiv+" a.tab"+dl, $(this.container)).addClass("active");
-        }
-        ,
-        toggleWebInput: function (event){
-            var cmd = event.target.options[event.target.selectedIndex].text;
-            $(event.target).parent().find("dt").hide();
-            $(event.target).parent().find("dd").hide();
-            $(event.target).parent().find("dt."+cmd).show();
-            $(event.target).parent().find("dd."+cmd).show();
-        }
-    },
-	
-	
-    /**
-	* All the map thing
-	*/
-    map: {
-        loaded: false //the #vsmap div is initialized
-        ,
-        markers : new Array()
-        ,
-        highlighted : null
-        ,
-        highlightedmarker : null
-		
-		
-        /**
-		* Initialize the map
-		*/
-        ,
-        init : function(){
-            this.loaded=true;
-            map.setCenterAndZoom(new LatLonPoint(0,0),1);
-			
-            // Setting the map type
-            var map_type;
-            if(DEFAULT_MAP_TYPE=="road"){
-                map_type = Mapstraction.ROAD;
-            } else if(DEFAULT_MAP_TYPE=="satellite") {
-                map_type = Mapstraction.SATELLITE;
-            } else if(DEFAULT_MAP_TYPE=="hybrid") {
-                map_type = Mapstraction.HYBRID;
-            } else {
-                alert("Error: "+DEFAULT_MAP_TYPE+" is an unknown map type");
-                return;
-            }
-			  
-            map.setMapType(map_type);
-		    
-            //set the different control on the map
-            map.addMapTypeControls();
-            map.addLargeControls();
-			
-        }
-		
-		
-
-		
-		
-        /**
-		* Add marker
-		*/
-        ,
-        addMarker: function(vsName,lat,lon){
-            var marker = new Marker(new LatLonPoint(lat,lon));
-            marker.setAttribute("vsname",vsName);
-  		
-  		
-            if(mapProvider=="microsoft"){
-                marker.setIcon("./img/green_marker.png");
-                marker.setInfoBubble("Show/Hide Information: <a style='text-decoration:underline;color:blue;' href='javascript:GSN.menu(\""+vsName+"\");if (GSN.context==\"fullmap\")GSN.vsbox.bringToFront(\""+vsName+"\");'>"+vsName+"</a>");
-                GSN.map.markers.push(marker);
-            }
-            if(mapProvider=="google"){
-                marker.setIcon("./img/green_marker.png");
-                marker.setInfoBubble("<script>GSN.menu(\""+vsName+"\");if (GSN.context=='fullmap')GSN.vsbox.bringToFront(\""+vsName+"\");</script>Selected Sensor: "+vsName);
-                GSN.map.markers.push(marker);
-            }
-            if(mapProvider=="yahoo"){
-                marker.setInfoBubble("<script>GSN.menu(\""+vsName+"\");if (GSN.context=='fullmap')GSN.vsbox.bringToFront(\""+vsName+"\");</script>Selected Sensor: "+vsName);
-                GSN.map.markers.push(marker);
-            }
-			
-            map.addMarker(marker);
-            //add gpsenable class
-            $("#menu-"+vsName).addClass("gpsenabled");
-			
-            if(GSN.context=="fullmap"){
-                var vs = $(".vsbox-"+vsName+" > h3 > span.vsname")
-                $(vs).wrap("<a href=\"javascript:GSN.menu('"+$(vs).text()+"');\"></a>");
-            }
-        }
-		
-		
-        /**
-		* Update marker
-		*/
-        ,
-        updateMarker: function(vsName,lat,lon){
-            for (x=0; x<GSN.map.markers.length; x++) {
-                var m = GSN.map.markers[x];
-                if (m.getAttribute("vsname") == vsName) {
-                    m.hide();
-                    map.removeMarker(m);
-                    GSN.map.markers.splice(x,1);
-                }
-            }
-            GSN.map.addMarker(vsName,lat,lon);
-        }
-		
-		
-        /**
-		* Highlight a marker
-		* Stop it if called with null name
-		*/
-        ,
-        zoomOnMarker: function(vsName){
-            if (!GSN.map.loaded) return;
-			
-            if (vsName!=null) {
-                for (x in GSN.map.markers) {
-                    var m = GSN.map.markers[x];
-                    if (m.getAttribute("vsname") == vsName) {
-                        GSN.map.highlighted = x;
-                        map.setCenter(new LatLonPoint(m.location.lat,m.location.lon))
-                        return;
-                    }
-                }
-            }
-        }
-		
-        ,
-        areVisible: true
-        ,
-        toggleAllMarkers: function(){
-            for (x=0; x<GSN.map.markers.length; x++) {
-                var m = GSN.map.markers[x];
-                if(GSN.areVisible) m.hide();
-                else m.show();
-            }
-            GSN.areVisible = !GSN.areVisible;
-        }
-		
-		
-        /**
-		* Zoom out to see all marker
-		*/
-        ,
-        showAllMarkers: function(){
-            map.autoCenterAndZoom();
-        }
-    }
-	
-	
-    /**
-	* Data part
-	*/	
-    ,
-    data : {
-	
-        fields : new Array(),
-        fields_type : new Array(),
-        criterias : new Array(),
-        nb_crit : 0,
-        radio:false,
-		
-        /**
-		* Initialisation of the Data part (called as soon as a user selected sensors and click on the button)
-		*/	
-        init: function(){
-            GSN.data.fields.splice(0);
-            GSN.data.fields_type.splice(0);
-			
-            $("#step1Container .data").hide("slow").prev().unbind('click').click(function(){
-                $(this).next().toggle("slow");$(this).next().next().toggle("slow");
-            });
-			
-            //remove the deselection function and drag and drop
-            $("#dropArea img").remove();
-            $(".sensorName").draggableDisable();
-            $(".rubric").draggableDisable();
-            $('.nextStepButton').remove();
-			
-			
-            // Remove eventual duplicate in the selected sensors array
-            for(var i=1; i<GSN.selectedSensors.length; ++i)
-                if(GSN.selectedSensors[i-1] == GSN.selectedSensors[i]) GSN.selectedSensors.splice(i,1);
-			
-			
-            $("form").attr("action","");
-            $("#dataSet").remove();
-            $("#step2Container").empty();
-            $("#resetButton").show();
-			
-            $("#formular").append("<input type=\"hidden\" name=\"numberSelectedSensor\" id=\"numberSelectedSensor\" value=\""+GSN.selectedSensors.length+"\">");
-            for(var i=0; i<GSN.selectedSensors.length; ++i)
-                //TODO                $("#formular").append("<input type=\"hidden\" name=\"vsName"+i+"\" id=\"vsName"+i+"\" value=\""+GSN.selectedSensors[i]+"\">");
-                $("#formular").append("<input type=\"hidden\" name=\"vsname\" id=\"vsName"+i+"\" value=\""+GSN.selectedSensors[i]+"\">");
-
-            $("#step2Container").append("<div class=\"step\">Step 2/5 : Selection of the Fields</div>");
-            $("#step2Container").append("<div class=\"data\" id=\"fields\"></div>");
-            $('#fields').append('<br />');
-            $('#fields').append('<span>Aggregation</span>');
-            $('#fields').append('<select id="agg_function" name="agg_function"><option value="-1">No Aggregation</option><option value="avg">AVG</option><option value="max">MAX</option><option value="min">MIN</option></select>');
-            $('#fields').append('<input disabled="disabled" id="agg_period" name="agg_period" size="5" value="2" type="text" />');
-            $('#fields').append('<select disabled="disabled" id="agg_unit" name="agg_unit"><option value="3600000">Hours</option><option value="60000">Minutes</option><option value="1000">Seconds</option><option value="1">Milli Seconds</option></select>');
-            $('#fields').append('<br /><br />');
-            
-            $('#agg_function').change(function(){
-                $('#agg_period').attr('disabled',$(this).val() == '-1');
-                $('#agg_unit').attr('disabled',$(this).val() == '-1');
-            });
-
-            //$("#fields").append("<input type=\"radio\" id=\"commonReq\" name=\"commonReq\" onClick=\"javascript:GSN.data.radio=false;GSN.data.init();\" />Common request ");
-            //$("#fields").append("<input type=\"radio\" id=\"aggregReq\" name=\"aggregReq\" onClick=\"javascript:GSN.data.radio=true;GSN.data.init();\" />Aggregate functions<br/><br/>");
-            $("#fields").append($.DIV({
-                'id':'separation'
-            },""));
-            //            if (GSN.data.radio) {
-            //                $("#aggregReq").attr("checked", true);
-            //            } else {
-            //                $("#commonReq").attr("checked", true);
-            //            }
-
-            for(var i=0; i<GSN.selectedSensors.length; ++i){
-                $.ajax({
-                    async: false,
-                    type: "GET",
-                    url: "gsn?REQUEST=113&name="+GSN.selectedSensors[i],
-                    success: function(msg) {
-                        $("virtual-sensor field", msg).each(function() {
-                            if ($(this).attr("type").substr(0,3) != "bin") {
-                                GSN.data.fields.push($(this).attr("name"));
-                                GSN.data.fields_type.push($(this).attr("type"));
-                            }
-                        });
-                        GSN.data.fields.push("end");
-                        GSN.data.fields_type.push("end");
-                    }
-                });
-            }
-            GSN.data.selectCommonFieldAndDisplay();
-        },
-		
-        /**
-		* Field part: select the common field from the selected sensors
-		*/	
-        selectCommonFieldAndDisplay: function(){
-            //Find Common Fields
-            var tempCommonFields = new Array();
-            var secondEndSeen;
-            var firstEndSeen = -1;
-			
-            //look for the first end position in the GSN.data.fields array
-            for(var k=0; k<GSN.data.fields.length; ++k){
-                if(GSN.data.fields[k] == "end"){
-                    secondEndSeen = k;
-                    break;
-                }
-            }
-			
-            //if more than one sensor selected
-            if(GSN.selectedSensors.length > 1){
-                for(var k=secondEndSeen+1; k<GSN.data.fields.length; ++k){
-					
-                    if(GSN.data.fields[k] != "end"){
-                        for(var m=firstEndSeen+1; m<secondEndSeen; ++m){
-                            if(GSN.data.fields[k] == GSN.data.fields[m]){
-                                tempCommonFields.push(GSN.data.fields[k]);
-                            }
-                        }
-                    }
-                    else{
-                        //if => GSN.data.fields[k] == "end"
-                        firstEndSeen = secondEndSeen;
-                        secondEndSeen = GSN.data.fields[k];
-                    }
-                }
-                GSN.data.fields = tempCommonFields;
-            } else {
-                GSN.data.fields.pop();
-            }
-			
-            if(GSN.selectedSensors.length > 1){
-                $("#separation").append("Common Found Fields:<br/>");
-            } else {
-                $("#separation").append("Select field(s):<br/>");
-            }
-			
-            //Display Common Fields
-            for(var i=0; i<GSN.data.fields.length; i++){
-                if (GSN.data.radio) {
-                    //if (($(this).attr("type") == "int") || ($(this).attr("type") == "long") || ($(this).attr("type") == "double")) {
-                    $("#separation").append("<div id='" + GSN.data.fields[i] + "'><input type=\"checkbox\" name=\"fields\" class=\"field\" value=\""+GSN.data.fields[i]+"\" onClick=\"javascript:GSN.data.aggregateSelect('"+GSN.data.fields[i]+"',this.checked)\">"+GSN.data.fields[i].prettyString()+" </div>");
-                //}
-                } else {
-                    $("#separation").append("<input type=\"checkbox\" name=\"fields\" class=\"field\" value=\""+GSN.data.fields[i]+"\">"+GSN.data.fields[i].prettyString());
-                    $("#separation").append("<br\>");
-                }
-				
-                if (GSN.data.radio) {
-                    $("#groupByContainer").empty();
-                    $("#separation").append("<span id=\"groupByContainer\">");
-                    $("#groupByContainer").append("<br/>Group by : <select name=\"aggregateGB\" id=\"aggregateGB\" size=\"1\" onChange=\"javascript:GSN.data.groupBy(this.value)\"></select><br/>");
-                    for (var j=0; j < GSN.data.fields.length; j++) {
-                        $("#aggregateGB").append("<option value=\"" + GSN.data.fields[j] + "\">" + GSN.data.fields[j].prettyString() + "</option>");
-                    }
-                    $("#aggregateGB").append("<option value=\"none\">None</option>");
-                    $("#aggregateGB").append("</select>");
-                    $("#separation").append("</span>");
-                } else {
-                    $("#checkAllContainer").remove();
-                    $("#separation").append("<span id=\"checkAllContainer\"><br/><input type=\"checkbox\" id=\"all\" name=\"all\" onClick=\"javascript:GSN.data.checkAllFields(this.checked)\">Check all<br/></span>");
-                }
-            }
-			
-			
-			
-            GSN.data.appendNextStepButton("separation","if(GSN.data.atLeastOneFieldSelected())GSN.data.nbDatas()");
-        },
-		
-        atLeastOneFieldSelected: function(){
-            var n = $(".field:checked").length;
-            if(n > 0) return true
-            else alert("You have to select at least one field.");
-        },
-		
-        /**
-		* Append a button in "idInWichAppend" with an action: "onclick" an "idButton" and a "value" (configurable)
-		*/	
-        appendNextStepButton: function(idInWichAppend,onclick,idButton,value){
-            if(idButton==null) idButton="";
-            if(value==null) value="Next Step";
-            $("#"+idInWichAppend+"").append('<br/><div class="nextStepButton"><input type="button" id="'+idButton+'" value="'+value+'" onClick="'+onclick+';"/>'+"&nbsp&nbsp&nbsp<input type=\"button\" id=\"resetButton\" value=\"Reset\" onClick=\"window.location='./data.html';\"/></div>");
-        },
-		
-		
-        aggregateSelect: function(that, checked){
-            // To can choose the aggregate type for the field
-            if (checked) {
-                $("#"+that).append("<select name=\""+that+"AG\" id=\""+that+"AG\" size=\"1\"></select>");
-                $("#"+that+"AG").append("<option value=\"AVG\">AVG</option>");
-                $("#"+that+"AG").append("<option value=\"MAX\">MAX</option>");
-                $("#"+that+"AG").append("<option value=\"MIN\">MIN</option>");
-            } else {
-                $("#"+that+"AG").remove();
-            }
-						
-        },
-		
-		
-        groupBy: function(option) {
-            if (option == "timed") {
-                $("#aggregateGB").after("<input type=\"text\" name=\"gbdelta\" id=\"gbdelta\" size=\"5\"><select name=\"gbdeltameasure\" id=\"gbdeltameasure\" size=\"1\"></select>");
-                $("#gbdeltameasure").append("<option value=\"ms\">Milisecond</option>");
-                $("#gbdeltameasure").append("<option value=\"s\">Second</option>");
-                $("#gbdeltameasure").append("<option value=\"m\">Minute</option>");
-                $("#gbdeltameasure").append("<option value=\"h\">Hour</option>");
-                $("#gbdeltameasure").append("<option value=\"d\">Day</option>");
-            } else {
-                $("#gbdelta").remove();
-                $("#gbdeltameasure").remove();
-            }
-        },
-		
-		
-        checkAllFields: function(check){
-            $("input").each(function () {
-                if ($(this).attr("class") == "field") {
-                    $(this).attr("checked", check);
-                }
-            });
-        },
-		
-		
-        nbDatas: function() {
-            $(".nextStepButton").remove();
-            $("#step2Container .data").hide("slow").prev().unbind('click').click(function(){
-                $(this).next().toggle("slow");
-            });
-            $("#step2Container .data :enabled").attr("disabled", "disabled");
-			
-            $("#step3Container").append("<div class=\"step\">Step 3/5 : Selection of the Data Range</div>");
-            $("#step3Container").append("<div class=\"data\" id=\"nbDatas\"></div>");
-            $("#nbDatas").append('<br /><select id="nb_selection" name="nb_selection"><option value="ALL">All Data</option><option value="SPECIFIED" selected="selected">Only</option></select>');
-            $("#nbDatas").append('<input id="nb_value" name="nb_value" size="3" value="10" type="text"><span> Values</span><br />');
-            $('#nb_selection').change(function(){
-                var val = $(this).val();
-                $('#nb_value').attr('disabled', (val == 'ALL'));
-            });
-            //            $("#nbDatas").append("<input type=\"radio\" name=\"nbdatas\" id=\"allDatas\" value=\"\"> All data<br/>");
-            //            $("#nbDatas").append("<input type=\"radio\" name=\"nbdatas\" id=\"someDatas\" value=\"\" checked onclick=\"$('#nbOfDatas').focus()\"> Last <input onclick=\"$('#someDatas').attr('checked', 'checked');\" type=\"text\" name=\"nb\" value=\"10\" id=\"nbOfDatas\" size=\"4\"/> values<br/>");
-            GSN.data.appendNextStepButton("nbDatas","GSN.data.addCriteria(true)");
-        },
-		
-		
-        addCriteria: function(newStep) {
-            if (newStep) {
-                $(".nextStepButton").remove();
-                $("#step3Container .data").hide("slow").prev().unbind('click').click(function(){
-                    $(this).next().toggle("slow");
-                });
-                $("#step3Container .data :enabled").attr("disabled", "disabled");
-				
-                $("#step4Container").append("<div class=\"step\">Step 4/5 : Selection of the Criterias</div>");
-                $("#step4Container").append("<div class=\"data\" id=\"where\"></div>");
-                $('#where').append('<a id="add_criterion_btn" href="#">Add Criterion</a><div id="list_of_criteria"></div>');
-                //$("#where").append("<a id=\"addCrit\" href=\"javascript:GSN.data.addCriteria(false)\">Add criteria</a>");
-                //                $("#where").append('<br/><br/>');
-                GSN.data.appendNextStepButton("where","GSN.data.selectDataDisplay()");
-                
-                $('#add_criterion_btn').click(function() {
-                    $(this).next().append(addCriteriaLine());
-                    $('.remove-criterion').click (function() {
-                        $(this).parent().remove();
-                        $('.join:first').hide();
-                    });
-                    $('.join:first').hide();
-                    $('.cfields').change(function(){
-                        var field_name = $(this).val();
-                        if (field_name == 'timed') {
-                            $(this).next().val(GSN.util.printDate((new Date()).getTime()));
-                            $(this).next().datePicker({
-                                startDate:'01/01/2006'
-                            });
-                            $(this).next().next().val(GSN.util.printDate((new Date()).getTime()));
-                            $(this).next().next().datePicker({
-                                startDate:'01/01/2006'
-                            });
-                        }
-                        else {
-                            $(this).next().replaceWith(default_min_criterion());
-                            $(this).next().next().replaceWith(default_max_criterion());
-                        }
-                    });
-                });
-                function addCriteriaLine () {
-                    newcrit = '<div>';
-                    newcrit += '<select class="join" name="cjoin"><option value="and">AND</option><option value="or">OR</option></select>';
-                    newcrit += '<select name="cfield" class="cfields">';
-                    for (var i = 0 ; i < GSN.data.fields.length ; i++) {
-                        newcrit += '<option value="' + GSN.data.fields[i] + '">' + GSN.data.fields[i] + '</option>';
-                    }
-                    newcrit += '</select>';
-                    newcrit += '| Between ' + default_min_criterion();
-                    newcrit += ' and ' + default_max_criterion() + '<a class="remove-criterion" href="#"> Remove</a></div>';
-                    return newcrit;
-                }
-                function default_min_criterion() {
-                    return '<input name="cmin" class="min" size="3" value="-inf" type="text" />';
-                }
-                function default_max_criterion() {
-                    return '<input name="cmax" class="max" size="3" value="+inf" type="text" />';
-                }
-            }
-
-        //else {
-        //    GSN.data.nb_crit++;
-        //    newcrit = "<div id=\"where" + GSN.data.nb_crit + "\"></div>";
-        //    $("#addCrit").before(newcrit);
-        //GSN.data.addCriteriaLine(GSN.data.nb_crit, "");
-        //GSN.data.criterias.push(GSN.data.nb_crit);
-        //}
-        },
-		
-        //        addCriteriaLine: function() {
-        //        addCriteriaLine: function(nb_crit, field) {
-
-        //            return newcrit;
-        //            newcrit = "";
-        //            if (GSN.data.criterias.length > 0) {
-        //                newcrit += "<select name=\"critJoin\" id=\"critJoin" + nb_crit + "\" size=\"1\">";
-        //                var critJoin = new Array("AND", "OR");
-        //                for (var i=0; i < critJoin.length; i++) {
-        //                    newcrit += "<option value=\""+critJoin[i]+"\">"+critJoin[i]+"</option>";
-        //                }
-        //                newcrit += "</select>";
-        //            }
-        //            newcrit += "<select name=\"neg\" size=\"1\" id=\"neg" + nb_crit + "\">";
-        //            var neg = new Array("", "NOT");
-        //            for (i=0; i < neg.length; i++) {
-        //                newcrit += "<option value=\"" + neg[i] + "\" >" + neg[i] + "</option>";
-        //            }
-        //            newcrit += "</select> ";
-        //            newcrit += "<select name=\"critfield\" id=\"critfield" + nb_crit + "\" size=\"1\" onChange=\"javascript:GSN.data.criteriaForType(this.value,"+nb_crit+")\">";
-        //            for (var i=0; i< GSN.data.fields.length; i++) {
-        //                newcrit += "<option value=\"" + GSN.data.fields[i] + "\">" + GSN.data.fields[i] + "</option>";
-        //            }
-        //            newcrit += "</select> ";
-        //            var operators = new Array("&gt;", "&ge;", "&lt;", "&le;", "=", "LIKE");
-        //            newcrit += "<select name=\"critop\" size=\"1\" id=\"critop" + nb_crit + "\">";
-        //            for (i=0; i < operators.length; i++) {
-        //                newcrit += "<option value=\"" + operators[i] + "\" >" + operators[i] + "</option>";
-        //            }
-        //            newcrit += "</select> ";
-        //            newcrit += "<input type=\"text\" name=\"critval\" id=\"critval" + nb_crit + "\" size=\"18\">";
-        //            newcrit += " <a href=\"javascript:GSN.data.removeCrit("+nb_crit+")\" id=\"remove" + nb_crit + "\"> (remove)</a>";
-        //            $("#where"+nb_crit).append(newcrit);
-        //            $("#critfield"+nb_crit).attr("value", field);
-        //            GSN.data.criteriaForType(GSN.data.fields[0],nb_crit);
-        //        },
-		
-		
-        //        criteriaForType: function(field, nb_crit) {
-        //            if (field == "timed") {
-        //                $("#critval"+nb_crit).val(GSN.util.printDate((new Date()).getTime()));
-        //                $("#critval"+nb_crit).datePicker({
-        //                    startDate:'01/01/2006'
-        //                });
-        //            } else {
-        //                $("#critval"+nb_crit).val("");
-        //            }
-        //        },
-		
-		
-        removeCrit: function(critnb) {
-            $("#where"+critnb).remove();
-            var critTMP = new Array();
-            for (var i=0; i<GSN.data.criterias.length; i++) {
-                if (GSN.data.criterias[i] == critnb) {
-                    if (i == 0 && GSN.data.criterias.length > 0) {
-                        $("#critJoin"+GSN.data.criterias[i+1]).remove();
-                    }
-                } else {
-                    critTMP.push(GSN.data.criterias[i]);
-                }
-            }
-            GSN.data.criterias = critTMP;
-        },
-   	
-   	
-        selectDataDisplay: function() {
-            $(".nextStepButton").remove();
-            $("#step4Container .data").hide("slow").prev().unbind('click').click(function(){
-                $(this).next().toggle("slow");
-            });
-            $("#step4Container .data :enabled").attr("disabled", "disabled");
-	   	
-            $("#step5Container").append("<div class=\"step\">Step 5/5 : Selection of the Format</div>");
-            $("#step5Container").append("<div class=\"data\" id=\"display\"></div>");
-            //$("#display").append($.DIV({
-            //    "id":"showSQL"
-            //},$.A({
-            //    "href":"javascript:GSN.data.getDatas(true);"
-            //},"Show SQL query")));
-            $("#display").append("<input type=\"radio\" id=\"dispChartAndData\" value=\"DispChartAndValue\" name=\"display\" onClick=\"javascript:$('.chartOption').show('slow');$('.cvsFormat').hide('slow');\" checked>Plot and View Data<br/>");
-            $("#display").append("<input type=\"radio\" id=\"dispChart\" value=\"DispChart\" name=\"display\" onClick=\"javascript:$('.chartOption').show('slow');$('.cvsFormat').hide('slow');\">Plot Data Only<br/>");
-            $("#display").append("<input type=\"radio\" id=\"dispData\" value=\"DispData\" name=\"display\" onClick=\"javascript:$('.chartOption').hide('slow');$('.cvsFormat').hide('slow');\">View Data Only<br/>");
-				
-            $("#display").append("<input type=\"radio\" id=\"popup\" value=\"popup\" name=\"display\" onClick=\"javascript:$('.chartOption').show('slow');$('.cvsFormat').hide('slow');\">In a new window<br/>");
-            $("#display").append("<input type=\"radio\" id=\"CSV\" value=\"CSV\" name=\"display\" onClick=\"javascript:$('.chartOption').hide('slow');$('.cvsFormat').show('slow');\">Download data<br/>");
-            $("#display").append('<br/>');
-
-			
-            $("#display").append("<div class=\"chartOption\">Chart Selection:</div>");
-            $("#display").append("<div class=\"chartOption\"><input type=\"radio\" id=\"barChart\" class=\"chartType\" name=\"chartType\" onClick=\"\" checked/>Bar Chart<br/></div>");
-            $("#display").append("<div class=\"chartOption\"><input type=\"radio\" id=\"lineChart\" class=\"chartType\" name=\"chartType\" onClick=\"\"/>Line Chart<br/></div>");
-            $("#display").append("<div class=\"chartOption\">Display:</div>");
-            $("#display").append("<div class=\"chartOption\"><input type=\"radio\" id=\"allData\" class=\"dataDisplay\" name=\"dataDisplay\" onClick=\"\" checked/>All Values<br/></div>");
-            $("#display").append("<div class=\"chartOption\"><input type=\"radio\" id=\"modData\" class=\"dataDisplay\" name=\"dataDisplay\" onClick=\"\"/>Snapshot Mode<br/></div>");
-			
-						
-            //$("#display").append("<div class=\"cvsFormat\">Delimiters:</div>");
-			
-            //$("#display").append("<div class=\"cvsFormat\"><input type=\"radio\" id=\"semicolon\" class=\"chartType\" name=\"delimiter\" value=\"semicolon\" checked/>Semicolon<br/></div>");
-            //$("#display").append("<div class=\"cvsFormat\"><input type=\"radio\" id=\"tab\" class=\"chartType\" name=\"delimiter\" value=\"tab\"/>Tab<br/></div>");
-            //$("#display").append("<div class=\"cvsFormat\"><input type=\"radio\" id=\"space\" class=\"chartType\" name=\"delimiter\" value=\"space\"/>Space<br/></div>");
-            //$("#display").append("<div class=\"cvsFormat\"><input type=\"radio\" id=\"other\" class=\"chartType\" name=\"delimiter\" value=\"other\"/>Other : <input type=\"text\" name=\"otherdelimiter\" size=\"2\"/><br/></div>");
-			
-            $("#display").append("<div class=\"chartOption\"><input type=\"checkbox\" name=\"fullscreenView\" value=\"fullscreenView\" id=\"fullscreenView\"/>Go Fullscreen</div>");
-            GSN.data.appendNextStepButton("display","GSN.data.getDatas()","getDatas","Get Data");
-			
-            $("#display").append('<br/><br/>');
-			
-            $(".cvsFormat").hide();
-			
-            $("#step5Container .data").prev().click(function(){
-                $(this).next().toggle("slow");
-            });
-			
-            $("#step5Container").append("<div id=\"warningmsg\">" + "Warning: Not all the values are displayed. To get all the values, you have to download them." + "</div>");
-            $("#warningmsg").hide();
-        },
-   	
-   	
-        getDatas: function(sql) {
-            $("#chartContainer").empty();
-            $("#dataSet").remove();
-            $("table #dataSet","#datachooser").remove();
-  		
-  		
-            $("#display").append($.SPAN({
-                "class":"refreshing"
-            },$.IMG({
-                "src":"style/ajax-loader.gif",
-                "alt":"loading",
-                "title":""
-            })));
-            if ( ! $("#CSV").attr("checked") || sql) {
-                if(GSN.selectedSensors.length > 1) request="multirequest=true";
-                else request="multirequest=false";
-                if ($("#commonReq").attr("checked")) {
-                    request += "&commonReq=true";
-                } else {
-                    request += "&commonReq=false";
-                    if ($("#aggregateGB").val() != "none") {
-                        request += "&groupby=" + $("#aggregateGB").val();
-                        if ($("#aggregateGB").attr("value") == "timed") {
-                            temp = $("#gbdelta").val();
-                            if ($("#gbdeltameasure").val() == "s") {
-                                temp = temp * 1000;
-                            } else if ($("#gbdeltameasure").val() == "m") {
-                                temp = temp * 60000;
-                            } else if ($("#gbdeltameasure").val() == "h") {
-                                temp = temp * 3600000;
-                            } else if ($("#gbdeltameasure").val() == "d") {
-                                temp = temp * 86400000; // 3600000 * 24
-                            }
-                            request += "&groupbytimed=" + temp
-                        }
-                    }
-                }
-                $("input").each(function () {
-                    if ($(this).attr("class") == "field" && $(this).attr("checked")) {
-                        if ($("#commonReq").attr("checked")) {
-                            request += "&fields=" + $(this).attr("value");
-                        } else {
-                            request += "&fields=" + $("#"+$(this).val()+"AG").val()+"("+$(this).attr("value")+")";
-                        }
-                    }
-                });
-                if ($("#someDatas").attr("checked") && $("#nbOfDatas").attr("value") != "") {
-                    var nbValueToExtract = parseInt($("#nbOfDatas").attr("value"));
-                    if(nbValueToExtract%6 != 0){
-                        nbValueToExtract= nbValueToExtract + 6 - nbValueToExtract%6;
-                    }
-                    request += "&nb=" + nbValueToExtract;
-                }
-                for (var i=0; i < GSN.data.criterias.length; i++) {
-                    if (i > 0) {
-                        request += "&critJoin="+$("#critJoin"+GSN.data.criterias[i]).val();
-                    }
-                    request += "&neg="+$("#neg"+GSN.data.criterias[i]).val();
-                    request += "&critfield="+$("#critfield"+GSN.data.criterias[i]).val();
-                    request += "&critop="+$("#critop"+GSN.data.criterias[i]).val();
-                    request += "&critval="+$("#critval"+GSN.data.criterias[i]).val();
-                }
-				
-                if (sql) {
-                    $("#showSQL p").empty();
-                    for(var i=0; i<GSN.selectedSensors.length; ++i){
-                        request += "&sql=true";
-                        $.ajax({
-                            type: "GET",
-                            url: "/data?"+request+"&vsName="+GSN.selectedSensors[i],
-                            success: function(msg) {
-                                $("#display .refreshing").remove();
-                                $("#showSQL").append($.P({
-                                    "class":"query"
-                                },unescape(msg)));
-                            }
-                        });
-                    }
-                }
-				
-                if(!sql) GSN.data.displayDatas(request);
-            } /*else if ($("#popup").attr("checked")) {
-   			$("form").attr("target", "_blank");
-   			$("form").attr("action", "/showData.jsp");
-   			document.forms["formular"].submit();
-   		} */ 
-            else if ($("#CSV").attr("checked")) {
-                $("form").attr("action", "/multidata");
-                $("form").attr("target", "_blank");
-   			
-                $("#step2Container .data :disabled").removeAttr("disabled");
-                $("#step3Container .data :disabled").removeAttr("disabled");
-                if ( ! $("#someDatas").attr("checked") ) {
-                    $("#nbOfDatas").attr("disabled", "disabled");
-                }
-                $("#step4Container .data :disabled").removeAttr("disabled");
-   			
-   			
-                document.forms["formular"].submit();
-                $("#display .refreshing").remove();
-   			
-                $("#step2Container .data :enabled").attr("disabled", "disabled");
-                $("#step3Container .data :enabled").attr("disabled", "disabled");
-                $("#step4Container .data :enabled").attr("disabled", "disabled");
-   			
-            }
-        },
-   	
-   	
-        displayDatas: function(request) {
-   		
-            //GSN.info("display data request: " + request.toString());
-   		
-            $('#getDatas').attr("value","Update");
-			
-            //should check no field selected...
-            if ($(".field[checked]").length == 0) {
-                $("#display .refreshing").remove();
-                alert("You have to select at least one field.");
-                return;
-            }
-   		
-            // Define the target
-            var target = "#datachooser";
-            if ($("#popup").attr("checked")){
-                var w = window.open("", "Data", "width=700,height=700,scrollbars=yes");
-                if (w == null) {
-                    alert('Your browser security setting blocks popup. Please turn it off for this website.');
-                    return;
-                }
-                target = w.document.body;
-            }
-            if($('#fullscreenView').attr("checked"))
-            {
-                $('#container > div').hide('slow');
-                window.resizeTo(screen.width,screen.height);
-                window.moveTo(0,0);
-                $('body').prepend('<div id="fullscreenContent" style="width:'+(screen.width)+';"></div>');
-                $('#fullscreenContent').append('<br/><input type="button" value="Back to Data Part" onclick="$(\'#container > div\').show(\'slow\'); $(\'#fullscreenContent\').remove();"/>')
-                $("#fullscreenContent").append('&nbsp;&nbsp;&nbsp;<input type="button" value="Go to Table Values" onclick="document.location.href=\'#dataSet\'"/>');
-                $('#fullscreenContent').append('<br/><br/><div id="seeLink">See chart:<br/><ul></ul></div>');
-                $('#fullscreenContent').append('<span id="chartContainer"></span><br/><br/><br/><br/><br/><br/><br/><br/>');
-                target=$('#fullscreenContent');
-            }
-            else{
-                $("#datachooser table",target).remove();
-                $("#datachooser").append('<span id="chartContainer"></span>');
-            }
-            $("#chartContainer").hide();
-   		
-            var answerLinesFromXMLSensorNum = new Array();
-            var minValue = new Array();
-            var maxValue = new Array();
-            for(var i=0; i<GSN.selectedSensors.length; ++i){
-                var vsName = GSN.selectedSensors[i];
-                var nbFields = $(".field[checked]").length;
-                var sensorNumber = i;
-                //alert("/data?"+request+"&vsName="+vsName+"&rand="+Math.random());
-                $.ajax({
-                    async: false,
-                    type: "GET",
-//TODO                    url: "/data?"+request+"&vsName="+vsName+"&rand="+Math.random(),
-                    url: "/multidata?vsname=ss_mem_vs:heap_memory_usage",
-                    success: function(answer) {
-
-
-
-                        // Remove indicator
-                        //alert(answer);
-                        $("#display .refreshing").remove();
-						
-                        // Store the answer
-                        answerLinesFromXMLSensorNum[sensorNumber] = $("line", answer);
-						
-                        // If no answer return
-                        if ($("line",answer).size() == 0) {
-                            alert('No data corresponds to your request for the sensor: '+vsName);
-                            return;
-                        }
-						
-
-                        $(target).append($.TABLE({
-                            "size":"100%",
-                            "align":"center",
-                            "id":"dataSet"
-                        }));
-                        $("table#dataSet",target).append("<tr><td class='step' align='center' colspan='"+nbFields+"'>"+vsName.prettyString()+"</td></tr>");
-						
-                        var line,tr,rows;
-                        var lines = $("line", answer);
-						
-                        if($("#nbOfDatas").attr("value")) nbOfData = parseInt($("#nbOfDatas").attr("value"))+1;
-                        else nbOfData = lines.size();
-							
-                        for (var i = 0; i<nbOfData ; i++){
-                            line = lines.get(i);
-							
-                            if (i==0)
-                                tr = $.TR({
-                                    "id":"line"+i,
-                                    "class":"step"
-                                });
-                            else
-                                tr = $.TR({
-                                    "id":"line"+i,
-                                    "class":"data"
-                                });
-							
-                            rows = $("field", line);
-							
-                            for (var j = 0; j<rows.size();j++){
-                                if(j <= nbFields && i == 0) $(tr).append($.TD({},$(rows.get(j)).text().prettyString()));
-                                else $(tr).append($.TD({},$(rows.get(j)).text()));
-                            }
-                            $("table#dataSet",target).append(tr);
-                        }
-						
-                        //table coloration
-                        if (w != null){
-                            $("table#dataSet .step", target).css("background","#ffa84c");
-                        }
-						
-                        $(target).append('<br/><br/>');
-                    }
-                });
-            }
-   		
-   		
-   		
-   		
-            var nbSelectedFields = $("field",answerLinesFromXMLSensorNum[0].get(0)).length;
-            var nbSelectedSensors = GSN.selectedSensors.length;
-            GSN.info("nbSelectedFields="+nbSelectedFields);
-            GSN.info("nbSelectedSensors="+nbSelectedSensors);
-			
-			
-            // Find the index of Timed
-            regularExpression = new RegExp("timed","i");
-            var timedIndexInNbSelectedFieldsArray=-1;
-            for(var m=0; m < nbSelectedFields; m++){
-                if(regularExpression.test($("field",answerLinesFromXMLSensorNum[0].get(0)).eq(m).text())){
-                    timedIndexInNbSelectedFieldsArray = m; // Will be useful to detect if parseFloat needed or not for comparison
-                }
-            }
-			
-			
-            // Compute the min/max for each field for each sensor
-            var incModulo = 0;
-            GSN.data.modulo = Math.floor(($("field",answerLinesFromXMLSensorNum[0]).length-1)/GSN.data.nbDispVal/nbSelectedFields);//Math.floor($("field",answerLinesFromXMLSensorNum[0]).length/GSN.data.nbDispVal/nbSelectedFields);
-            var modulo = GSN.data.modulo;
-            GSN.info("Modulo="+modulo);
-			
-            if($("#allData").attr("checked")) modulo = 1;
-			
-            // creation of a Matrix dimension: nbSelectedSensors * nbSelectedFields
-            var values = new Array(nbSelectedSensors);
-            for(var i=0; i<nbSelectedSensors; ++i)
-                values[i] = new Array(nbSelectedFields);
-			
-            for(var i=0; i < nbSelectedSensors; i++){
-                //Initialisation of the Matrix
-                for(var m=0; m < nbSelectedFields; m++) values[i][m] = 0;
-				
-                for(var m=0; m < nbSelectedFields; m++){
-                    // Initialisation of min/max values
-                    if(i==0 && timedIndexInNbSelectedFieldsArray != m){
-                        minValue[m] = parseFloat($("field",answerLinesFromXMLSensorNum[i].get(1)).eq(m).text());
-                        maxValue[m] = parseFloat($("field",answerLinesFromXMLSensorNum[i].get(1)).eq(m).text());
-                    }
-                    else if(i==0 && timedIndexInNbSelectedFieldsArray == m){
-                        minValue[m] = $("field",answerLinesFromXMLSensorNum[i].get(1)).eq(m).text();
-                        maxValue[m] = $("field",answerLinesFromXMLSensorNum[i].get(1)).eq(m).text();
-                    }
-					
-                    incModulo = 0;
-					
-					
-                    for(var k=0; k< (answerLinesFromXMLSensorNum[i].length-1); k++){
-                        // 1 because first line only vsName
-                        var field = $("field",answerLinesFromXMLSensorNum[i].get(1+k));
-						
-                        if(timedIndexInNbSelectedFieldsArray != m) actualValue = parseFloat(field.eq(m).text());
-                        else actualValue = field.eq(m).text();
-							
-                        GSN.log("Actual Value:"+actualValue);
-						
-                        if(minValue[m] >  actualValue) minValue[m] = actualValue;
-                        if(maxValue[m] <  actualValue) maxValue[m] = actualValue;
-						
-                        // Computation of the average
-                        if(k == 0 && timedIndexInNbSelectedFieldsArray != m) average = actualValue;
-                        else if(timedIndexInNbSelectedFieldsArray != m) average = (average + actualValue)/2;
-                        else average = actualValue; // case it is the time
-						
-                        // Construct values Array which contains the values for the current selected sensor and for the current field
-                        nbValueToShow = parseInt($("#nbOfDatas").attr("value"));
-                        offset= 6 - nbValueToShow%6;
-						
-                        if((answerLinesFromXMLSensorNum[i].length-1) > 6 && $("#modData").attr("checked")){
-                            // If too many data reduce (take data every modulo)
-                            if(values[i][m] == "" && incModulo == 0){
-                                values[i][m] = average;
-                            }else if(incModulo == 0){
-                                values[i][m] = average+","+values[i][m];
-                            }
-                            incModulo++;
-                            incModulo %= modulo;
-                        }
-                        else{
-                            if(k < nbValueToShow){
-                                if(values[i][m] == ""){
-                                    values[i][m] = actualValue;
-                                }else{
-                                    values[i][m] = actualValue+","+values[i][m];
-                                }
-                            }
-                        }
-                    }
-                //GSN.log(minValue[m]);
-                //GSN.log(maxValue[m]);
-                }
-            }
-            GSN.info("Final minValue:");
-            GSN.log(minValue);
-            GSN.info("Final maxValue:");
-            GSN.log(maxValue);
-			
-            GSN.info("Generation Bar Chart:");
-            GSN.data.makeChart(nbSelectedFields,timedIndexInNbSelectedFieldsArray,answerLinesFromXMLSensorNum,values,minValue,maxValue,"barChart");
-            GSN.info("Generation Line Chart:");
-            GSN.data.makeChart(nbSelectedFields,timedIndexInNbSelectedFieldsArray,answerLinesFromXMLSensorNum,values,minValue,maxValue,"lineChart");
-			
-			
-            if($('#barChart').attr("checked") && ($('#dispChartAndData').attr("checked") || $('#popup').attr("checked") || $('#dispChart').attr("checked"))) $('.lineChart').hide();
-            if($('#lineChart').attr("checked") && ($('#dispChartAndData').attr("checked") || $('#popup').attr("checked") || $('#dispChart').attr("checked"))) $('.barChart').hide();
-            if($('#dispData').attr("checked")){
-                $('.lineChart').hide();
-                $('.barChart').hide();
-            }
-            if($('#dispChart').attr("checked")) $('#dataSet').hide();
-				
-            $('#barChart').attr("onclick","$('.lineChart').hide();$('.barChart').show();");
-            $('#lineChart').attr("onclick","$('.lineChart').show();$('.barChart').hide();");
-        }// End displayDatas
-   	
-        ,
-        modulo:0
-        ,
-        nbDispVal:NUMBER_OF_VALUE_TO_DISPLAY_IN_CHARTS_IN_MODULUS_MODE // Number of value to display in modulo mode
-        ,
-        makeChart: function(nbSelectedFields,timedIndexInNbSelectedFieldsArray,answerLinesFromXMLSensorNum,values,minValue,maxValue,typeChart){
-            // Chart Part
-            var nbValue = Math.floor($("field",answerLinesFromXMLSensorNum[0]).length/nbSelectedFields)-1;
-            GSN.log("Nb Values extracted="+nbValue);
-            GSN.log("Nb Values requested="+$("#nbOfDatas").val());
-            GSN.log("Offset Values="+(nbValue-$("#nbOfDatas").val()));
-			
-            if ($("#allDatas").attr("checked") && $("#nbOfDatas").attr("value") < nbValue) {
-                $("#warningmsg").show();
-            }
-            else {
-                $("#warningmsg").hide();
-            }
-					
-            for(var m=0; m < nbSelectedFields; m++){
-                regularExpression = new RegExp("timed","i");
-                if(timedIndexInNbSelectedFieldsArray != m){
-					
-					
-                    if($('#fullscreenView').attr("checked")){
-                        $("#chartContainer").append('<div class="'+typeChart+'" id="'+typeChart+m+'"></div>');
-                        var so = new SWFObject("./open-flash-chart/open-flash-chart.swf", typeChart+m, screen.width-100, screen.height-250, "9", "#FFFFFF");
-                        if($("#"+typeChart).attr("checked")){
-                            $("#chartContainer").append('&nbsp;&nbsp;&nbsp;<input type="button" value="Back to Data Part" onclick="$(\'#container > div\').show(\'slow\'); $(\'#fullscreenContent\').remove();"/>');
-                            $("#chartContainer").append('&nbsp;&nbsp;&nbsp;<input type="button" value="Go to Top" onclick="document.location.href=\'#fullscreenContent\'"/>');
-                            $("#chartContainer").append('&nbsp;&nbsp;&nbsp;<input type="button" value="Go to Table Values" onclick="document.location.href=\'#dataSet\'"/>');
-                            $("#chartContainer").append('<br/><br/>');
-                            $("#seeLink ul").append("<li><a href='#"+typeChart+m+"'>"+$("field",answerLinesFromXMLSensorNum[0].get(0)).eq(m).text().prettyString()+"</a></li>");
-                        }
-                    }
-                    else{
-                        $("#chartContainer").append('<div style="border-width:10px;" class="'+typeChart+'" id="'+typeChart+m+'"></div><br/>');
-                        var so = new SWFObject("./open-flash-chart/open-flash-chart.swf", typeChart+m, "450", "400", "9", "#FFFFFF");
-                    }
-                    so.addVariable("variables","true");
-                    so.addVariable("title","Data viewer: "+$("field",answerLinesFromXMLSensorNum[0].get(0)).eq(m).text().prettyString()+",{font-size:20px; color: #000000; margin: 5px; padding:5px; padding-left: 20px; padding-right: 20px;}");
-					
-		   		
-                    if(!$("#modData").attr("checked")){
-                        x_step = Math.max(GSN.data.modulo,1);
-                    }	else {
-                        x_step = 2;
-                    }
-                    GSN.log("x_step="+x_step);
-		   		
-		   		
-                    so.addVariable("x_axis_steps",x_step);
-                    so.addVariable("y_label_style","10,#000000");
-					
-                    so.addVariable("x_label_style","10,#000000,2,"+x_step+",#eeeeee");
-					
-					
-                    // Timed on x axis
-                    var x_label;
-                    var incModulo = 0;
-                    if(timedIndexInNbSelectedFieldsArray != -1){
-                        x_label = values[0][timedIndexInNbSelectedFieldsArray];
-                    }
-                    else{
-                        x_label = 1;
-                        for(var p=1; p < nbValue; p++){
-                            if(incModulo == GSN.data.modulo){
-                                x_label += ","+(p+1);
-                                incModulo = 0;
-                            }
-                            incModulo++;
-                        }
-                    }
-					
-					
-                    so.addVariable("x_labels",x_label);
-                    so.addVariable("y_legend",""+$("field",answerLinesFromXMLSensorNum[0].get(0)).eq(m).text().prettyString()+",12,#000000");
-                    so.addVariable("y_ticks","5,10,5");
-					
-
-
-                    so.addVariable("x_axis_colour","#000000");
-                    so.addVariable("x_grid_colour","#eeeeee");
-                    so.addVariable("y_axis_colour","#000000");
-                    so.addVariable("y_grid_colour","#eeeeee");
-                    so.addVariable("tool_tip","#key#\n#x_label#\n#val#");
-					
-                    //so.addVariable("inner_background","#FCFDDC,#FF6600,90");
-                    so.addVariable("bg_colour","#ffffff");
-
-					
-                    GSN.log($("field",answerLinesFromXMLSensorNum[0].get(0)).eq(m).text().prettyString()+":  min: "+minValue[m]+"   MAX: "+maxValue[m]);
-                    //deltaDiv = Math.abs(Math.floor((parseFloat(maxValue[m]) - parseFloat(minValue[m]))));
-                    //					if(minValue[m] < 0) minVal = Math.floor(1.05*parseFloat(minValue[m]));
-                    //					else minVal = Math.floor(0.95*parseFloat(minValue[m]));
-                    //
-                    //					if(parseInt(maxValue[m]) < 0) maxVal = 0;
-                    //					else maxVal = Math.floor(1.05*parseFloat(maxValue[m]));
-					
-					
-                    so.addVariable("y_min",minValue[m]);
-                    so.addVariable("y_max",maxValue[m]);
-					
-                    if(typeChart == "barChart"){
-                        GSN.data.makeBarChart(so,values,m);
-                    }
-                    else if(typeChart == "lineChart"){
-                        GSN.data.makeLineChart(so,values,m);
-                    }
-                    so.write(typeChart+m,"");
-					
-                }
-				
-				
-                GSN.log("X Label: "+x_label);
-            }
-            // End Chart Part
-   		
-            $('#chartContainer').show();
-   		
-        }
-	
-	
-        ,
-        makeLineChart: function(so,values,field){
-            for(i=0; i<GSN.selectedSensors.length;++i){
-                if(i==0){
-                    so.addVariable("line_dot","2,"+$('#hexcode-'+GSN.selectedSensors[i]).val()+","+GSN.selectedSensors[i]+",10,4");
-                    so.addVariable("values",values[i][field]);
-                }
-                else{
-                    so.addVariable("line_dot_"+(i+1),"2,"+$('#hexcode-'+GSN.selectedSensors[i]).val()+","+GSN.selectedSensors[i]+",10,4");
-                    so.addVariable("values_"+(i+1),values[i][field]);
-                }
-            }
-        }
-		
-		
-        ,
-        makeBarChart: function(so,values,field){
-            so.addVariable("x_axis_3d","3");
-            for(i=0; i<GSN.selectedSensors.length;++i){
-                if(i == 0){
-                    so.addVariable("bar_3d","75,"+$('#hexcode-'+GSN.selectedSensors[i]).val()+","+GSN.selectedSensors[0]+",10");
-                    so.addVariable("values",values[i][field]);
-                }
-                else{
-                    so.addVariable("bar_3d_"+(i+1),"75,"+$('#hexcode-'+GSN.selectedSensors[i]).val()+","+GSN.selectedSensors[i]+",10");
-                    so.addVariable("values_"+(i+1),values[i][field]);
-                }
-            }
-        }
-   	
-    }//End GSN.data
-	
-
-	
-    ,
-    util: {
-        /**
-		* Pretty print of timestamp date
-		*/
-        printDate: function(date){
-            date = new Date(parseInt(date));
-            var value = GSN.util.addleadingzero(date.getDate())+"/"+GSN.util.addleadingzero(date.getMonth()+1)+"/"+date.getFullYear();
-            value += " "+GSN.util.addleadingzero(date.getHours())+":"+GSN.util.addleadingzero(date.getMinutes())+":"+GSN.util.addleadingzero(date.getSeconds());
-            return value;
-        }
-	    
-        ,
-        resumelongsentences: function(sentence) {
-            if (sentence.toString().length > 50) {
-                sentence = sentence.toString().substring(0,46);
-                sentence += " ...";
-            }
-            return sentence;
-        }
-	    
-	    
-        /**
-		* Add a zero if less then 10
-		*/
-        ,
-        addleadingzero : function (num){
-            var n = String(num);
-            return (n.length == 1 ? "0"+n : n);
-        }
-		
-		
-        /**
-		* toggle the display of sensors in the sidebar
-		*/
-        ,
-        toggle: function(obj){
-            $("a",obj).show();
-            obj.toggle();
-        }
-		
-        /**
-		* Take an array return a sorted matrix with sensor name in first col and rubric name in the second col
-		*/
-		
-
-        ,
-        regroupByRubricSensorName: function(vsName){
-            vsName.sort();
-			
-            //Creation of a Matrix n*2 and initialization
-            vsNameRubric = new Array(vsName.length);
-            for(var i=0; i<vsName.length; ++i){
-                vsNameRubric[i] = new Array(2);
-                vsNameRubric[i][0] = vsName[i];
-                vsNameRubric[i][1] = "others";
-            }
-			
-            //fill the matrix
-            var numberAtTheEnd = new RegExp("[0-9]$");
-            var createRubric = false;
-            var firstTimeTry = true;
-            var rubricName;
-            for(var i=1; i<vsName.length; ++i){
-                for(var similarDegree=3; similarDegree<vsName[i].length; ++similarDegree){
-                    regularExpression = new RegExp("^"+vsName[i-1].substr(0,similarDegree),"i");
-					
-                    if(!regularExpression.test(vsName[i]) && firstTimeTry){
-							
-                        break;
-                    }
-                    if(regularExpression.test(vsName[i]) && firstTimeTry){
-                        firstTimeTry=false;
-                    }
-						
-                    if(numberAtTheEnd.test(vsName[i].substr(0,similarDegree))){
-                        break;
-                    }
-						
-                    if(regularExpression.test(vsName[i]) && !firstTimeTry){
-                        vsNameRubric[i][1] = vsName[i-1].substr(0,similarDegree);
-                        vsNameRubric[i-1][1] = vsName[i-1].substr(0,similarDegree);
-                    }
-						
-						
-                    if(!regularExpression.test(vsName[i]) && !firstTimeTry){
-                        break;
-                    }
-					
-					
-                }
-            }
-			
-            return vsNameRubric;
-        }
-
-        /**
-                * Take an array return a sorted array with grouping to the first underscore
-                */
-        ,
-        regroupByUnderscore: function(vsName){
-            var name, index;
-
-            vsName.sort();
-            vsNameUnderscore = new Array(vsName.length);
-            for(var i=0;i<vsName.length;++i)
-            {
-                name = vsName[i];
-                vsNameUnderscore[i] = new Array(2);
-                index = name.indexOf("_");
-                vsNameUnderscore[i][0] = name;
-                if(index>=1) vsNameUnderscore[i][1] = name.substr(0,index);
-                else vsNameUnderscore[i][1] = "others";
-            }
-
-            return vsNameUnderscore;
-        }
-		
-        ,
-        getURLParam: function(strParamName){
-            var strReturn = "";
-            var strHref = window.location.href;
-            if ( strHref.indexOf("?") > -1 ){
-                var strQueryString = strHref.substr(strHref.indexOf("?")).toLowerCase();
-                var aQueryString = strQueryString.split("&");
-                for ( var iParam = 0; iParam < aQueryString.length; iParam++ ){
-                    if (
-                        aQueryString[iParam].indexOf(strParamName.toLowerCase() + "=") > -1 ){
-                        var aParam = aQueryString[iParam].split("=");
-                        strReturn = aParam[1];
-                        break;
-                    }
-                }
-            }
-            return unescape(strReturn);
-        }
-		
-		
-    }
-};
-
-=======
-/**
- * gsn javascript
- */
-
-//Note: Balise creation: $.BaliseName({"attribute1":"value1",...},textInsideTag)
-
-function logIvo(msg) {
-    console.info(msg);
-}
-
-var map;
-var GSN = { 
-	
-    debugmode: false
-    ,
-    log: function (txt) {
-        if(typeof console != "undefined")
-            if(GSN.util.getURLParam("debug")==1 || GSN.debugmode) {
-                console.log(txt);
-            }
-    }
-    ,
-    info: function (txt) {
-        if(typeof console != "undefined")
-            if(GSN.util.getURLParam("debug")==1 || GSN.debugmode) {
-                console.info(txt);
-            }
-    }
-
-    ,
-    context: null //home, data, map || fullmap
-    ,
-    loaded: false
-    /**
-	* Initialize a page load (begin, tab click & back button)
-	*/
-    ,
-    load: function(){
-        if(GSN.loaded) return;
-		
-        var splittedURL = window.location.href.split('/');
-        var pageName = splittedURL[splittedURL.length-1].split('.');
-		
-        if (pageName[0] == "index" || pageName[0] == ""){
-            pageName[0] = "home";
-        }
-		
-        var params=location.hash.substr(1).split(",");
-		
-        params[0] = pageName[0];
-		
-        GSN.context = params[0];
-
-        //highlight the right tab in the navigation bar
-        $("#navigation div").each(function(){
-            if($("a",this).text()==GSN.context)
-                $(this).addClass("selected");
-            else
-                $(this).removeClass("selected");
-        });
-				
-        $("#main > div").hide();
-        if (GSN.context!="map") {
-            $("#toggleallmarkers").hide();
-            $("#vsmenu .toggle").hide();
-        }
-        //for each page context
-        if (GSN.context=="home")	{
-            GSN.vsbox.container = "#vs";
-            $("#main #control").show();
-            $("#main #homediv").show();
-            $("#control #closeall").show();
-            //load and display all the visual sensors
-            if (!GSN.loaded) GSN.updateall();
-			
-        } else if (GSN.context=="data")	{
-            $("#msg").hide();
-            $("#main #datachooser").show();
-            if (!GSN.loaded) GSN.updateall();
-        } else if (GSN.context=="map")	{
-            GSN.vsbox.container = "#vs4map";
-            $("#msg").hide();
-            $("#main #control").show();
-            $("#control #closeall").hide();
-            $("#main #mapdiv").show();
-            $("#toggleallmarkers").show();
-            $("#vsmenu .toggle").show();
-            if(!GSN.map.loaded) {
-                GSN.updateall();
-                GSN.map.init();
-            }
-			
-            //take care of params
-            if (params.length>1) {
-                var lat=lng=zoom=null;
-                for (var i=1;i<params.length;i++){
-                    val = params[i].split("=");
-                    if (val[0]=="lt") lat = val[1];
-                    if (val[0]=="lo") lng = val[1];
-                    if (val[0]=="z") zoom = parseInt(val[1]);
-                }
-                if (lat!=null) {
-                    map.setCenterAndZoom(new LatLonPoint(lat,lng),zoom);
-                }
-            }
-            GSN.map.showAllMarkers();
-        } else if (GSN.context=="fullmap")	{
-            GSN.vsbox.container = "#vs";
-            if(!GSN.map.loaded) {
-                GSN.map.init();
-                GSN.updateall();
-            }
-        }
-    }
-	
-	
-    /**
-	* iframe msg callback for webupload
-	*/
-    ,
-    msgcallback: function (msg,code) {
-        GSN.log(code+": "+msg);
-        $("#msg").html(msg);
-        $("#msg").removeClass();
-        if (code <= 200)
-            $("#msg").addClass("good");
-        else
-            $("#msg").addClass("bad");
-        $("#msg").show();
-        document.getElementById("container").scrollIntoView(true);
-    }
-	
-	
-    /**
-	* Click on the virtual sensor on the left bar
-	*/
-    ,
-    menu: function (vsName) {
-        $("#msg").hide();
-        //define the click depending the context (home,data,map)
-        if (GSN.context=="home"){
-            GSN.addandupdate(vsName);
-        } else if (GSN.context=="map"){
-            var prev;
-            if ($("#vs4map div").size()!=0)
-                prev = $("#vs4map div").attr("class").split(" ")[0].split("-")[1];
-            if (prev != vsName) {
-                $("#vs4map").empty();
-                GSN.addandupdate(vsName);
-                GSN.map.zoomOnMarker(vsName);
-				
-            } else
-                GSN.vsbox.remove(vsName);
-        } else if (GSN.context=="data"){
-            GSN.data.init(vsName);
-        } else if (GSN.context=="fullmap"){
-            $(".vsbox").removeClass("followed");
-            $(".vsbox-"+vsName).addClass("followed");
-            GSN.map.zoomOnMarker(vsName);
-        }
-    }
-    /**
-	* Close all button
-	*/
-	
-    ,
-    closeall: function (){
-        $("#msg").hide();
-        $("#vs").empty();
-        GSN.map.followMarker(null);
-    }
-	
-	
-    ,
-    loaded : false
-    /**
-	* Initialize the gsn title and leftside menu
-	*/
-    ,
-    vsName : new Array()
-    ,
-    protect: new Array()   // characterizes the above, if it is protected or not
-    ,
-    selectedSensors : new Array()
-    ,
-    numSensorAssociatedWithCategory : new Hash()
-	
-    ,
-    init : function(data) {
-        this.loaded=true;
-        $(".loading").remove();
-		
-        //show all the gsn container info
-        if ($(document).attr("title")=="GSN") {
-            var gsn = $("gsn",data);
-            $(document).attr("title",$(gsn).attr("name")+" :: GSN");
-            $("#gsn-name").empty().append($(gsn).attr("name"));
-            $("#gsn-desc").empty().append($(gsn).attr("description"));
-            $("#gsn-author").empty().append($(gsn).attr("author")+" ("+$(gsn).attr("email")+")");
-        }
-        //build the rightside vs menu
-        $("#vsmenu").empty();
-
-
-
-        var arraySize = 0;
-        $("virtual-sensor",data).each(function(){
-            name = $(this).attr("name");
-                  // logIvo($(this).attr("protected"));   // just for logging
-            GSN.vsName[arraySize] = name;
-            GSN.protect[arraySize] = new Array(2);          // added May 2013
-            GSN.protect[arraySize][0]=name;
-            GSN.protect[arraySize][1] = $(this).attr("protected");
-            //logIvo(GSN.vsName[arraySize]+" -- "+GSN.protect[arraySize]);
-            arraySize++;
-
-        //if ($("field[@name=latitude]",$(this)).text()!="")
-        //	$("#menu-"+vsname).addClass("gpsenabled");
-        });
-		
-        // Make a matrix of the array of the sensor with the group name in the second column
-		
-        //Test example
-        //GSN.vsName.push("genepi_meteo_10_replay", "genepi_meteo_11_replay","genepi_meteo_12_replay","genepi_meteo_13_replay","genepi_meteo_15_replay","genepi_meteo_16_replay","genepi_meteo_18_replay","genepi_meteo_2_replay","genepi_meteo_3_replay","genepi_meteo_4_replay","genepi_meteo_6_replay","genepi_meteo_7_replay");
-      GSN.vsName = GSN.util.regroupByUnderscore(GSN.vsName);
-      GSN.protect.sort();
-        for(var i=0;i<GSN.vsName.length;++i){
-            logIvo(GSN.vsName[i]+"--"+GSN.protect[i][0]+"--"+GSN.protect[i][1]);
-        }
-
-        // Creation of the sidebar menu with categories
-        var vsName = GSN.vsName;
-        var previousCategoryName;
-        for(var i=0;i<vsName.length;++i){
-            if(vsName[i][1] != previousCategoryName && vsName[i][1] != "others"){
-                // Append Group to menu if different from category others
-                if(GSN.context == "data"){
-                    $("#vsmenu").append($.A({
-                        "class":"rubric",
-                        "href":"javascript:GSN.util.toggle($(\"."+vsName[i][1]+" span\"));",
-                        "id":"menu-rubric-"+vsName[i][1]+""
-                    },"  Group: "+vsName[i][1]));
-                    $("#menu-rubric-"+vsName[i][1]).prepend($.IMG({
-                        'src':'../img/group.png'
-                    }));                                                //vsmenu
-                }
-                else{
-                    $("#vsmenu").append($.DIV({},$.A({
-                        "class":"rubric",
-                        "href":"javascript:GSN.util.toggle($(\"."+vsName[i][1]+" a\"));",
-                        "id":"menu-rubric-"+vsName[i][1]+""
-                    },"  Group: "+vsName[i][1])));
-                    $("#menu-rubric-"+vsName[i][1]).prepend($.IMG({
-                        'src':'../img/group.png'
-                    }));
-                }
-                previousCategoryName = vsName[i][1];
-                // New category start with 0 sensors associated
-                GSN.numSensorAssociatedWithCategory.setItem(vsName[i][1],0);
-            }
-            if(vsName[i][1] != "others"){
-
-                // Append Sensor Name to menu if different from category others
-                if(GSN.context == "data"){
-                    $("#vsmenu").append($.DIV({
-                        "class":vsName[i][1]
-                    },$.SPAN({
-                        "class":"sensorName",
-                        "id":"menu-"+vsName[i][0]+""
-                    },vsName[i][0])));
-                }
-                else{
-                    $("#vsmenu").append($.DIV({
-                        "class":vsName[i][1]
-                    },$.A({
-                        "class":"sensorName",
-                        "href":"javascript:GSN.menu('"+vsName[i][0]+"');",
-                        "id":"menu-"+vsName[i][0]+""
-                    },vsName[i][0])));
-                }
-                // increment the number of sensors associated to the rubric
-                GSN.numSensorAssociatedWithCategory.setItem(vsName[i][1],GSN.numSensorAssociatedWithCategory.getItem(vsName[i][1])+1);
-            }
-        }// End for
-
-		
-        // Append Group Others to menu
-        var othersRubricSensorPresent=false;
-        for(var i=0;i<vsName.length;++i){
-            if(vsName[i][1] == "others") othersRubricSensorPresent = true;
-        }
-		
-        if(othersRubricSensorPresent){
-            if(GSN.context == "data"){
-                $("#vsmenu").append($.A({
-                    "class":"rubric",
-                    "href":"javascript:GSN.util.toggle($(\".others span\"));",
-                    "id":"menu-rubric-others"
-                },"  Others"));
-                $("#menu-rubric-others").prepend($.IMG({
-                    'src':'../img/group.png'
-                }));
-            }
-            else{
-                $("#vsmenu").append($.DIV({},$.A({
-                    "class":"rubric",
-                    "href":"javascript:GSN.util.toggle($(\".others a\"));",
-                    "id":"menu-rubric-others"
-                },"  Others")));
-                $("#menu-rubric-others").prepend($.IMG({
-                    'src':'../img/group.png'
-                }));
-            }
-            GSN.numSensorAssociatedWithCategory.setItem("others",0);
-			
-            // Append Sensor Name to menu if it corresponds to category others
-            for(var i=0;i<vsName.length;++i){
-               // logIvo(vsName[i][0]+" -- "+GSN.vsName[i]+"--"+GSN.protect[i]);
-
-                if(vsName[i][1] == "others"){
-                    if(GSN.context == "data")   {
-                        $("#vsmenu").append($.DIV({
-                        "class":vsName[i][1]
-                    },$.SPAN({
-                        "class":"sensorName",
-                        "id":"menu-"+vsName[i][0]
-                    },vsName[i][0])));
-                    } else $("#vsmenu").append($.DIV({
-                        "class":vsName[i][1]
-                    },$.A({
-                        "class":"sensorName",
-                        "href":"javascript:GSN.menu('"+vsName[i][0]+"');",
-                        "id":"menu-"+vsName[i][0]+""
-                    },vsName[i][0]+GSN.protect[i][1])));
-                    GSN.numSensorAssociatedWithCategory.setItem(vsName[i][1],GSN.numSensorAssociatedWithCategory.getItem(vsName[i][1])+1);                    // added May 2013
-                }
-            }
-        }
-		
-		
-		
-        // Hide all the sensors in the side bar
-        $(".sensorName").hide();
-		
-        // Drag and Drop Functionnality
-        if(GSN.context == "data"){
-            // Sensors configuration
-            $("#vsmenu .sensorName").draggable({
-                cursor: 'move',
-                helper: 'clone',
-                start: function(){}
-            });
-			
-            // Sensor Group configuration
-            $("#vsmenu .rubric").draggable({
-                cursor: 'move',
-                helper: 'clone',
-                revert: true,
-                start: function(){}
-            });
-			
-            // Drop area configuration
-            $("#dropAreaMask").droppable({
-                accept: ".ui-draggable",
-                drop: function(ev, ui) {
-                    var sensorDroppedName = $(ui.draggable.element).text();
-
-                    if(!GSN.isAlreadyInSelectedSensorArray(sensorDroppedName)){
-                        if(sensorDroppedName.substr(0,9) == "  Group: "){
-                            //If a group has been dropped
-                            GSN.AddSensorGroupToTheDraggableArea($(ui.draggable.element).text().substr(9));
-                        }	else if (sensorDroppedName == "  Others") {
-                            //If the group 'others' has been dropped
-                            GSN.AddSensorGroupToTheDraggableArea("others");
-                        }	else {
-                            //If a sensor has been dropped
-                            GSN.AddSensorToTheDraggableArea(sensorDroppedName,GSN.selectedSensors.length);
-                        }
-                    }
-					
-					
-                }
-            });
-
-        }
-			
-    }
-	
-    ,
-    isAlreadyInSelectedSensorArray: function(sensorName){
-        // Look in the selected sensor array to see if the selected sensor don't already belongs to this former
-        var alreadyBelongSelectedSensor = false;
-        for(var i=0; i<GSN.selectedSensors.length; ++i){
-            if(sensorName == GSN.selectedSensors[i]){
-                alreadyBelongSelectedSensor = true;
-                break;
-            }
-        }
-        return alreadyBelongSelectedSensor;
-    }
-	
-    /**
-	* Add a sensor to the drop Area add the sensor to the selected sensor array
-	*/
-    ,
-    AddSensorToTheDraggableArea: function(sensorDroppedName,colorID){
-        sensorDroppedName = jQuery.trim(sensorDroppedName);
-		
-        // Add the dropped sensor to the drop area and set border
-        $("#dropArea").prepend($.SPAN({
-            'class':'sensorName',
-            'id':'inDraggableArea-'+sensorDroppedName
-        }));
-        $("#inDraggableArea-"+sensorDroppedName).css("border-left", "10px solid #FFA84C");
-		
-		
-        // Add a link do delete the sensor from the draggable area
-        $("#inDraggableArea-"+sensorDroppedName).append("<a href=\"javascript:GSN.removeFromDraggableArea('"+sensorDroppedName+"')\"><img src=\"../img/button_cancel.png\"/></a>");
-        $("#inDraggableArea-"+sensorDroppedName).append("&nbsp;&nbsp;"+sensorDroppedName+"");
-		
-		
-		
-        try{
-            $("#inDraggableArea-"+sensorDroppedName).append('<div class="colorpicker" id="colorpicker-'+sensorDroppedName+'" style="display:none;position:relative;left:80px;"></div>');
-            $("#inDraggableArea-"+sensorDroppedName).append('<input type="text" maxlength="7" size="7" onclick="if($(\'#colorpicker-'+sensorDroppedName+'\').css(\'display\') == \'none\'){$(\'.colorpicker\').hide(\'slow\');$(\'#colorpicker-'+sensorDroppedName+'\').show(\'slow\');$(\'#colorpickerButton-'+sensorDroppedName+'\').show();}" id="hexcode-'+sensorDroppedName+'" name="hexcode-'+sensorDroppedName+'" value="#'+DEFAULT_COLOR_CODE[colorID%DEFAULT_COLOR_CODE.length]+'" style="float:right;position:relative;top:-20px;width:55px;border-width:1px;"/>');
-            $("#inDraggableArea-"+sensorDroppedName).append('<input type="button" class="colorpicker" id="colorpickerButton-'+sensorDroppedName+'" onclick="$(\'.colorpicker\').hide(\'slow\');" value="Ok" style="display:none;float:right;position:relative;top:-22px;left:-5px;"/>');
-
-            $('#colorpicker-'+sensorDroppedName).farbtastic('#hexcode-'+sensorDroppedName);
-        } catch(err) {
-            $("#colorpicker-"+sensorDroppedName).remove();
-            $("#hexcode-"+sensorDroppedName).remove();
-            $("#inDraggableArea-"+sensorDroppedName).append('<input type="text" maxlength="7" size="7" id="hexcode-'+sensorDroppedName+'" name="hexcode-'+sensorDroppedName+'" onchange="$(this).css(\'background-color\',$(this).val())" value="#'+DEFAULT_COLOR_CODE[colorID%DEFAULT_COLOR_CODE.length]+'" style="float:right;position:relative;top:-20px;width:55px;border-width:1px;background-color:#'+DEFAULT_COLOR_CODE[colorID%DEFAULT_COLOR_CODE.length]+';"/>');
-		
-            txt="There was an error with farbtastic.\n\n";
-            txt+="Error description: " + err.description + "\n\n";
-            GSN.log(txt);
-        }
-		
-		
-        // Remove the selected sensor from the sidebar
-        $("#menu-"+sensorDroppedName).remove();
-		
-        // Resize the drop area
-        stringLength = $("#dropArea").css('height').length
-        newSize = parseInt($("#dropArea").css('height').substr(0,stringLength-2))+30+'px';
-        $("#dropArea").css('height',newSize);
-		
-        // Resize the drop area mask
-        stringLength = $("#dropAreaMask").css('height').length
-        newSize = parseInt($("#dropAreaMask").css('height').substr(0,stringLength-2))+30+'px';
-        $("#dropAreaMask").css('height',newSize);
-		
-        // Add the dropped sensor to the selected sensor array
-        GSN.selectedSensors.push(sensorDroppedName);
-		
-		
-    }
-	
-    /**
-	* Add a sensor group to the drop Area add the sensors to the selected sensor array
-	*/
-    ,
-    AddSensorGroupToTheDraggableArea: function(groupName){
-        if(confirm("Are you sure that you want to add the "+GSN.numSensorAssociatedWithCategory.getItem(groupName)+" sensors of the '"+groupName+"' group?")){
-            var nbSelectedSensor = GSN.selectedSensors.length;
-            var nbSensorToAdd = GSN.numSensorAssociatedWithCategory.getItem(groupName);
-            var nbSensor = GSN.vsName.length;
-
-            for(var i=0; i < nbSensor; ++i){
-                if(GSN.vsName[i][1] == groupName){
-                    // If this sensor is already in the selected sensor array we remove it to have after a nive grouping inside the drop area
-                    if(GSN.isAlreadyInSelectedSensorArray(GSN.vsName[i][0]))
-                        GSN.removeFromDraggableArea(GSN.vsName[i][0]);
-					
-                    // Add the sensor to the draggable area
-                    GSN.AddSensorToTheDraggableArea(GSN.vsName[i][0],(nbSelectedSensor+i));
-                }
-            }
-        }
-    }
-	
-	
-    /**
-	* Remove From drop Area the sensor and remove the sensor from the selected sensor array
-	*/
-    ,
-    removeFromDraggableArea: function(sensorName) {
-        // Remove the selected sensor from the drop area
-        $("#inDraggableArea-"+sensorName).remove();
-        var nameCategory;
-		
-        // Remove the sensor from the selected sensor array
-        for(var i=0; i<GSN.selectedSensors.length;++i){
-            if(jQuery.trim(GSN.selectedSensors[i]) == jQuery.trim(sensorName)){
-                GSN.selectedSensors.splice(i,1);
-            }
-        }
-		
-		
-        // Find the category name associated with the sensor name
-        for(var i=0;i<GSN.vsName.length;++i){
-            if(GSN.vsName[i][0] == sensorName) nameCategory = GSN.vsName[i][1];
-        }
-		
-        //alert(GSN.selectedSensors+"        "+nameCategory+"          "+$("#vsmenu #menu-rubric-"+nameCategory).length);
-		
-        // Append the sensor in the sidebar in the correct category
-        $("#vsmenu #menu-rubric-"+nameCategory).after($.DIV({
-            "class":nameCategory
-        },$.SPAN({
-            "class":"sensorName",
-            "id":"menu-"+sensorName
-        },sensorName)));
-		
-        // Make the appended sensor in the side bar draggable
-        $("."+nameCategory+" #menu-"+sensorName).draggable({
-            cursor: 'move',
-            helper: 'clone',
-            start: function(){}
-        });
-		
-        // Resize the drop area
-        stringLength = $("#dropArea").css('height').length
-        newSize = parseInt($("#dropArea").css('height').substr(0,stringLength-2))-24+'px';
-        $("#dropArea").css('height',newSize);
-		
-        // Resize the drop area mask
-        stringLength = $("#dropAreaMask").css('height').length
-        newSize = parseInt($("#dropAreaMask").css('height').substr(0,stringLength-2))-24+'px';
-        $("#dropAreaMask").css('height',newSize);
-    }
-	
-	
-    ,
-    updatenb: 0
-    ,
-    updateallchange: function(){
-        if($("#refreshall_timeout").attr("value") != 0)
-            GSN.updateall();
-    }
-	
-	
-    /**
-	* Ajax call to update all the sensor display on the page and the map
-	*/
-    ,
-    updateall: function(num,showall){
-        var firstload = !GSN.loaded;
-		
-        //to prevent multiple update instance
-        if (typeof num == "number" && num != GSN.updatenb) return;
-        GSN.updatenb++;
-		
-        $(".refreshing").show();
-		
-		
-  		
-        $.ajax({
-            type: "GET",
-            url: "/gsn?REQUEST=0&omit_latest_values=false",
-            success: function(data){
-                var start = new Date();
-                //initalisation of gsn info, vsmenu
-                if (!GSN.loaded) GSN.init(data);
-			
-                //create vsbox on the first load
-                if (firstload && GSN.context == "home") {
-                    for (var i = 0; i < 10; ++i){
-                        var n = $($("virtual-sensor",data).get(i)).attr("name");
-                        if (n!=null) GSN.vsbox.add(n);
-                    }
-                } else if (firstload && GSN.context == "fullmap") {
-                    $("virtual-sensor",data).each(function(){
-                        GSN.vsbox.add($(this).attr("name"));
-                    });
-                }
-			
-                //update vsbox
-                $("virtual-sensor",data).each(function(){
-                    GSN.vsbox.update(this);
-                });
-			
-			
-                //next refresh
-                if($("#refreshall_timeout").attr("value") > 0)
-                    setTimeout("GSN.updateall("+GSN.updatenb+")", $("#refreshall_timeout").attr("value"));
-			
-                $(".refreshing").hide();
-			
-                var diff = new Date() - start;
-                GSN.log("updateall time:"+diff/1000);
-			
-                if(firstload){
-                    //update map
-                    if (GSN.context=="map" || GSN.context=="fullmap"){
-                        GSN.map.showAllMarkers();
-                    }
-                }
-			
-            }
-        });
-		
-		
-    }
-	
-	
-    /**
-	* Add a vsbox if it doesn't exist, bring it to front and update it
-	*/
-    ,
-    addandupdate: function(vsName){
-        GSN.vsbox.bringToFront(vsName);
-        $.ajax({
-            type: "GET",
-            url: "/gsn?name="+vsName,
-            success: function(data){
-                $("virtual-sensor[@name="+vsName+"]",data).each(function(){
-                    GSN.vsbox.update(this);
-                });
-            }
-        });
-    }
-	
-	
-    /**
-	* vsbox, display the vs info
-	*/
-    ,
-    vsbox: {
-        //box showing all vs info
-        container: "#vs"
-		
-		
-        /**
-		* Create an empty vsbox
-		*/
-        ,
-        add: function(vsName) {
-            var vsdiv = "vsbox-"+vsName;
-			
-            if($(this.container).find("."+vsdiv).size()!=0) return; //already exists
-			
-			
-            $(this.container).append($.DIV({
-                "class":vsdiv+" vsbox"
-            },
-            $.H3({},$.SPAN({
-                "class":"vsname"
-            },vsName),
-            $.A({
-                "href":"javascript:GSN.vsbox.remove('"+vsName+"');",
-                "class":"close"
-            },$.IMG({
-                'src':'./img/button_cancel.png'
-            })),
-            $.SPAN({
-                "class":"timed"
-            },"")
-            ),$.UL({
-                "class":"tabnav"
-            },
-            $.LI({},$.A({
-                "href":"javascript:GSN.vsbox.toggle('"+vsName+"','dynamic');",
-                "class":"tabdynamic active"
-            },"Real-Time")),
-            $.LI({},$.A({
-                "href":"javascript:GSN.vsbox.toggle('"+vsName+"','static');",
-                "class":"tabstatic"
-            },"Addressing")),
-            $.LI({},$.A({
-                "href":"javascript:GSN.vsbox.toggle('"+vsName+"','structure');",
-                "class":"tabstructure"
-            },"Structure")),
-            $.LI({},$.A({
-                "href":"javascript:GSN.vsbox.toggle('"+vsName+"','description');",
-                "class":"tabdescription"
-            },"Description")),
-            $.LI({},$.A({
-                "href":"javascript:GSN.vsbox.toggle('"+vsName+"','upload');",
-                "class":"tabupload"
-            },"Upload")),
-            $.LI({},$.A({
-                "href":"./data.html",
-                "class":"tabdata"
-            },"Download"))
-            ),
-            $.DL({
-                "class":"dynamic"
-            }),
-            $.DL({
-                "class":"static"
-            }),
-            $.DL({
-                "class":"structure"
-            }),
-            $.DL({
-                "class":"description"
-            }),
-            $.DL({
-                "class":"upload"
-            }/*,
-									  
-									  	$.FORM({"action":"/upload","method":"post","enctype":"multipart/form-data","target":"webupload"},
-									  		$.INPUT({"type":"hidden","name":"vsname","value":vsName}),
-									  		$.SELECT({"class":"cmd","name":"cmd"}),
-									  		$.DL({"class":"input"}),
-									  		$.INPUT({"type":"submit","value":"upload"}),
-									  		$.P({},"* compulsary fields.")
-									  	)*/
-            )
-            ,$.DL({
-                "class":"data"
-            })
-            ));
-			
-            $(this.container).find("."+vsdiv+" dl.upload").html('<form target="webupload" enctype="multipart/form-data" method="post" action="/upload"><input value="'+vsName+'" name="vsname" type="hidden"><select name="cmd" class="cmd"></select><dl class="input"></dl><input value="upload" type="submit"><p>* compulsary fields.</p></form>');
-            $(this.container).find("."+vsdiv+" select.cmd").bind("change", function(event) {
-                GSN.vsbox.toggleWebInput(event)
-            });
-        }
-		
-		
-        /**
-		* Bring a vsbox at the beginning of the container
-		*/
-        ,
-        bringToFront: function(vsName) {
-            this.add(vsName);
-            var vsdiv = "vsbox-"+vsName;
-            $("."+vsdiv, $(this.container)).hide();
-            $(this.container).prepend($("."+vsdiv, $(this.container)));
-            $("."+vsdiv, $(this.container)).fadeIn("slow");
-        }
-		
-		
-        /**
-		* Update and show all the data of the vsbox
-		*/
-        ,
-        update: function (vs){
-
-            //when map is enable, update marker
-            if (GSN.map.loaded){
-                var lat = $("field[@name=latitude]",vs).text();
-                var lon = $("field[@name=longitude]",vs).text();
-                if (lat != "" && lon != ""){
-                    GSN.map.updateMarker($(vs).attr("name"),lat,lon);
-                }
-            }
-			
-            //update the vsbox
-            var vsd = $(".vsbox-"+$(vs).attr("name"), $(this.container))[0];
-            if (typeof vsd == "undefined") return;
-            //if (vsd.css("display")=="none") return;
-			
-            var vsdl = $("dl", vsd);
-            var dynamic = vsdl.get(0);
-            var static_ = vsdl.get(1);
-            var struct = vsdl.get(2);
-            var input = $("dl.input",vsdl.get(4));
-            dl = dynamic;
-			
-            var name,cat,type,value,unit;
-            var last_cmd,cmd;
-            var hiddenclass ="";
-            //update the vsbox the first time, when it's empty
-            if ($(dynamic).children().size()==0 && $(static_).children().size()==0){
-                var gotDynamic,gotStatic,gotInput = false;
-                $("field",vs).each(function(){
-                    name = $(this).attr("name");
-                    cat = $(this).attr("category");
-                    cmd = $(this).attr("command");
-                    type = $(this).attr("type");
-                    value = $(this).text();
-                    unit = $(this).attr("unit");
-                    if (unit==null)
-                        unit="";
-                    else
-                        unit=" "+unit;
-				
-                    if (name=="timed") {
-                        //if (value != "") value = GSN.util.printDate(value);
-                        $(vsd).find("span.timed").empty().append(value);
-                        return;
-                    }
-				
-                    if (cat=="input") {
-                        dl = input;
-                        if (!gotInput) {
-                            $(vsd).find("a.tabupload").show();
-                            gotInput = true;
-                        }
-                    } else if (cat=="predicate") {
-                        dl = static_;
-                        if (!gotStatic) {
-                            $("a.tabstatic", vsd).show();
-                            if (!gotDynamic) {
-                                $(vsd).find("a.tabstatic").addClass("active");
-                                $(vsd).find("> dl").hide();
-                                $(vsd).find("dl.static").show();
-                            }
-                            gotStatic = true;
-                        }
-                    } else {
-                        //add to structure
-
-                        var s = type ;
-                        if ($(this).attr("description")!=null)
-                            s += ' <img src="style/help_icon.gif" alt="" title="'+$(this).attr("description")+'"/>';
-                        $(struct).append('<dt>'+name+'</dt><dd class="'+name+'">'+s+'</dd>');
-                        if (!gotDynamic) {
-                            $("a.tabdynamic", vsd).show();
-                            $("a.tabstructure", vsd).show();
-                            gotDynamic = true;
-                        }
-                    }
-
-                    $(vsd).find("dl.data").show();
-							                      // $(this).attr("name")
-                    //set the value
-                    if (cat == null) {
-                        if (value == "") {
-                            value = "null";
-                        } else if (type.indexOf("svg") != -1){
-                            value = '<embed type="image/svg+xml" width="400" height="400" src="'+value+'" PLUGINSPAGE="http://www.adobe.com/svg/viewer/install/" />';
-                        } else if (type.indexOf("image") != -1){
-                            value = '<img src="'+value+'"/>';
-                        } else if (type.indexOf("text") != -1) {
-                            $.ajax({
-                                async: false,
-                                type: "GET",
-                                cache: false,
-                                url: value,
-                                success: function(answer) {
-                                    value = '<span>' + GSN.util.resumelongsentences(answer) + '</span>';
-                                }
-                            });
-                        } else if (type.indexOf("binary") != -1){
-                            value = '<a href="'+value+'">download <img src="style/download_arrow.gif" alt="" /></a>';
-                        } else if (unit==" s"){
-                            value = GSN.vsbox.formatTimeInterval(value);
-                        } else if (unit==" ms"){
-                            value = GSN.vsbox.formatTimeInterval(value / 1000);
-                        } else {
-                            value = value + unit;
-                        }
-                    } else if (cat == "input") {
-                        if (last_cmd != cmd) {
-                            if (last_cmd != null) hiddenclass = ' hidden';
-                            $("select.cmd", vsd).append($.OPTION({},cmd));
-                            last_cmd = cmd;
-                        }
-                        var comp = '';
-                        if (type.substr(0,1)=="*") {
-                            comp = '*';
-                            type=type.substr(1);
-                        }
-
-                        if (type.split(":")[0].indexOf("binary") != -1){
-                            value = '<input type="file" name="'+cmd+";"+name+'"/>';
-                        } else if (type.split(":")[0].indexOf("select") != -1){
-                            var options = type.split(":")[1].split("|");
-                            value = '<select name="'+cmd+";"+name+'">';
-                            for (var i = 0; i < options.length;i++){
-                                value += '<option>'+options[i]+'</option>';
-                            }
-                            value += '</select>';
-                        }  else if (type.split(":")[0].indexOf("radio") != -1 ||
-                            type.split(":")[0].indexOf("checkbox") != -1){
-                            var options = type.split(":")[1].split("|");
-                            value = '';
-                            for (var i = 0; i < options.length;i++){
-                                value += '<input type="'+type.split(":")[0]+'" name="'+cmd+";"+name+'" value="'+options[i]+'">'+options[i]+'</input>';
-                            }
-                        } else {
-                            value = '<input type="text" name="'+cmd+";"+name+'"/>';
-                        }
-                        if ($(this).attr("description")!=null)
-                            value += ' <img src="style/help_icon.gif" alt="" title="'+$(this).attr("description")+'"/>';
-
-                        name = comp+name;
-                    }
-                    $(dl).append('<dt class="'+cmd+hiddenclass+'">'+name+'</dt><dd class="'+name+((cmd!=null)?' '+cmd:'')+hiddenclass+'">'+value+'</dd>');
-                });
-			  
-                if ($(vs).attr("description")!="") {
-                    var i;
-                    for(i=0;i<GSN.vsName.length;++i){
-                        //logIvo(GSN.vsName[i][0]);                 // added May 2013
-                        //logIvo($(vs).attr("name"));
-                        if (GSN.vsName[i][0] == $(vs).attr("name")) {
-                            break;
-                        }
-                    }
-                    if (GSN.protect[i][1] == " ") {
-                         value2 =  $(vs).attr("description");
-                         $("dl.description", vsd).empty().append('<p> Description:').append($.DD({}, value2)).append('</p>');
-                         logIvo("Iter = "+$(vs).attr("description"));
-                    } else  {
-                        // $("dl.description", vsd).empty().append($.DD({},$(vs).attr("description")));
-                        value2 =  $(vs).attr("description");
-                        individual_values = value2.split('#');
-                        value3 = [];
-                        value3.push('<dl>');
-
-                        for(i=0; i<individual_values.length;i++)  {
-                            parts = individual_values[i].split('@');
-                            value3.push('<dt>'+parts[0]+'</dt> <dd>'+parts[1]+'</dd>');
-                            //logIvo("Vals = "+parts[0]+" -- "+parts[1]);
-
-                        }
-                        value3.push('</dl>');
-                        var res = value3.join("").toString();
-                        //logIvo("Vals = "+res);
-                        var dummy=" Privately Owned Sensor ";
-                        $("dl.description", vsd).empty().append(res).append('<dl> <dt> Visibility: </dt> </dl>').append($.DD({}, dummy));
-                        //$("dl.description", vsd).empty().append('<dl> <dt> Description: </dt> <dd>').append($.DD({}, value2)).append('</dd> </dl>');
-                    }
-                    $("a.tabdescription", vsd).show();
-                    if (!gotStatic) {
-                        $(vsd).find("a.tabdescription", vsd).addClass("active");
-                        $(vsd).find("> dl").hide();
-                        $(vsd).find("dl.description").show();
-                        //logIvo("Iter2 = "+  $(vsd).find("dl.description"));
-                    }
-
-                }
-                $(vsd).find("img").ToolTip();
-                return true;
-            } else {
-                //update the vsbox when the value already exists
-                var dds = $("dd",dl);
-                var dd,field,unit;
-                for (var i = 0; i<dds.size();i++){
-                    dd = dds.get(i);
-                    field = $("field[@name="+$(dd).attr("class")+"]",vs);
-                    type = $(field).attr("type");
-                    value = $(field).text();
-                    unit = $(field).attr("unit");
-                    if (unit==null || value=="null")
-                        unit="";
-                    else
-                        unit=" "+unit;
-                    if (value!="") {
-                        if (type.indexOf("svg") != -1){
-                            $("embed",dd).attr("src",value);
-                        } else if (type.indexOf("image") != -1){
-                            $("img",dd).attr("src",value);
-                        } else if (type.indexOf("text") != -1) {
-                            $.ajax({
-                                async: false,
-                                type: "GET",
-                                cache: false,
-                                url: value,
-                                success: function(answer) {
-                                    $("span",dd).text(GSN.util.resumelongsentences(answer));
-                                }
-                            });
-                        } else if (type.indexOf("binary") != -1){
-                            $("a",dd).attr("href",value);
-                        } else if (unit==" s"){
-                            $(dd).empty().append(GSN.vsbox.formatTimeInterval(value));
-                        } else if (unit==" ms"){
-                            $(dd).empty().append(GSN.vsbox.formatTimeInterval(value / 1000));
-                        } else {
-                            $(dd).empty().append(value + unit);
-                        }
-                    }
-                }
-                value = $("field[@name=timed]",vs).text();
-                //if (value != "") value = GSN.util.printDate(value);
-                $("span.timed", vsd).empty().append(value);
-                return false;
-            }
-        }
-		
-		
-        /**
-		* Remove the vsbox from the container
-		*/
-        ,
-        remove: function (vsName) {
-            var vsdiv = "vsbox-"+vsName;
-            $("."+vsdiv, $(this.container)).remove();
-        }
-		
-		
-        /**
-		* Vsbox tabs control
-		*/
-        ,
-        toggle: function (vsName,dl){
-            var vsdiv = "vsbox-"+vsName;
-            $("."+vsdiv+" > dl", $(this.container)).hide();
-            $("."+vsdiv+" > dl."+dl, $(this.container)).show();
-            $("."+vsdiv+" a", $(this.container)).removeClass("active");
-            $("."+vsdiv+" a.tab"+dl, $(this.container)).addClass("active");
-        }
-        ,
-        toggleWebInput: function (event){
-            var cmd = event.target.options[event.target.selectedIndex].text;
-            $(event.target).parent().find("dt").hide();
-            $(event.target).parent().find("dd").hide();
-            $(event.target).parent().find("dt."+cmd).show();
-            $(event.target).parent().find("dd."+cmd).show();
-        }
-    },
-	
-	
-    /**
-	* All the map thing
-	*/
-    map: {
-        loaded: false //the #vsmap div is initialized
-        ,
-        markers : new Array()
-        ,
-        highlighted : null
-        ,
-        highlightedmarker : null
-		
-		
-        /**
-		* Initialize the map
-		*/
-        ,
-        init : function(){
-            this.loaded=true;
-            map.setCenterAndZoom(new LatLonPoint(0,0),1);
-			
-            // Setting the map type
-            var map_type;
-            if(DEFAULT_MAP_TYPE=="road"){
-                map_type = Mapstraction.ROAD;
-            } else if(DEFAULT_MAP_TYPE=="satellite") {
-                map_type = Mapstraction.SATELLITE;
-            } else if(DEFAULT_MAP_TYPE=="hybrid") {
-                map_type = Mapstraction.HYBRID;
-            } else {
-                alert("Error: "+DEFAULT_MAP_TYPE+" is an unknown map type");
-                return;
-            }
-			  
-            map.setMapType(map_type);
-		    
-            //set the different control on the map
-            map.addMapTypeControls();
-            map.addLargeControls();
-			
-        }
-		
-		
-
-		
-		
-        /**
-		* Add marker
-		*/
-        ,
-        addMarker: function(vsName,lat,lon){
-            var marker = new Marker(new LatLonPoint(lat,lon));
-            marker.setAttribute("vsname",vsName);
-  		
-  		
-            if(mapProvider=="microsoft"){
-                marker.setIcon("./img/green_marker.png");
-                marker.setInfoBubble("Show/Hide Information: <a style='text-decoration:underline;color:blue;' href='javascript:GSN.menu(\""+vsName+"\");if (GSN.context==\"fullmap\")GSN.vsbox.bringToFront(\""+vsName+"\");'>"+vsName+"</a>");
-                GSN.map.markers.push(marker);
-            }
-            if(mapProvider=="google"){
-                marker.setIcon("./img/green_marker.png");
-                marker.setInfoBubble("<script>GSN.menu(\""+vsName+"\");if (GSN.context=='fullmap')GSN.vsbox.bringToFront(\""+vsName+"\");</script>Selected Sensor: "+vsName);
-                GSN.map.markers.push(marker);
-            }
-            if(mapProvider=="yahoo"){
-                marker.setInfoBubble("<script>GSN.menu(\""+vsName+"\");if (GSN.context=='fullmap')GSN.vsbox.bringToFront(\""+vsName+"\");</script>Selected Sensor: "+vsName);
-                GSN.map.markers.push(marker);
-            }
-			
-            map.addMarker(marker);
-            //add gpsenable class
-            $("#menu-"+vsName).addClass("gpsenabled");
-			
-            if(GSN.context=="fullmap"){
-                var vs = $(".vsbox-"+vsName+" > h3 > span.vsname")
-                $(vs).wrap("<a href=\"javascript:GSN.menu('"+$(vs).text()+"');\"></a>");
-            }
-        }
-		
-		
-        /**
-		* Update marker
-		*/
-        ,
-        updateMarker: function(vsName,lat,lon){
-            for (x=0; x<GSN.map.markers.length; x++) {
-                var m = GSN.map.markers[x];
-                if (m.getAttribute("vsname") == vsName) {
-                    m.hide();
-                    map.removeMarker(m);
-                    GSN.map.markers.splice(x,1);
-                }
-            }
-            GSN.map.addMarker(vsName,lat,lon);
-        }
-		
-		
-        /**
-		* Highlight a marker
-		* Stop it if called with null name
-		*/
-        ,
-        zoomOnMarker: function(vsName){
-            if (!GSN.map.loaded) return;
-			
-            if (vsName!=null) {
-                for (x in GSN.map.markers) {
-                    var m = GSN.map.markers[x];
-                    if (m.getAttribute("vsname") == vsName) {
-                        GSN.map.highlighted = x;
-                        map.setCenter(new LatLonPoint(m.location.lat,m.location.lon))
-                        return;
-                    }
-                }
-            }
-        }
-		
-        ,
-        areVisible: true
-        ,
-        toggleAllMarkers: function(){
-            for (x=0; x<GSN.map.markers.length; x++) {
-                var m = GSN.map.markers[x];
-                if(GSN.areVisible) m.hide();
-                else m.show();
-            }
-            GSN.areVisible = !GSN.areVisible;
-        }
-		
-		
-        /**
-		* Zoom out to see all marker
-		*/
-        ,
-        showAllMarkers: function(){
-            map.autoCenterAndZoom();
-        }
-    }
-	
-	
-    /**
-	* Data part
-	*/	
-    ,
-    data : {
-	
-        fields : new Array(),
-        fields_type : new Array(),
-        criterias : new Array(),
-        nb_crit : 0,
-        radio:false,
-		
-        /**
-		* Initialisation of the Data part (called as soon as a user selected sensors and click on the button)
-		*/	
-        init: function(){
-            GSN.data.fields.splice(0);
-            GSN.data.fields_type.splice(0);
-			
-            $("#step1Container .data").hide("slow").prev().unbind('click').click(function(){
-                $(this).next().toggle("slow");$(this).next().next().toggle("slow");
-            });
-			
-            //remove the deselection function and drag and drop
-            $("#dropArea img").remove();
-            $(".sensorName").draggableDisable();
-            $(".rubric").draggableDisable();
-            $('.nextStepButton').remove();
-			
-			
-            // Remove eventual duplicate in the selected sensors array
-            for(var i=1; i<GSN.selectedSensors.length; ++i)
-                if(GSN.selectedSensors[i-1] == GSN.selectedSensors[i]) GSN.selectedSensors.splice(i,1);
-			
-			
-            $("form").attr("action","");
-            $("#dataSet").remove();
-            $("#step2Container").empty();
-            $("#resetButton").show();
-			
-            $("#formular").append("<input type=\"hidden\" name=\"numberSelectedSensor\" id=\"numberSelectedSensor\" value=\""+GSN.selectedSensors.length+"\">");
-            for(var i=0; i<GSN.selectedSensors.length; ++i)
-                //TODO                $("#formular").append("<input type=\"hidden\" name=\"vsName"+i+"\" id=\"vsName"+i+"\" value=\""+GSN.selectedSensors[i]+"\">");
-                $("#formular").append("<input type=\"hidden\" name=\"vsname\" id=\"vsName"+i+"\" value=\""+GSN.selectedSensors[i]+"\">");
-
-            $("#step2Container").append("<div class=\"step\">Step 2/5 : Selection of the Fields</div>");
-            $("#step2Container").append("<div class=\"data\" id=\"fields\"></div>");
-            $('#fields').append('<br />');
-            $('#fields').append('<span>Aggregation</span>');
-            $('#fields').append('<select id="agg_function" name="agg_function"><option value="-1">No Aggregation</option><option value="avg">AVG</option><option value="max">MAX</option><option value="min">MIN</option></select>');
-            $('#fields').append('<input disabled="disabled" id="agg_period" name="agg_period" size="5" value="2" type="text" />');
-            $('#fields').append('<select disabled="disabled" id="agg_unit" name="agg_unit"><option value="3600000">Hours</option><option value="60000">Minutes</option><option value="1000">Seconds</option><option value="1">Milli Seconds</option></select>');
-            $('#fields').append('<br /><br />');
-            
-            $('#agg_function').change(function(){
-                $('#agg_period').attr('disabled',$(this).val() == '-1');
-                $('#agg_unit').attr('disabled',$(this).val() == '-1');
-            });
-
-            //$("#fields").append("<input type=\"radio\" id=\"commonReq\" name=\"commonReq\" onClick=\"javascript:GSN.data.radio=false;GSN.data.init();\" />Common request ");
-            //$("#fields").append("<input type=\"radio\" id=\"aggregReq\" name=\"aggregReq\" onClick=\"javascript:GSN.data.radio=true;GSN.data.init();\" />Aggregate functions<br/><br/>");
-            $("#fields").append($.DIV({
-                'id':'separation'
-            },""));
-            //            if (GSN.data.radio) {
-            //                $("#aggregReq").attr("checked", true);
-            //            } else {
-            //                $("#commonReq").attr("checked", true);
-            //            }
-
-            for(var i=0; i<GSN.selectedSensors.length; ++i){
-                $.ajax({
-                    async: false,
-                    type: "GET",
-                    url: "/gsn?REQUEST=113&name="+GSN.selectedSensors[i],
-                    success: function(msg) {
-                        $("virtual-sensor field", msg).each(function() {
-                            if ($(this).attr("type").substr(0,3) != "bin") {
-                                GSN.data.fields.push($(this).attr("name"));
-                                GSN.data.fields_type.push($(this).attr("type"));
-                            }
-                        });
-                        GSN.data.fields.push("end");
-                        GSN.data.fields_type.push("end");
-                    }
-                });
-            }
-            GSN.data.selectCommonFieldAndDisplay();
-        },
-		
-        /**
-		* Field part: select the common field from the selected sensors
-		*/	
-        selectCommonFieldAndDisplay: function(){
-            //Find Common Fields
-            var tempCommonFields = new Array();
-            var secondEndSeen;
-            var firstEndSeen = -1;
-			
-            //look for the first end position in the GSN.data.fields array
-            for(var k=0; k<GSN.data.fields.length; ++k){
-                if(GSN.data.fields[k] == "end"){
-                    secondEndSeen = k;
-                    break;
-                }
-            }
-			
-            //if more than one sensor selected
-            if(GSN.selectedSensors.length > 1){
-                for(var k=secondEndSeen+1; k<GSN.data.fields.length; ++k){
-					
-                    if(GSN.data.fields[k] != "end"){
-                        for(var m=firstEndSeen+1; m<secondEndSeen; ++m){
-                            if(GSN.data.fields[k] == GSN.data.fields[m]){
-                                tempCommonFields.push(GSN.data.fields[k]);
-                            }
-                        }
-                    }
-                    else{
-                        //if => GSN.data.fields[k] == "end"
-                        firstEndSeen = secondEndSeen;
-                        secondEndSeen = GSN.data.fields[k];
-                    }
-                }
-                GSN.data.fields = tempCommonFields;
-            } else {
-                GSN.data.fields.pop();
-            }
-			
-            if(GSN.selectedSensors.length > 1){
-                $("#separation").append("Common Found Fields:<br/>");
-            } else {
-                $("#separation").append("Select field(s):<br/>");
-            }
-			
-            //Display Common Fields
-            for(var i=0; i<GSN.data.fields.length; i++){
-                if (GSN.data.radio) {
-                    //if (($(this).attr("type") == "int") || ($(this).attr("type") == "long") || ($(this).attr("type") == "double")) {
-                    $("#separation").append("<div id='" + GSN.data.fields[i] + "'><input type=\"checkbox\" name=\"fields\" class=\"field\" value=\""+GSN.data.fields[i]+"\" onClick=\"javascript:GSN.data.aggregateSelect('"+GSN.data.fields[i]+"',this.checked)\">"+GSN.data.fields[i].prettyString()+" </div>");
-                //}
-                } else {
-                    $("#separation").append("<input type=\"checkbox\" name=\"fields\" class=\"field\" value=\""+GSN.data.fields[i]+"\">"+GSN.data.fields[i].prettyString());
-                    $("#separation").append("<br\>");
-                }
-				
-                if (GSN.data.radio) {
-                    $("#groupByContainer").empty();
-                    $("#separation").append("<span id=\"groupByContainer\">");
-                    $("#groupByContainer").append("<br/>Group by : <select name=\"aggregateGB\" id=\"aggregateGB\" size=\"1\" onChange=\"javascript:GSN.data.groupBy(this.value)\"></select><br/>");
-                    for (var j=0; j < GSN.data.fields.length; j++) {
-                        $("#aggregateGB").append("<option value=\"" + GSN.data.fields[j] + "\">" + GSN.data.fields[j].prettyString() + "</option>");
-                    }
-                    $("#aggregateGB").append("<option value=\"none\">None</option>");
-                    $("#aggregateGB").append("</select>");
-                    $("#separation").append("</span>");
-                } else {
-                    $("#checkAllContainer").remove();
-                    $("#separation").append("<span id=\"checkAllContainer\"><br/><input type=\"checkbox\" id=\"all\" name=\"all\" onClick=\"javascript:GSN.data.checkAllFields(this.checked)\">Check all<br/></span>");
-                }
-            }
-			
-			
-			
-            GSN.data.appendNextStepButton("separation","if(GSN.data.atLeastOneFieldSelected())GSN.data.nbDatas()");
-        },
-		
-        atLeastOneFieldSelected: function(){
-            var n = $(".field:checked").length;
-            if(n > 0) return true
-            else alert("You have to select at least one field.");
-        },
-		
-        /**
-		* Append a button in "idInWichAppend" with an action: "onclick" an "idButton" and a "value" (configurable)
-		*/	
-        appendNextStepButton: function(idInWichAppend,onclick,idButton,value){
-            if(idButton==null) idButton="";
-            if(value==null) value="Next Step";
-            $("#"+idInWichAppend+"").append('<br/><div class="nextStepButton"><input type="button" id="'+idButton+'" value="'+value+'" onClick="'+onclick+';"/>'+"&nbsp&nbsp&nbsp<input type=\"button\" id=\"resetButton\" value=\"Reset\" onClick=\"window.location='./data.html';\"/></div>");
-        },
-		
-		
-        aggregateSelect: function(that, checked){
-            // To can choose the aggregate type for the field
-            if (checked) {
-                $("#"+that).append("<select name=\""+that+"AG\" id=\""+that+"AG\" size=\"1\"></select>");
-                $("#"+that+"AG").append("<option value=\"AVG\">AVG</option>");
-                $("#"+that+"AG").append("<option value=\"MAX\">MAX</option>");
-                $("#"+that+"AG").append("<option value=\"MIN\">MIN</option>");
-            } else {
-                $("#"+that+"AG").remove();
-            }
-						
-        },
-		
-		
-        groupBy: function(option) {
-            if (option == "timed") {
-                $("#aggregateGB").after("<input type=\"text\" name=\"gbdelta\" id=\"gbdelta\" size=\"5\"><select name=\"gbdeltameasure\" id=\"gbdeltameasure\" size=\"1\"></select>");
-                $("#gbdeltameasure").append("<option value=\"ms\">Milisecond</option>");
-                $("#gbdeltameasure").append("<option value=\"s\">Second</option>");
-                $("#gbdeltameasure").append("<option value=\"m\">Minute</option>");
-                $("#gbdeltameasure").append("<option value=\"h\">Hour</option>");
-                $("#gbdeltameasure").append("<option value=\"d\">Day</option>");
-            } else {
-                $("#gbdelta").remove();
-                $("#gbdeltameasure").remove();
-            }
-        },
-		
-		
-        checkAllFields: function(check){
-            $("input").each(function () {
-                if ($(this).attr("class") == "field") {
-                    $(this).attr("checked", check);
-                }
-            });
-        },
-		
-		
-        nbDatas: function() {
-            $(".nextStepButton").remove();
-            $("#step2Container .data").hide("slow").prev().unbind('click').click(function(){
-                $(this).next().toggle("slow");
-            });
-            $("#step2Container .data :enabled").attr("disabled", "disabled");
-			
-            $("#step3Container").append("<div class=\"step\">Step 3/5 : Selection of the Data Range</div>");
-            $("#step3Container").append("<div class=\"data\" id=\"nbDatas\"></div>");
-            $("#nbDatas").append('<br /><select id="nb_selection" name="nb_selection"><option value="ALL">All Data</option><option value="SPECIFIED" selected="selected">Only</option></select>');
-            $("#nbDatas").append('<input id="nb_value" name="nb_value" size="3" value="10" type="text"><span> Values</span><br />');
-            $('#nb_selection').change(function(){
-                var val = $(this).val();
-                $('#nb_value').attr('disabled', (val == 'ALL'));
-            });
-            //            $("#nbDatas").append("<input type=\"radio\" name=\"nbdatas\" id=\"allDatas\" value=\"\"> All data<br/>");
-            //            $("#nbDatas").append("<input type=\"radio\" name=\"nbdatas\" id=\"someDatas\" value=\"\" checked onclick=\"$('#nbOfDatas').focus()\"> Last <input onclick=\"$('#someDatas').attr('checked', 'checked');\" type=\"text\" name=\"nb\" value=\"10\" id=\"nbOfDatas\" size=\"4\"/> values<br/>");
-            GSN.data.appendNextStepButton("nbDatas","GSN.data.addCriteria(true)");
-        },
-		
-		
-        addCriteria: function(newStep) {
-            if (newStep) {
-                $(".nextStepButton").remove();
-                $("#step3Container .data").hide("slow").prev().unbind('click').click(function(){
-                    $(this).next().toggle("slow");
-                });
-                $("#step3Container .data :enabled").attr("disabled", "disabled");
-				
-                $("#step4Container").append("<div class=\"step\">Step 4/5 : Selection of the Criterias</div>");
-                $("#step4Container").append("<div class=\"data\" id=\"where\"></div>");
-                $('#where').append('<a id="add_criterion_btn" href="#">Add Criterion</a><div id="list_of_criteria"></div>');
-                //$("#where").append("<a id=\"addCrit\" href=\"javascript:GSN.data.addCriteria(false)\">Add criteria</a>");
-                //                $("#where").append('<br/><br/>');
-                GSN.data.appendNextStepButton("where","GSN.data.selectDataDisplay()");
-                
-                $('#add_criterion_btn').click(function() {
-                    $(this).next().append(addCriteriaLine());
-                    $('.remove-criterion').click (function() {
-                        $(this).parent().remove();
-                        $('.join:first').hide();
-                    });
-                    $('.join:first').hide();
-                    $('.cfields').change(function(){
-                        var field_name = $(this).val();
-                        if (field_name == 'timed') {
-                            $(this).next().val(GSN.util.printDate((new Date()).getTime()));
-                            $(this).next().datePicker({
-                                startDate:'01/01/2006'
-                            });
-                            $(this).next().next().val(GSN.util.printDate((new Date()).getTime()));
-                            $(this).next().next().datePicker({
-                                startDate:'01/01/2006'
-                            });
-                        }
-                        else {
-                            $(this).next().replaceWith(default_min_criterion());
-                            $(this).next().next().replaceWith(default_max_criterion());
-                        }
-                    });
-                });
-                function addCriteriaLine () {
-                    newcrit = '<div>';
-                    newcrit += '<select class="join" name="cjoin"><option value="and">AND</option><option value="or">OR</option></select>';
-                    newcrit += '<select name="cfield" class="cfields">';
-                    for (var i = 0 ; i < GSN.data.fields.length ; i++) {
-                        newcrit += '<option value="' + GSN.data.fields[i] + '">' + GSN.data.fields[i] + '</option>';
-                    }
-                    newcrit += '</select>';
-                    newcrit += '| Between ' + default_min_criterion();
-                    newcrit += ' and ' + default_max_criterion() + '<a class="remove-criterion" href="#"> Remove</a></div>';
-                    return newcrit;
-                }
-                function default_min_criterion() {
-                    return '<input name="cmin" class="min" size="3" value="-inf" type="text" />';
-                }
-                function default_max_criterion() {
-                    return '<input name="cmax" class="max" size="3" value="+inf" type="text" />';
-                }
-            }
-
-        //else {
-        //    GSN.data.nb_crit++;
-        //    newcrit = "<div id=\"where" + GSN.data.nb_crit + "\"></div>";
-        //    $("#addCrit").before(newcrit);
-        //GSN.data.addCriteriaLine(GSN.data.nb_crit, "");
-        //GSN.data.criterias.push(GSN.data.nb_crit);
-        //}
-        },
-		
-        //        addCriteriaLine: function() {
-        //        addCriteriaLine: function(nb_crit, field) {
-
-        //            return newcrit;
-        //            newcrit = "";
-        //            if (GSN.data.criterias.length > 0) {
-        //                newcrit += "<select name=\"critJoin\" id=\"critJoin" + nb_crit + "\" size=\"1\">";
-        //                var critJoin = new Array("AND", "OR");
-        //                for (var i=0; i < critJoin.length; i++) {
-        //                    newcrit += "<option value=\""+critJoin[i]+"\">"+critJoin[i]+"</option>";
-        //                }
-        //                newcrit += "</select>";
-        //            }
-        //            newcrit += "<select name=\"neg\" size=\"1\" id=\"neg" + nb_crit + "\">";
-        //            var neg = new Array("", "NOT");
-        //            for (i=0; i < neg.length; i++) {
-        //                newcrit += "<option value=\"" + neg[i] + "\" >" + neg[i] + "</option>";
-        //            }
-        //            newcrit += "</select> ";
-        //            newcrit += "<select name=\"critfield\" id=\"critfield" + nb_crit + "\" size=\"1\" onChange=\"javascript:GSN.data.criteriaForType(this.value,"+nb_crit+")\">";
-        //            for (var i=0; i< GSN.data.fields.length; i++) {
-        //                newcrit += "<option value=\"" + GSN.data.fields[i] + "\">" + GSN.data.fields[i] + "</option>";
-        //            }
-        //            newcrit += "</select> ";
-        //            var operators = new Array("&gt;", "&ge;", "&lt;", "&le;", "=", "LIKE");
-        //            newcrit += "<select name=\"critop\" size=\"1\" id=\"critop" + nb_crit + "\">";
-        //            for (i=0; i < operators.length; i++) {
-        //                newcrit += "<option value=\"" + operators[i] + "\" >" + operators[i] + "</option>";
-        //            }
-        //            newcrit += "</select> ";
-        //            newcrit += "<input type=\"text\" name=\"critval\" id=\"critval" + nb_crit + "\" size=\"18\">";
-        //            newcrit += " <a href=\"javascript:GSN.data.removeCrit("+nb_crit+")\" id=\"remove" + nb_crit + "\"> (remove)</a>";
-        //            $("#where"+nb_crit).append(newcrit);
-        //            $("#critfield"+nb_crit).attr("value", field);
-        //            GSN.data.criteriaForType(GSN.data.fields[0],nb_crit);
-        //        },
-		
-		
-        //        criteriaForType: function(field, nb_crit) {
-        //            if (field == "timed") {
-        //                $("#critval"+nb_crit).val(GSN.util.printDate((new Date()).getTime()));
-        //                $("#critval"+nb_crit).datePicker({
-        //                    startDate:'01/01/2006'
-        //                });
-        //            } else {
-        //                $("#critval"+nb_crit).val("");
-        //            }
-        //        },
-		
-		
-        removeCrit: function(critnb) {
-            $("#where"+critnb).remove();
-            var critTMP = new Array();
-            for (var i=0; i<GSN.data.criterias.length; i++) {
-                if (GSN.data.criterias[i] == critnb) {
-                    if (i == 0 && GSN.data.criterias.length > 0) {
-                        $("#critJoin"+GSN.data.criterias[i+1]).remove();
-                    }
-                } else {
-                    critTMP.push(GSN.data.criterias[i]);
-                }
-            }
-            GSN.data.criterias = critTMP;
-        },
-   	
-   	
-        selectDataDisplay: function() {
-            $(".nextStepButton").remove();
-            $("#step4Container .data").hide("slow").prev().unbind('click').click(function(){
-                $(this).next().toggle("slow");
-            });
-            $("#step4Container .data :enabled").attr("disabled", "disabled");
-	   	
-            $("#step5Container").append("<div class=\"step\">Step 5/5 : Selection of the Format</div>");
-            $("#step5Container").append("<div class=\"data\" id=\"display\"></div>");
-            //$("#display").append($.DIV({
-            //    "id":"showSQL"
-            //},$.A({
-            //    "href":"javascript:GSN.data.getDatas(true);"
-            //},"Show SQL query")));
-            $("#display").append("<input type=\"radio\" id=\"dispChartAndData\" value=\"DispChartAndValue\" name=\"display\" onClick=\"javascript:$('.chartOption').show('slow');$('.cvsFormat').hide('slow');\" checked>Plot and View Data<br/>");
-            $("#display").append("<input type=\"radio\" id=\"dispChart\" value=\"DispChart\" name=\"display\" onClick=\"javascript:$('.chartOption').show('slow');$('.cvsFormat').hide('slow');\">Plot Data Only<br/>");
-            $("#display").append("<input type=\"radio\" id=\"dispData\" value=\"DispData\" name=\"display\" onClick=\"javascript:$('.chartOption').hide('slow');$('.cvsFormat').hide('slow');\">View Data Only<br/>");
-				
-            $("#display").append("<input type=\"radio\" id=\"popup\" value=\"popup\" name=\"display\" onClick=\"javascript:$('.chartOption').show('slow');$('.cvsFormat').hide('slow');\">In a new window<br/>");
-            $("#display").append("<input type=\"radio\" id=\"CSV\" value=\"CSV\" name=\"display\" onClick=\"javascript:$('.chartOption').hide('slow');$('.cvsFormat').show('slow');\">Download data<br/>");
-            $("#display").append('<br/>');
-
-			
-            $("#display").append("<div class=\"chartOption\">Chart Selection:</div>");
-            $("#display").append("<div class=\"chartOption\"><input type=\"radio\" id=\"barChart\" class=\"chartType\" name=\"chartType\" onClick=\"\" checked/>Bar Chart<br/></div>");
-            $("#display").append("<div class=\"chartOption\"><input type=\"radio\" id=\"lineChart\" class=\"chartType\" name=\"chartType\" onClick=\"\"/>Line Chart<br/></div>");
-            $("#display").append("<div class=\"chartOption\">Display:</div>");
-            $("#display").append("<div class=\"chartOption\"><input type=\"radio\" id=\"allData\" class=\"dataDisplay\" name=\"dataDisplay\" onClick=\"\" checked/>All Values<br/></div>");
-            $("#display").append("<div class=\"chartOption\"><input type=\"radio\" id=\"modData\" class=\"dataDisplay\" name=\"dataDisplay\" onClick=\"\"/>Snapshot Mode<br/></div>");
-			
-						
-            //$("#display").append("<div class=\"cvsFormat\">Delimiters:</div>");
-			
-            //$("#display").append("<div class=\"cvsFormat\"><input type=\"radio\" id=\"semicolon\" class=\"chartType\" name=\"delimiter\" value=\"semicolon\" checked/>Semicolon<br/></div>");
-            //$("#display").append("<div class=\"cvsFormat\"><input type=\"radio\" id=\"tab\" class=\"chartType\" name=\"delimiter\" value=\"tab\"/>Tab<br/></div>");
-            //$("#display").append("<div class=\"cvsFormat\"><input type=\"radio\" id=\"space\" class=\"chartType\" name=\"delimiter\" value=\"space\"/>Space<br/></div>");
-            //$("#display").append("<div class=\"cvsFormat\"><input type=\"radio\" id=\"other\" class=\"chartType\" name=\"delimiter\" value=\"other\"/>Other : <input type=\"text\" name=\"otherdelimiter\" size=\"2\"/><br/></div>");
-			
-            $("#display").append("<div class=\"chartOption\"><input type=\"checkbox\" name=\"fullscreenView\" value=\"fullscreenView\" id=\"fullscreenView\"/>Go Fullscreen</div>");
-            GSN.data.appendNextStepButton("display","GSN.data.getDatas()","getDatas","Get Data");
-			
-            $("#display").append('<br/><br/>');
-			
-            $(".cvsFormat").hide();
-			
-            $("#step5Container .data").prev().click(function(){
-                $(this).next().toggle("slow");
-            });
-			
-            $("#step5Container").append("<div id=\"warningmsg\">" + "Warning: Not all the values are displayed. To get all the values, you have to download them." + "</div>");
-            $("#warningmsg").hide();
-        },
-   	
-   	
-        getDatas: function(sql) {
-            $("#chartContainer").empty();
-            $("#dataSet").remove();
-            $("table #dataSet","#datachooser").remove();
-  		
-  		
-            $("#display").append($.SPAN({
-                "class":"refreshing"
-            },$.IMG({
-                "src":"style/ajax-loader.gif",
-                "alt":"loading",
-                "title":""
-            })));
-            if ( ! $("#CSV").attr("checked") || sql) {
-                if(GSN.selectedSensors.length > 1) request="multirequest=true";
-                else request="multirequest=false";
-                if ($("#commonReq").attr("checked")) {
-                    request += "&commonReq=true";
-                } else {
-                    request += "&commonReq=false";
-                    if ($("#aggregateGB").val() != "none") {
-                        request += "&groupby=" + $("#aggregateGB").val();
-                        if ($("#aggregateGB").attr("value") == "timed") {
-                            temp = $("#gbdelta").val();
-                            if ($("#gbdeltameasure").val() == "s") {
-                                temp = temp * 1000;
-                            } else if ($("#gbdeltameasure").val() == "m") {
-                                temp = temp * 60000;
-                            } else if ($("#gbdeltameasure").val() == "h") {
-                                temp = temp * 3600000;
-                            } else if ($("#gbdeltameasure").val() == "d") {
-                                temp = temp * 86400000; // 3600000 * 24
-                            }
-                            request += "&groupbytimed=" + temp
-                        }
-                    }
-                }
-                $("input").each(function () {
-                    if ($(this).attr("class") == "field" && $(this).attr("checked")) {
-                        if ($("#commonReq").attr("checked")) {
-                            request += "&fields=" + $(this).attr("value");
-                        } else {
-                            request += "&fields=" + $("#"+$(this).val()+"AG").val()+"("+$(this).attr("value")+")";
-                        }
-                    }
-                });
-                if ($("#someDatas").attr("checked") && $("#nbOfDatas").attr("value") != "") {
-                    var nbValueToExtract = parseInt($("#nbOfDatas").attr("value"));
-                    if(nbValueToExtract%6 != 0){
-                        nbValueToExtract= nbValueToExtract + 6 - nbValueToExtract%6;
-                    }
-                    request += "&nb=" + nbValueToExtract;
-                }
-                for (var i=0; i < GSN.data.criterias.length; i++) {
-                    if (i > 0) {
-                        request += "&critJoin="+$("#critJoin"+GSN.data.criterias[i]).val();
-                    }
-                    request += "&neg="+$("#neg"+GSN.data.criterias[i]).val();
-                    request += "&critfield="+$("#critfield"+GSN.data.criterias[i]).val();
-                    request += "&critop="+$("#critop"+GSN.data.criterias[i]).val();
-                    request += "&critval="+$("#critval"+GSN.data.criterias[i]).val();
-                }
-				
-                if (sql) {
-                    $("#showSQL p").empty();
-                    for(var i=0; i<GSN.selectedSensors.length; ++i){
-                        request += "&sql=true";
-                        $.ajax({
-                            type: "GET",
-                            url: "/data?"+request+"&vsName="+GSN.selectedSensors[i],
-                            success: function(msg) {
-                                $("#display .refreshing").remove();
-                                $("#showSQL").append($.P({
-                                    "class":"query"
-                                },unescape(msg)));
-                            }
-                        });
-                    }
-                }
-				
-                if(!sql) GSN.data.displayDatas(request);
-            } /*else if ($("#popup").attr("checked")) {
-   			$("form").attr("target", "_blank");
-   			$("form").attr("action", "/showData.jsp");
-   			document.forms["formular"].submit();
-   		} */ 
-            else if ($("#CSV").attr("checked")) {
-                $("form").attr("action", "/multidata");
-                $("form").attr("target", "_blank");
-   			
-                $("#step2Container .data :disabled").removeAttr("disabled");
-                $("#step3Container .data :disabled").removeAttr("disabled");
-                if ( ! $("#someDatas").attr("checked") ) {
-                    $("#nbOfDatas").attr("disabled", "disabled");
-                }
-                $("#step4Container .data :disabled").removeAttr("disabled");
-   			
-   			
-                document.forms["formular"].submit();
-                $("#display .refreshing").remove();
-   			
-                $("#step2Container .data :enabled").attr("disabled", "disabled");
-                $("#step3Container .data :enabled").attr("disabled", "disabled");
-                $("#step4Container .data :enabled").attr("disabled", "disabled");
-   			
-            }
-        },
-   	
-   	
-        displayDatas: function(request) {
-   		
-            //GSN.info("display data request: " + request.toString());
-   		
-            $('#getDatas').attr("value","Update");
-			
-            //should check no field selected...
-            if ($(".field[checked]").length == 0) {
-                $("#display .refreshing").remove();
-                alert("You have to select at least one field.");
-                return;
-            }
-   		
-            // Define the target
-            var target = "#datachooser";
-            if ($("#popup").attr("checked")){
-                var w = window.open("", "Data", "width=700,height=700,scrollbars=yes");
-                if (w == null) {
-                    alert('Your browser security setting blocks popup. Please turn it off for this website.');
-                    return;
-                }
-                target = w.document.body;
-            }
-            if($('#fullscreenView').attr("checked"))
-            {
-                $('#container > div').hide('slow');
-                window.resizeTo(screen.width,screen.height);
-                window.moveTo(0,0);
-                $('body').prepend('<div id="fullscreenContent" style="width:'+(screen.width)+';"></div>');
-                $('#fullscreenContent').append('<br/><input type="button" value="Back to Data Part" onclick="$(\'#container > div\').show(\'slow\'); $(\'#fullscreenContent\').remove();"/>')
-                $("#fullscreenContent").append('&nbsp;&nbsp;&nbsp;<input type="button" value="Go to Table Values" onclick="document.location.href=\'#dataSet\'"/>');
-                $('#fullscreenContent').append('<br/><br/><div id="seeLink">See chart:<br/><ul></ul></div>');
-                $('#fullscreenContent').append('<span id="chartContainer"></span><br/><br/><br/><br/><br/><br/><br/><br/>');
-                target=$('#fullscreenContent');
-            }
-            else{
-                $("#datachooser table",target).remove();
-                $("#datachooser").append('<span id="chartContainer"></span>');
-            }
-            $("#chartContainer").hide();
-   		
-            var answerLinesFromXMLSensorNum = new Array();
-            var minValue = new Array();
-            var maxValue = new Array();
-            for(var i=0; i<GSN.selectedSensors.length; ++i){
-                var vsName = GSN.selectedSensors[i];
-                var nbFields = $(".field[checked]").length;
-                var sensorNumber = i;
-                //alert("/data?"+request+"&vsName="+vsName+"&rand="+Math.random());
-                $.ajax({
-                    async: false,
-                    type: "GET",
-//TODO                    url: "/data?"+request+"&vsName="+vsName+"&rand="+Math.random(),
-                    url: "/multidata?vsname=ss_mem_vs:heap_memory_usage",
-                    success: function(answer) {
-
-
-
-                        // Remove indicator
-                        //alert(answer);
-                        $("#display .refreshing").remove();
-						
-                        // Store the answer
-                        answerLinesFromXMLSensorNum[sensorNumber] = $("line", answer);
-						
-                        // If no answer return
-                        if ($("line",answer).size() == 0) {
-                            alert('No data corresponds to your request for the sensor: '+vsName);
-                            return;
-                        }
-						
-
-                        $(target).append($.TABLE({
-                            "size":"100%",
-                            "align":"center",
-                            "id":"dataSet"
-                        }));
-                        $("table#dataSet",target).append("<tr><td class='step' align='center' colspan='"+nbFields+"'>"+vsName.prettyString()+"</td></tr>");
-						
-                        var line,tr,rows;
-                        var lines = $("line", answer);
-						
-                        if($("#nbOfDatas").attr("value")) nbOfData = parseInt($("#nbOfDatas").attr("value"))+1;
-                        else nbOfData = lines.size();
-							
-                        for (var i = 0; i<nbOfData ; i++){
-                            line = lines.get(i);
-							
-                            if (i==0)
-                                tr = $.TR({
-                                    "id":"line"+i,
-                                    "class":"step"
-                                });
-                            else
-                                tr = $.TR({
-                                    "id":"line"+i,
-                                    "class":"data"
-                                });
-							
-                            rows = $("field", line);
-							
-                            for (var j = 0; j<rows.size();j++){
-                                if(j <= nbFields && i == 0) $(tr).append($.TD({},$(rows.get(j)).text().prettyString()));
-                                else $(tr).append($.TD({},$(rows.get(j)).text()));
-                            }
-                            $("table#dataSet",target).append(tr);
-                        }
-						
-                        //table coloration
-                        if (w != null){
-                            $("table#dataSet .step", target).css("background","#ffa84c");
-                        }
-						
-                        $(target).append('<br/><br/>');
-                    }
-                });
-            }
-   		
-   		
-   		
-   		
-            var nbSelectedFields = $("field",answerLinesFromXMLSensorNum[0].get(0)).length;
-            var nbSelectedSensors = GSN.selectedSensors.length;
-            GSN.info("nbSelectedFields="+nbSelectedFields);
-            GSN.info("nbSelectedSensors="+nbSelectedSensors);
-			
-			
-            // Find the index of Timed
-            regularExpression = new RegExp("timed","i");
-            var timedIndexInNbSelectedFieldsArray=-1;
-            for(var m=0; m < nbSelectedFields; m++){
-                if(regularExpression.test($("field",answerLinesFromXMLSensorNum[0].get(0)).eq(m).text())){
-                    timedIndexInNbSelectedFieldsArray = m; // Will be useful to detect if parseFloat needed or not for comparison
-                }
-            }
-			
-			
-            // Compute the min/max for each field for each sensor
-            var incModulo = 0;
-            GSN.data.modulo = Math.floor(($("field",answerLinesFromXMLSensorNum[0]).length-1)/GSN.data.nbDispVal/nbSelectedFields);//Math.floor($("field",answerLinesFromXMLSensorNum[0]).length/GSN.data.nbDispVal/nbSelectedFields);
-            var modulo = GSN.data.modulo;
-            GSN.info("Modulo="+modulo);
-			
-            if($("#allData").attr("checked")) modulo = 1;
-			
-            // creation of a Matrix dimension: nbSelectedSensors * nbSelectedFields
-            var values = new Array(nbSelectedSensors);
-            for(var i=0; i<nbSelectedSensors; ++i)
-                values[i] = new Array(nbSelectedFields);
-			
-            for(var i=0; i < nbSelectedSensors; i++){
-                //Initialisation of the Matrix
-                for(var m=0; m < nbSelectedFields; m++) values[i][m] = 0;
-				
-                for(var m=0; m < nbSelectedFields; m++){
-                    // Initialisation of min/max values
-                    if(i==0 && timedIndexInNbSelectedFieldsArray != m){
-                        minValue[m] = parseFloat($("field",answerLinesFromXMLSensorNum[i].get(1)).eq(m).text());
-                        maxValue[m] = parseFloat($("field",answerLinesFromXMLSensorNum[i].get(1)).eq(m).text());
-                    }
-                    else if(i==0 && timedIndexInNbSelectedFieldsArray == m){
-                        minValue[m] = $("field",answerLinesFromXMLSensorNum[i].get(1)).eq(m).text();
-                        maxValue[m] = $("field",answerLinesFromXMLSensorNum[i].get(1)).eq(m).text();
-                    }
-					
-                    incModulo = 0;
-					
-					
-                    for(var k=0; k< (answerLinesFromXMLSensorNum[i].length-1); k++){
-                        // 1 because first line only vsName
-                        var field = $("field",answerLinesFromXMLSensorNum[i].get(1+k));
-						
-                        if(timedIndexInNbSelectedFieldsArray != m) actualValue = parseFloat(field.eq(m).text());
-                        else actualValue = field.eq(m).text();
-							
-                        GSN.log("Actual Value:"+actualValue);
-						
-                        if(minValue[m] >  actualValue) minValue[m] = actualValue;
-                        if(maxValue[m] <  actualValue) maxValue[m] = actualValue;
-						
-                        // Computation of the average
-                        if(k == 0 && timedIndexInNbSelectedFieldsArray != m) average = actualValue;
-                        else if(timedIndexInNbSelectedFieldsArray != m) average = (average + actualValue)/2;
-                        else average = actualValue; // case it is the time
-						
-                        // Construct values Array which contains the values for the current selected sensor and for the current field
-                        nbValueToShow = parseInt($("#nbOfDatas").attr("value"));
-                        offset= 6 - nbValueToShow%6;
-						
-                        if((answerLinesFromXMLSensorNum[i].length-1) > 6 && $("#modData").attr("checked")){
-                            // If too many data reduce (take data every modulo)
-                            if(values[i][m] == "" && incModulo == 0){
-                                values[i][m] = average;
-                            }else if(incModulo == 0){
-                                values[i][m] = average+","+values[i][m];
-                            }
-                            incModulo++;
-                            incModulo %= modulo;
-                        }
-                        else{
-                            if(k < nbValueToShow){
-                                if(values[i][m] == ""){
-                                    values[i][m] = actualValue;
-                                }else{
-                                    values[i][m] = actualValue+","+values[i][m];
-                                }
-                            }
-                        }
-                    }
-                //GSN.log(minValue[m]);
-                //GSN.log(maxValue[m]);
-                }
-            }
-            GSN.info("Final minValue:");
-            GSN.log(minValue);
-            GSN.info("Final maxValue:");
-            GSN.log(maxValue);
-			
-            GSN.info("Generation Bar Chart:");
-            GSN.data.makeChart(nbSelectedFields,timedIndexInNbSelectedFieldsArray,answerLinesFromXMLSensorNum,values,minValue,maxValue,"barChart");
-            GSN.info("Generation Line Chart:");
-            GSN.data.makeChart(nbSelectedFields,timedIndexInNbSelectedFieldsArray,answerLinesFromXMLSensorNum,values,minValue,maxValue,"lineChart");
-			
-			
-            if($('#barChart').attr("checked") && ($('#dispChartAndData').attr("checked") || $('#popup').attr("checked") || $('#dispChart').attr("checked"))) $('.lineChart').hide();
-            if($('#lineChart').attr("checked") && ($('#dispChartAndData').attr("checked") || $('#popup').attr("checked") || $('#dispChart').attr("checked"))) $('.barChart').hide();
-            if($('#dispData').attr("checked")){
-                $('.lineChart').hide();
-                $('.barChart').hide();
-            }
-            if($('#dispChart').attr("checked")) $('#dataSet').hide();
-				
-            $('#barChart').attr("onclick","$('.lineChart').hide();$('.barChart').show();");
-            $('#lineChart').attr("onclick","$('.lineChart').show();$('.barChart').hide();");
-        }// End displayDatas
-   	
-        ,
-        modulo:0
-        ,
-        nbDispVal:NUMBER_OF_VALUE_TO_DISPLAY_IN_CHARTS_IN_MODULUS_MODE // Number of value to display in modulo mode
-        ,
-        makeChart: function(nbSelectedFields,timedIndexInNbSelectedFieldsArray,answerLinesFromXMLSensorNum,values,minValue,maxValue,typeChart){
-            // Chart Part
-            var nbValue = Math.floor($("field",answerLinesFromXMLSensorNum[0]).length/nbSelectedFields)-1;
-            GSN.log("Nb Values extracted="+nbValue);
-            GSN.log("Nb Values requested="+$("#nbOfDatas").val());
-            GSN.log("Offset Values="+(nbValue-$("#nbOfDatas").val()));
-			
-            if ($("#allDatas").attr("checked") && $("#nbOfDatas").attr("value") < nbValue) {
-                $("#warningmsg").show();
-            }
-            else {
-                $("#warningmsg").hide();
-            }
-					
-            for(var m=0; m < nbSelectedFields; m++){
-                regularExpression = new RegExp("timed","i");
-                if(timedIndexInNbSelectedFieldsArray != m){
-					
-					
-                    if($('#fullscreenView').attr("checked")){
-                        $("#chartContainer").append('<div class="'+typeChart+'" id="'+typeChart+m+'"></div>');
-                        var so = new SWFObject("./open-flash-chart/open-flash-chart.swf", typeChart+m, screen.width-100, screen.height-250, "9", "#FFFFFF");
-                        if($("#"+typeChart).attr("checked")){
-                            $("#chartContainer").append('&nbsp;&nbsp;&nbsp;<input type="button" value="Back to Data Part" onclick="$(\'#container > div\').show(\'slow\'); $(\'#fullscreenContent\').remove();"/>');
-                            $("#chartContainer").append('&nbsp;&nbsp;&nbsp;<input type="button" value="Go to Top" onclick="document.location.href=\'#fullscreenContent\'"/>');
-                            $("#chartContainer").append('&nbsp;&nbsp;&nbsp;<input type="button" value="Go to Table Values" onclick="document.location.href=\'#dataSet\'"/>');
-                            $("#chartContainer").append('<br/><br/>');
-                            $("#seeLink ul").append("<li><a href='#"+typeChart+m+"'>"+$("field",answerLinesFromXMLSensorNum[0].get(0)).eq(m).text().prettyString()+"</a></li>");
-                        }
-                    }
-                    else{
-                        $("#chartContainer").append('<div style="border-width:10px;" class="'+typeChart+'" id="'+typeChart+m+'"></div><br/>');
-                        var so = new SWFObject("./open-flash-chart/open-flash-chart.swf", typeChart+m, "450", "400", "9", "#FFFFFF");
-                    }
-                    so.addVariable("variables","true");
-                    so.addVariable("title","Data viewer: "+$("field",answerLinesFromXMLSensorNum[0].get(0)).eq(m).text().prettyString()+",{font-size:20px; color: #000000; margin: 5px; padding:5px; padding-left: 20px; padding-right: 20px;}");
-					
-		   		
-                    if(!$("#modData").attr("checked")){
-                        x_step = Math.max(GSN.data.modulo,1);
-                    }	else {
-                        x_step = 2;
-                    }
-                    GSN.log("x_step="+x_step);
-		   		
-		   		
-                    so.addVariable("x_axis_steps",x_step);
-                    so.addVariable("y_label_style","10,#000000");
-					
-                    so.addVariable("x_label_style","10,#000000,2,"+x_step+",#eeeeee");
-					
-					
-                    // Timed on x axis
-                    var x_label;
-                    var incModulo = 0;
-                    if(timedIndexInNbSelectedFieldsArray != -1){
-                        x_label = values[0][timedIndexInNbSelectedFieldsArray];
-                    }
-                    else{
-                        x_label = 1;
-                        for(var p=1; p < nbValue; p++){
-                            if(incModulo == GSN.data.modulo){
-                                x_label += ","+(p+1);
-                                incModulo = 0;
-                            }
-                            incModulo++;
-                        }
-                    }
-					
-					
-                    so.addVariable("x_labels",x_label);
-                    so.addVariable("y_legend",""+$("field",answerLinesFromXMLSensorNum[0].get(0)).eq(m).text().prettyString()+",12,#000000");
-                    so.addVariable("y_ticks","5,10,5");
-					
-
-
-                    so.addVariable("x_axis_colour","#000000");
-                    so.addVariable("x_grid_colour","#eeeeee");
-                    so.addVariable("y_axis_colour","#000000");
-                    so.addVariable("y_grid_colour","#eeeeee");
-                    so.addVariable("tool_tip","#key#\n#x_label#\n#val#");
-					
-                    //so.addVariable("inner_background","#FCFDDC,#FF6600,90");
-                    so.addVariable("bg_colour","#ffffff");
-
-					
-                    GSN.log($("field",answerLinesFromXMLSensorNum[0].get(0)).eq(m).text().prettyString()+":  min: "+minValue[m]+"   MAX: "+maxValue[m]);
-                    //deltaDiv = Math.abs(Math.floor((parseFloat(maxValue[m]) - parseFloat(minValue[m]))));
-                    //					if(minValue[m] < 0) minVal = Math.floor(1.05*parseFloat(minValue[m]));
-                    //					else minVal = Math.floor(0.95*parseFloat(minValue[m]));
-                    //
-                    //					if(parseInt(maxValue[m]) < 0) maxVal = 0;
-                    //					else maxVal = Math.floor(1.05*parseFloat(maxValue[m]));
-					
-					
-                    so.addVariable("y_min",minValue[m]);
-                    so.addVariable("y_max",maxValue[m]);
-					
-                    if(typeChart == "barChart"){
-                        GSN.data.makeBarChart(so,values,m);
-                    }
-                    else if(typeChart == "lineChart"){
-                        GSN.data.makeLineChart(so,values,m);
-                    }
-                    so.write(typeChart+m,"");
-					
-                }
-				
-				
-                GSN.log("X Label: "+x_label);
-            }
-            // End Chart Part
-   		
-            $('#chartContainer').show();
-   		
-        }
-	
-	
-        ,
-        makeLineChart: function(so,values,field){
-            for(i=0; i<GSN.selectedSensors.length;++i){
-                if(i==0){
-                    so.addVariable("line_dot","2,"+$('#hexcode-'+GSN.selectedSensors[i]).val()+","+GSN.selectedSensors[i]+",10,4");
-                    so.addVariable("values",values[i][field]);
-                }
-                else{
-                    so.addVariable("line_dot_"+(i+1),"2,"+$('#hexcode-'+GSN.selectedSensors[i]).val()+","+GSN.selectedSensors[i]+",10,4");
-                    so.addVariable("values_"+(i+1),values[i][field]);
-                }
-            }
-        }
-		
-		
-        ,
-        makeBarChart: function(so,values,field){
-            so.addVariable("x_axis_3d","3");
-            for(i=0; i<GSN.selectedSensors.length;++i){
-                if(i == 0){
-                    so.addVariable("bar_3d","75,"+$('#hexcode-'+GSN.selectedSensors[i]).val()+","+GSN.selectedSensors[0]+",10");
-                    so.addVariable("values",values[i][field]);
-                }
-                else{
-                    so.addVariable("bar_3d_"+(i+1),"75,"+$('#hexcode-'+GSN.selectedSensors[i]).val()+","+GSN.selectedSensors[i]+",10");
-                    so.addVariable("values_"+(i+1),values[i][field]);
-                }
-            }
-        }
-   	
-    }//End GSN.data
-	
-
-	
-    ,
-    util: {
-        /**
-		* Pretty print of timestamp date
-		*/
-        printDate: function(date){
-            date = new Date(parseInt(date));
-            var value = GSN.util.addleadingzero(date.getDate())+"/"+GSN.util.addleadingzero(date.getMonth()+1)+"/"+date.getFullYear();
-            value += " "+GSN.util.addleadingzero(date.getHours())+":"+GSN.util.addleadingzero(date.getMinutes())+":"+GSN.util.addleadingzero(date.getSeconds());
-            return value;
-        }
-	    
-        ,
-        resumelongsentences: function(sentence) {
-            if (sentence.toString().length > 50) {
-                sentence = sentence.toString().substring(0,46);
-                sentence += " ...";
-            }
-            return sentence;
-        }
-	    
-	    
-        /**
-		* Add a zero if less then 10
-		*/
-        ,
-        addleadingzero : function (num){
-            var n = String(num);
-            return (n.length == 1 ? "0"+n : n);
-        }
-		
-		
-        /**
-		* toggle the display of sensors in the sidebar
-		*/
-        ,
-        toggle: function(obj){
-            $("a",obj).show();
-            obj.toggle();
-        }
-		
-        /**
-		* Take an array return a sorted matrix with sensor name in first col and rubric name in the second col
-		*/
-		
-
-        ,
-        regroupByRubricSensorName: function(vsName){
-            vsName.sort();
-			
-            //Creation of a Matrix n*2 and initialization
-            vsNameRubric = new Array(vsName.length);
-            for(var i=0; i<vsName.length; ++i){
-                vsNameRubric[i] = new Array(2);
-                vsNameRubric[i][0] = vsName[i];
-                vsNameRubric[i][1] = "others";
-            }
-			
-            //fill the matrix
-            var numberAtTheEnd = new RegExp("[0-9]$");
-            var createRubric = false;
-            var firstTimeTry = true;
-            var rubricName;
-            for(var i=1; i<vsName.length; ++i){
-                for(var similarDegree=3; similarDegree<vsName[i].length; ++similarDegree){
-                    regularExpression = new RegExp("^"+vsName[i-1].substr(0,similarDegree),"i");
-					
-                    if(!regularExpression.test(vsName[i]) && firstTimeTry){
-							
-                        break;
-                    }
-                    if(regularExpression.test(vsName[i]) && firstTimeTry){
-                        firstTimeTry=false;
-                    }
-						
-                    if(numberAtTheEnd.test(vsName[i].substr(0,similarDegree))){
-                        break;
-                    }
-						
-                    if(regularExpression.test(vsName[i]) && !firstTimeTry){
-                        vsNameRubric[i][1] = vsName[i-1].substr(0,similarDegree);
-                        vsNameRubric[i-1][1] = vsName[i-1].substr(0,similarDegree);
-                    }
-						
-						
-                    if(!regularExpression.test(vsName[i]) && !firstTimeTry){
-                        break;
-                    }
-					
-					
-                }
-            }
-			
-            return vsNameRubric;
-        }
-
-        /**
-                * Take an array return a sorted array with grouping to the first underscore
-                */
-        ,
-        regroupByUnderscore: function(vsName){
-            var name, index;
-
-            vsName.sort();
-            vsNameUnderscore = new Array(vsName.length);
-            for(var i=0;i<vsName.length;++i)
-            {
-                name = vsName[i];
-                vsNameUnderscore[i] = new Array(2);
-                index = name.indexOf("_");
-                vsNameUnderscore[i][0] = name;
-                if(index>=1) vsNameUnderscore[i][1] = name.substr(0,index);
-                else vsNameUnderscore[i][1] = "others";
-            }
-
-            return vsNameUnderscore;
-        }
-		
-        ,
-        getURLParam: function(strParamName){
-            var strReturn = "";
-            var strHref = window.location.href;
-            if ( strHref.indexOf("?") > -1 ){
-                var strQueryString = strHref.substr(strHref.indexOf("?")).toLowerCase();
-                var aQueryString = strQueryString.split("&");
-                for ( var iParam = 0; iParam < aQueryString.length; iParam++ ){
-                    if (
-                        aQueryString[iParam].indexOf(strParamName.toLowerCase() + "=") > -1 ){
-                        var aParam = aQueryString[iParam].split("=");
-                        strReturn = aParam[1];
-                        break;
-                    }
-                }
-            }
-            return unescape(strReturn);
-        }
-		
-		
-    }
-};
->>>>>>> 24e45425
+/**
+ * gsn javascript
+ */
+
+//Note: Balise creation: $.BaliseName({"attribute1":"value1",...},textInsideTag)
+
+function logIvo(msg) {
+    console.info(msg);
+}
+
+var map;
+var GSN = { 
+	
+    debugmode: false
+    ,
+    log: function (txt) {
+        if(typeof console != "undefined")
+            if(GSN.util.getURLParam("debug")==1 || GSN.debugmode) {
+                console.log(txt);
+            }
+    }
+    ,
+    info: function (txt) {
+        if(typeof console != "undefined")
+            if(GSN.util.getURLParam("debug")==1 || GSN.debugmode) {
+                console.info(txt);
+            }
+    }
+	
+    ,
+    context: null //home, data, map || fullmap
+    ,
+    loaded: false
+    /**
+	* Initialize a page load (begin, tab click & back button)
+	*/
+    ,
+    load: function(){
+        if(GSN.loaded) return;
+		
+        var splittedURL = window.location.href.split('/');
+        var pageName = splittedURL[splittedURL.length-1].split('.');
+		
+        if (pageName[0] == "index" || pageName[0] == ""){
+            pageName[0] = "home";
+        }
+		
+        var params=location.hash.substr(1).split(",");
+		
+        params[0] = pageName[0];
+		
+        GSN.context = params[0];
+
+        //highlight the right tab in the navigation bar
+        $("#navigation div").each(function(){
+            if($("a",this).text()==GSN.context)
+                $(this).addClass("selected");
+            else
+                $(this).removeClass("selected");
+        });
+				
+        $("#main > div").hide();
+        if (GSN.context!="map") {
+            $("#toggleallmarkers").hide();
+            $("#vsmenu .toggle").hide();
+        }
+        //for each page context
+        if (GSN.context=="home")	{
+            GSN.vsbox.container = "#vs";
+            $("#main #control").show();
+            $("#main #homediv").show();
+            $("#control #closeall").show();
+            //load and display all the visual sensors
+            if (!GSN.loaded) GSN.updateall();
+			
+        } else if (GSN.context=="data")	{
+            $("#msg").hide();
+            $("#main #datachooser").show();
+            if (!GSN.loaded) GSN.updateall();
+        } else if (GSN.context=="map")	{
+            GSN.vsbox.container = "#vs4map";
+            $("#msg").hide();
+            $("#main #control").show();
+            $("#control #closeall").hide();
+            $("#main #mapdiv").show();
+            $("#toggleallmarkers").show();
+            $("#vsmenu .toggle").show();
+            if(!GSN.map.loaded) {
+                GSN.updateall();
+                GSN.map.init();
+            }
+			
+            //take care of params
+            if (params.length>1) {
+                var lat=lng=zoom=null;
+                for (var i=1;i<params.length;i++){
+                    val = params[i].split("=");
+                    if (val[0]=="lt") lat = val[1];
+                    if (val[0]=="lo") lng = val[1];
+                    if (val[0]=="z") zoom = parseInt(val[1]);
+                }
+                if (lat!=null) {
+                    map.setCenterAndZoom(new LatLonPoint(lat,lng),zoom);
+                }
+            }
+            GSN.map.showAllMarkers();
+        } else if (GSN.context=="fullmap")	{
+            GSN.vsbox.container = "#vs";
+            if(!GSN.map.loaded) {
+                GSN.map.init();
+                GSN.updateall();
+            }
+        }
+    }
+	
+	
+    /**
+	* iframe msg callback for webupload
+	*/
+    ,
+    msgcallback: function (msg,code) {
+        GSN.log(code+": "+msg);
+        $("#msg").html(msg);
+        $("#msg").removeClass();
+        if (code <= 200)
+            $("#msg").addClass("good");
+        else
+            $("#msg").addClass("bad");
+        $("#msg").show();
+        document.getElementById("container").scrollIntoView(true);
+    }
+	
+	
+    /**
+	* Click on the virtual sensor on the left bar
+	*/
+    ,
+    menu: function (vsName) {
+        $("#msg").hide();
+        //define the click depending the context (home,data,map)
+        if (GSN.context=="home"){
+            GSN.addandupdate(vsName);
+        } else if (GSN.context=="map"){
+            var prev;
+            if ($("#vs4map div").size()!=0)
+                prev = $("#vs4map div").attr("class").split(" ")[0].split("-")[1];
+            if (prev != vsName) {
+                $("#vs4map").empty();
+                GSN.addandupdate(vsName);
+                GSN.map.zoomOnMarker(vsName);
+				
+            } else
+                GSN.vsbox.remove(vsName);
+        } else if (GSN.context=="data"){
+            GSN.data.init(vsName);
+        } else if (GSN.context=="fullmap"){
+            $(".vsbox").removeClass("followed");
+            $(".vsbox-"+vsName).addClass("followed");
+            GSN.map.zoomOnMarker(vsName);
+        }
+    }
+    /**
+	* Close all button
+	*/
+	
+    ,
+    closeall: function (){
+        $("#msg").hide();
+        $("#vs").empty();
+        GSN.map.followMarker(null);
+    }
+	
+	
+    ,
+    loaded : false
+    /**
+	* Initialize the gsn title and leftside menu
+	*/
+    ,
+    vsName : new Array()
+    ,
+    protect: new Array()   // characterizes the above, if it is protected or not
+    ,
+    selectedSensors : new Array()
+    ,
+    numSensorAssociatedWithCategory : new Hash()
+	
+    ,
+    init : function(data) {
+        this.loaded=true;
+        $(".loading").remove();
+		
+        //show all the gsn container info
+        if ($(document).attr("title")=="GSN") {
+            var gsn = $("gsn",data);
+            $(document).attr("title",$(gsn).attr("name")+" :: GSN");
+            $("#gsn-name").empty().append($(gsn).attr("name")+" :: GSN");
+            $("#gsn-name").empty().append($(gsn).attr("name"));
+            $("#gsn-desc").empty().append($(gsn).attr("description"));
+            $("#gsn-author").empty().append($(gsn).attr("author")+" ("+$(gsn).attr("email")+")");
+        }
+        //build the rightside vs menu
+        $("#vsmenu").empty();
+		
+		
+		
+        var arraySize = 0;
+        $("virtual-sensor",data).each(function(){
+            name = $(this).attr("name");
+                  // logIvo($(this).attr("protected"));   // just for logging
+            GSN.vsName[arraySize] = name;
+            GSN.protect[arraySize] = new Array(2);          // added May 2013
+            GSN.protect[arraySize][0]=name;
+            GSN.protect[arraySize][1] = $(this).attr("protected");
+            //logIvo(GSN.vsName[arraySize]+" -- "+GSN.protect[arraySize]);
+            arraySize++;
+			
+        //if ($("field[@name=latitude]",$(this)).text()!="")
+        //	$("#menu-"+vsname).addClass("gpsenabled");
+        });
+		
+        // Make a matrix of the array of the sensor with the group name in the second column
+		
+        //Test example
+        //GSN.vsName.push("genepi_meteo_10_replay", "genepi_meteo_11_replay","genepi_meteo_12_replay","genepi_meteo_13_replay","genepi_meteo_15_replay","genepi_meteo_16_replay","genepi_meteo_18_replay","genepi_meteo_2_replay","genepi_meteo_3_replay","genepi_meteo_4_replay","genepi_meteo_6_replay","genepi_meteo_7_replay");
+        GSN.vsName = GSN.util.regroupByUnderscore(GSN.vsName);
+      GSN.protect.sort();
+        for(var i=0;i<GSN.vsName.length;++i){
+            logIvo(GSN.vsName[i]+"--"+GSN.protect[i][0]+"--"+GSN.protect[i][1]);
+        }
+
+        // Creation of the sidebar menu with categories
+        var vsName = GSN.vsName;
+        var previousCategoryName;
+        for(var i=0;i<vsName.length;++i){
+            if(vsName[i][1] != previousCategoryName && vsName[i][1] != "others"){
+                // Append Group to menu if different from category others
+                if(GSN.context == "data"){
+                    $("#vsmenu").append($.A({
+                        "class":"rubric",
+                        "href":"javascript:GSN.util.toggle($(\"."+vsName[i][1]+" span\"));",
+                        "id":"menu-rubric-"+vsName[i][1]+""
+                    },"  Group: "+vsName[i][1]));
+                    $("#menu-rubric-"+vsName[i][1]).prepend($.IMG({
+                        'src':'../img/group.png'
+                    }));                                                //vsmenu
+                }
+                else{
+                    $("#vsmenu").append($.DIV({},$.A({
+                        "class":"rubric",
+                        "href":"javascript:GSN.util.toggle($(\"."+vsName[i][1]+" a\"));",
+                        "id":"menu-rubric-"+vsName[i][1]+""
+                    },"  Group: "+vsName[i][1])));
+                    $("#menu-rubric-"+vsName[i][1]).prepend($.IMG({
+                        'src':'../img/group.png'
+                    }));
+                }
+                previousCategoryName = vsName[i][1];
+                // New category start with 0 sensors associated
+                GSN.numSensorAssociatedWithCategory.setItem(vsName[i][1],0);
+            }
+            if(vsName[i][1] != "others"){
+
+                // Append Sensor Name to menu if different from category others
+                if(GSN.context == "data"){
+                    $("#vsmenu").append($.DIV({
+                        "class":vsName[i][1]
+                    },$.SPAN({
+                        "class":"sensorName",
+                        "id":"menu-"+vsName[i][0]+""
+                    },vsName[i][0])));
+                }
+                else{
+                    $("#vsmenu").append($.DIV({
+                        "class":vsName[i][1]
+                    },$.A({
+                        "class":"sensorName",
+                        "href":"javascript:GSN.menu('"+vsName[i][0]+"');",
+                        "id":"menu-"+vsName[i][0]+""
+                    },vsName[i][0])));
+                }
+                // increment the number of sensors associated to the rubric
+                GSN.numSensorAssociatedWithCategory.setItem(vsName[i][1],GSN.numSensorAssociatedWithCategory.getItem(vsName[i][1])+1);
+            }
+        }// End for
+		
+		
+        // Append Group Others to menu
+        var othersRubricSensorPresent=false;
+        for(var i=0;i<vsName.length;++i){
+            if(vsName[i][1] == "others") othersRubricSensorPresent = true;
+        }
+		
+        if(othersRubricSensorPresent){
+            if(GSN.context == "data"){
+                $("#vsmenu").append($.A({
+                    "class":"rubric",
+                    "href":"javascript:GSN.util.toggle($(\".others span\"));",
+                    "id":"menu-rubric-others"
+                },"  Others"));
+                $("#menu-rubric-others").prepend($.IMG({
+                    'src':'../img/group.png'
+                }));
+            }
+            else{
+                $("#vsmenu").append($.DIV({},$.A({
+                    "class":"rubric",
+                    "href":"javascript:GSN.util.toggle($(\".others a\"));",
+                    "id":"menu-rubric-others"
+                },"  Others")));
+                $("#menu-rubric-others").prepend($.IMG({
+                    'src':'../img/group.png'
+                }));
+            }
+            GSN.numSensorAssociatedWithCategory.setItem("others",0);
+			
+            // Append Sensor Name to menu if it corresponds to category others
+            for(var i=0;i<vsName.length;++i){
+               // logIvo(vsName[i][0]+" -- "+GSN.vsName[i]+"--"+GSN.protect[i]);
+
+                if(vsName[i][1] == "others"){
+                    if(GSN.context == "data")   {
+                        $("#vsmenu").append($.DIV({
+                        "class":vsName[i][1]
+                    },$.SPAN({
+                        "class":"sensorName",
+                        "id":"menu-"+vsName[i][0]
+                    },vsName[i][0])));
+                    } else $("#vsmenu").append($.DIV({
+                        "class":vsName[i][1]
+                    },$.A({
+                        "class":"sensorName",
+                        "href":"javascript:GSN.menu('"+vsName[i][0]+"');",
+                        "id":"menu-"+vsName[i][0]+""
+                    },vsName[i][0]+GSN.protect[i][1])));
+                    GSN.numSensorAssociatedWithCategory.setItem(vsName[i][1],GSN.numSensorAssociatedWithCategory.getItem(vsName[i][1])+1);                    // added May 2013
+                }
+            }
+        }
+		
+		
+		
+        // Hide all the sensors in the side bar
+        $(".sensorName").hide();
+		
+        // Drag and Drop Functionnality
+        if(GSN.context == "data"){
+            // Sensors configuration
+            $("#vsmenu .sensorName").draggable({
+                cursor: 'move',
+                helper: 'clone',
+                start: function(){}
+            });
+			
+            // Sensor Group configuration
+            $("#vsmenu .rubric").draggable({
+                cursor: 'move',
+                helper: 'clone',
+                revert: true,
+                start: function(){}
+            });
+			
+            // Drop area configuration
+            $("#dropAreaMask").droppable({
+                accept: ".ui-draggable",
+                drop: function(ev, ui) {
+                    var sensorDroppedName = $(ui.draggable.element).text();
+
+                    if(!GSN.isAlreadyInSelectedSensorArray(sensorDroppedName)){
+                        if(sensorDroppedName.substr(0,9) == "  Group: "){
+                            //If a group has been dropped
+                            GSN.AddSensorGroupToTheDraggableArea($(ui.draggable.element).text().substr(9));
+                        }	else if (sensorDroppedName == "  Others") {
+                            //If the group 'others' has been dropped
+                            GSN.AddSensorGroupToTheDraggableArea("others");
+                        }	else {
+                            //If a sensor has been dropped
+                            GSN.AddSensorToTheDraggableArea(sensorDroppedName,GSN.selectedSensors.length);
+                        }
+                    }
+					
+					
+                }
+            });
+
+        }
+			
+    }
+	
+    ,
+    isAlreadyInSelectedSensorArray: function(sensorName){
+        // Look in the selected sensor array to see if the selected sensor don't already belongs to this former
+        var alreadyBelongSelectedSensor = false;
+        for(var i=0; i<GSN.selectedSensors.length; ++i){
+            if(sensorName == GSN.selectedSensors[i]){
+                alreadyBelongSelectedSensor = true;
+                break;
+            }
+        }
+        return alreadyBelongSelectedSensor;
+    }
+	
+    /**
+	* Add a sensor to the drop Area add the sensor to the selected sensor array
+	*/
+    ,
+    AddSensorToTheDraggableArea: function(sensorDroppedName,colorID){
+        sensorDroppedName = jQuery.trim(sensorDroppedName);
+		
+        // Add the dropped sensor to the drop area and set border
+        $("#dropArea").prepend($.SPAN({
+            'class':'sensorName',
+            'id':'inDraggableArea-'+sensorDroppedName
+        }));
+        $("#inDraggableArea-"+sensorDroppedName).css("border-left", "10px solid #FFA84C");
+		
+		
+        // Add a link do delete the sensor from the draggable area
+        $("#inDraggableArea-"+sensorDroppedName).append("<a href=\"javascript:GSN.removeFromDraggableArea('"+sensorDroppedName+"')\"><img src=\"../img/button_cancel.png\"/></a>");
+        $("#inDraggableArea-"+sensorDroppedName).append("&nbsp;&nbsp;"+sensorDroppedName+"");
+		
+		
+		
+        try{
+            $("#inDraggableArea-"+sensorDroppedName).append('<div class="colorpicker" id="colorpicker-'+sensorDroppedName+'" style="display:none;position:relative;left:80px;"></div>');
+            $("#inDraggableArea-"+sensorDroppedName).append('<input type="text" maxlength="7" size="7" onclick="if($(\'#colorpicker-'+sensorDroppedName+'\').css(\'display\') == \'none\'){$(\'.colorpicker\').hide(\'slow\');$(\'#colorpicker-'+sensorDroppedName+'\').show(\'slow\');$(\'#colorpickerButton-'+sensorDroppedName+'\').show();}" id="hexcode-'+sensorDroppedName+'" name="hexcode-'+sensorDroppedName+'" value="#'+DEFAULT_COLOR_CODE[colorID%DEFAULT_COLOR_CODE.length]+'" style="float:right;position:relative;top:-20px;width:55px;border-width:1px;"/>');
+            $("#inDraggableArea-"+sensorDroppedName).append('<input type="button" class="colorpicker" id="colorpickerButton-'+sensorDroppedName+'" onclick="$(\'.colorpicker\').hide(\'slow\');" value="Ok" style="display:none;float:right;position:relative;top:-22px;left:-5px;"/>');
+
+            $('#colorpicker-'+sensorDroppedName).farbtastic('#hexcode-'+sensorDroppedName);
+        } catch(err) {
+            $("#colorpicker-"+sensorDroppedName).remove();
+            $("#hexcode-"+sensorDroppedName).remove();
+            $("#inDraggableArea-"+sensorDroppedName).append('<input type="text" maxlength="7" size="7" id="hexcode-'+sensorDroppedName+'" name="hexcode-'+sensorDroppedName+'" onchange="$(this).css(\'background-color\',$(this).val())" value="#'+DEFAULT_COLOR_CODE[colorID%DEFAULT_COLOR_CODE.length]+'" style="float:right;position:relative;top:-20px;width:55px;border-width:1px;background-color:#'+DEFAULT_COLOR_CODE[colorID%DEFAULT_COLOR_CODE.length]+';"/>');
+		
+            txt="There was an error with farbtastic.\n\n";
+            txt+="Error description: " + err.description + "\n\n";
+            GSN.log(txt);
+        }
+		
+		
+        // Remove the selected sensor from the sidebar
+        $("#menu-"+sensorDroppedName).remove();
+		
+        // Resize the drop area
+        stringLength = $("#dropArea").css('height').length
+        newSize = parseInt($("#dropArea").css('height').substr(0,stringLength-2))+30+'px';
+        $("#dropArea").css('height',newSize);
+		
+        // Resize the drop area mask
+        stringLength = $("#dropAreaMask").css('height').length
+        newSize = parseInt($("#dropAreaMask").css('height').substr(0,stringLength-2))+30+'px';
+        $("#dropAreaMask").css('height',newSize);
+		
+        // Add the dropped sensor to the selected sensor array
+        GSN.selectedSensors.push(sensorDroppedName);
+		
+		
+    }
+	
+    /**
+	* Add a sensor group to the drop Area add the sensors to the selected sensor array
+	*/
+    ,
+    AddSensorGroupToTheDraggableArea: function(groupName){
+        if(confirm("Are you sure that you want to add the "+GSN.numSensorAssociatedWithCategory.getItem(groupName)+" sensors of the '"+groupName+"' group?")){
+            var nbSelectedSensor = GSN.selectedSensors.length;
+            var nbSensorToAdd = GSN.numSensorAssociatedWithCategory.getItem(groupName);
+            var nbSensor = GSN.vsName.length;
+
+            for(var i=0; i < nbSensor; ++i){
+                if(GSN.vsName[i][1] == groupName){
+                    // If this sensor is already in the selected sensor array we remove it to have after a nive grouping inside the drop area
+                    if(GSN.isAlreadyInSelectedSensorArray(GSN.vsName[i][0]))
+                        GSN.removeFromDraggableArea(GSN.vsName[i][0]);
+					
+                    // Add the sensor to the draggable area
+                    GSN.AddSensorToTheDraggableArea(GSN.vsName[i][0],(nbSelectedSensor+i));
+                }
+            }
+        }
+    }
+	
+	
+    /**
+	* Remove From drop Area the sensor and remove the sensor from the selected sensor array
+	*/
+    ,
+    removeFromDraggableArea: function(sensorName) {
+        // Remove the selected sensor from the drop area
+        $("#inDraggableArea-"+sensorName).remove();
+        var nameCategory;
+		
+        // Remove the sensor from the selected sensor array
+        for(var i=0; i<GSN.selectedSensors.length;++i){
+            if(jQuery.trim(GSN.selectedSensors[i]) == jQuery.trim(sensorName)){
+                GSN.selectedSensors.splice(i,1);
+            }
+        }
+		
+		
+        // Find the category name associated with the sensor name
+        for(var i=0;i<GSN.vsName.length;++i){
+            if(GSN.vsName[i][0] == sensorName) nameCategory = GSN.vsName[i][1];
+        }
+		
+        //alert(GSN.selectedSensors+"        "+nameCategory+"          "+$("#vsmenu #menu-rubric-"+nameCategory).length);
+		
+        // Append the sensor in the sidebar in the correct category
+        $("#vsmenu #menu-rubric-"+nameCategory).after($.DIV({
+            "class":nameCategory
+        },$.SPAN({
+            "class":"sensorName",
+            "id":"menu-"+sensorName
+        },sensorName)));
+		
+        // Make the appended sensor in the side bar draggable
+        $("."+nameCategory+" #menu-"+sensorName).draggable({
+            cursor: 'move',
+            helper: 'clone',
+            start: function(){}
+        });
+		
+        // Resize the drop area
+        stringLength = $("#dropArea").css('height').length
+        newSize = parseInt($("#dropArea").css('height').substr(0,stringLength-2))-24+'px';
+        $("#dropArea").css('height',newSize);
+		
+        // Resize the drop area mask
+        stringLength = $("#dropAreaMask").css('height').length
+        newSize = parseInt($("#dropAreaMask").css('height').substr(0,stringLength-2))-24+'px';
+        $("#dropAreaMask").css('height',newSize);
+    }
+	
+	
+    ,
+    updatenb: 0
+    ,
+    updateallchange: function(){
+        if($("#refreshall_timeout").attr("value") != 0)
+            GSN.updateall();
+    }
+	
+	
+    /**
+	* Ajax call to update all the sensor display on the page and the map
+	*/
+    ,
+    updateall: function(num,showall){
+        var firstload = !GSN.loaded;
+		
+        //to prevent multiple update instance
+        if (typeof num == "number" && num != GSN.updatenb) return;
+        GSN.updatenb++;
+		
+        $(".refreshing").show();
+		
+		
+  		
+        $.ajax({
+            type: "GET",
+            url: "gsn?REQUEST=0&omit_latest_values=false",
+            success: function(data){
+                var start = new Date();
+                //initalisation of gsn info, vsmenu
+                if (!GSN.loaded) GSN.init(data);
+			
+                //create vsbox on the first load
+                if (firstload && GSN.context == "home") {
+                    for (var i = 0; i < 10; ++i){
+                        var n = $($("virtual-sensor",data).get(i)).attr("name");
+                        if (n!=null) GSN.vsbox.add(n);
+                    }
+                } else if (firstload && GSN.context == "fullmap") {
+                    $("virtual-sensor",data).each(function(){
+                        GSN.vsbox.add($(this).attr("name"));
+                    });
+                }
+			
+                //update vsbox
+                $("virtual-sensor",data).each(function(){
+                    GSN.vsbox.update(this);
+                });
+			
+			
+                //next refresh
+                if($("#refreshall_timeout").attr("value") > 0)
+                    setTimeout("GSN.updateall("+GSN.updatenb+")", $("#refreshall_timeout").attr("value"));
+			
+                $(".refreshing").hide();
+			
+                var diff = new Date() - start;
+                GSN.log("updateall time:"+diff/1000);
+			
+                if(firstload){
+                    //update map
+                    if (GSN.context=="map" || GSN.context=="fullmap"){
+                        GSN.map.showAllMarkers();
+                    }
+                }
+			
+            }
+        });
+		
+		
+    }
+	
+	
+    /**
+	* Add a vsbox if it doesn't exist, bring it to front and update it
+	*/
+    ,
+    addandupdate: function(vsName){
+        GSN.vsbox.bringToFront(vsName);
+        $.ajax({
+            type: "GET",
+            url: "gsn?name="+vsName,
+            success: function(data){
+                $("virtual-sensor[@name="+vsName+"]",data).each(function(){
+                    GSN.vsbox.update(this);
+                });
+            }
+        });
+    }
+	
+	
+    /**
+	* vsbox, display the vs info
+	*/
+    ,
+    vsbox: {
+        //box showing all vs info
+        container: "#vs"
+		
+		
+        /**
+		* Create an empty vsbox
+		*/
+        ,
+        add: function(vsName) {
+            var vsdiv = "vsbox-"+vsName;
+			
+            if($(this.container).find("."+vsdiv).size()!=0) return; //already exists
+			
+			
+            $(this.container).append($.DIV({
+                "class":vsdiv+" vsbox"
+            },
+            $.H3({},$.SPAN({
+                "class":"vsname"
+            },vsName),
+            $.A({
+                "href":"javascript:GSN.vsbox.remove('"+vsName+"');",
+                "class":"close"
+            },$.IMG({
+                'src':'./img/button_cancel.png'
+            })),
+            $.SPAN({
+                "class":"timed"
+            },"")
+            ),$.UL({
+                "class":"tabnav"
+            },
+            $.LI({},$.A({
+                "href":"javascript:GSN.vsbox.toggle('"+vsName+"','dynamic');",
+                "class":"tabdynamic active"
+            },"Real-Time")),
+            $.LI({},$.A({
+                "href":"javascript:GSN.vsbox.toggle('"+vsName+"','static');",
+                "class":"tabstatic"
+            },"Addressing")),
+            $.LI({},$.A({
+                "href":"javascript:GSN.vsbox.toggle('"+vsName+"','structure');",
+                "class":"tabstructure"
+            },"Structure")),
+            $.LI({},$.A({
+                "href":"javascript:GSN.vsbox.toggle('"+vsName+"','description');",
+                "class":"tabdescription"
+            },"Description")),
+            $.LI({},$.A({
+                "href":"javascript:GSN.vsbox.toggle('"+vsName+"','upload');",
+                "class":"tabupload"
+            },"Upload")),
+            $.LI({},$.A({
+                "href":"./data.html",
+                "class":"tabdata"
+            },"Download"))
+            ),
+            $.DL({
+                "class":"dynamic"
+            }),
+            $.DL({
+                "class":"static"
+            }),
+            $.DL({
+                "class":"structure"
+            }),
+            $.DL({
+                "class":"description"
+            }),
+            $.DL({
+                "class":"upload"
+            }/*,
+									  
+									  	$.FORM({"action":"/upload","method":"post","enctype":"multipart/form-data","target":"webupload"},
+									  		$.INPUT({"type":"hidden","name":"vsname","value":vsName}),
+									  		$.SELECT({"class":"cmd","name":"cmd"}),
+									  		$.DL({"class":"input"}),
+									  		$.INPUT({"type":"submit","value":"upload"}),
+									  		$.P({},"* compulsary fields.")
+									  	)*/
+            )
+            ,$.DL({
+                "class":"data"
+            })
+            ));
+			
+            $(this.container).find("."+vsdiv+" dl.upload").html('<form target="webupload" enctype="multipart/form-data" method="post" action="/upload"><input value="'+vsName+'" name="vsname" type="hidden"><select name="cmd" class="cmd"></select><dl class="input"></dl><input value="upload" type="submit"><p>* compulsary fields.</p></form>');
+            $(this.container).find("."+vsdiv+" select.cmd").bind("change", function(event) {
+                GSN.vsbox.toggleWebInput(event)
+            });
+        }
+		
+		
+        /**
+		* Bring a vsbox at the beginning of the container
+		*/
+        ,
+        bringToFront: function(vsName) {
+            this.add(vsName);
+            var vsdiv = "vsbox-"+vsName;
+            $("."+vsdiv, $(this.container)).hide();
+            $(this.container).prepend($("."+vsdiv, $(this.container)));
+            $("."+vsdiv, $(this.container)).fadeIn("slow");
+        }
+		
+		
+        /**
+		* Update and show all the data of the vsbox
+		*/
+        ,
+        update: function (vs){
+
+            //when map is enable, update marker
+            if (GSN.map.loaded){
+                var lat = $("field[@name=latitude]",vs).text();
+                var lon = $("field[@name=longitude]",vs).text();
+                if (lat != "" && lon != ""){
+                    GSN.map.updateMarker($(vs).attr("name"),lat,lon);
+                }
+            }
+			
+            //update the vsbox
+            var vsd = $(".vsbox-"+$(vs).attr("name"), $(this.container))[0];
+            if (typeof vsd == "undefined") return;
+            //if (vsd.css("display")=="none") return;
+			
+            var vsdl = $("dl", vsd);
+            var dynamic = vsdl.get(0);
+            var static_ = vsdl.get(1);
+            var struct = vsdl.get(2);
+            var input = $("dl.input",vsdl.get(4));
+            dl = dynamic;
+			
+            var name,cat,type,value,unit;
+            var last_cmd,cmd;
+            var hiddenclass ="";
+            //update the vsbox the first time, when it's empty
+            if ($(dynamic).children().size()==0 && $(static_).children().size()==0){
+                var gotDynamic,gotStatic,gotInput = false;
+                $("field",vs).each(function(){
+                    name = $(this).attr("name");
+                    cat = $(this).attr("category");
+                    cmd = $(this).attr("command");
+                    type = $(this).attr("type");
+                    value = $(this).text();
+                    unit = $(this).attr("unit");
+                    if (unit==null)
+                        unit="";
+                    else
+                        unit=" "+unit;
+				
+                    if (name=="timed") {
+                        //if (value != "") value = GSN.util.printDate(value);
+                        $(vsd).find("span.timed").empty().append(value);
+                        return;
+                    }
+				
+                    if (cat=="input") {
+                        dl = input;
+                        if (!gotInput) {
+                            $(vsd).find("a.tabupload").show();
+                            gotInput = true;
+                        }
+                    } else if (cat=="predicate") {
+                        dl = static_;
+                        if (!gotStatic) {
+                            $("a.tabstatic", vsd).show();
+                            if (!gotDynamic) {
+                                $(vsd).find("a.tabstatic").addClass("active");
+                                $(vsd).find("> dl").hide();
+                                $(vsd).find("dl.static").show();
+                            }
+                            gotStatic = true;
+                        }
+                    } else {
+                        //add to structure
+
+                        var s = type ;
+                        if ($(this).attr("description")!=null)
+                            s += ' <img src="style/help_icon.gif" alt="" title="'+$(this).attr("description")+'"/>';
+                        $(struct).append('<dt>'+name+'</dt><dd class="'+name+'">'+s+'</dd>');
+                        if (!gotDynamic) {
+                            $("a.tabdynamic", vsd).show();
+                            $("a.tabstructure", vsd).show();
+                            gotDynamic = true;
+                        }
+                    }
+				
+                    $(vsd).find("dl.data").show();
+							                      // $(this).attr("name")
+                    //set the value
+                    if (cat == null) {
+                        if (value == "") {
+                            value = "null";
+                        } else if (type.indexOf("svg") != -1){
+                            value = '<embed type="image/svg+xml" width="400" height="400" src="'+value+'" PLUGINSPAGE="http://www.adobe.com/svg/viewer/install/" />';
+                        } else if (type.indexOf("image") != -1){
+                            value = '<img src="'+value+'"/>';
+                        } else if (type.indexOf("text") != -1) {
+                            $.ajax({
+                                async: false,
+                                type: "GET",
+                                cache: false,
+                                url: value,
+                                success: function(answer) {
+                                    value = '<span>' + GSN.util.resumelongsentences(answer) + '</span>';
+                                }
+                            });
+                        } else if (type.indexOf("binary") != -1){
+                            value = '<a href="'+value+'">download <img src="style/download_arrow.gif" alt="" /></a>';
+                        } else if (unit==" s"){
+                            value = GSN.vsbox.formatTimeInterval(value);
+                        } else if (unit==" ms"){
+                            value = GSN.vsbox.formatTimeInterval(value / 1000);
+                        } else {
+                            value = value + unit;
+                        }
+                    } else if (cat == "input") {
+                        if (last_cmd != cmd) {
+                            if (last_cmd != null) hiddenclass = ' hidden';
+                            $("select.cmd", vsd).append($.OPTION({},cmd));
+                            last_cmd = cmd;
+                        }
+                        var comp = '';
+                        if (type.substr(0,1)=="*") {
+                            comp = '*';
+                            type=type.substr(1);
+                        }
+
+                        if (type.split(":")[0].indexOf("binary") != -1){
+                            value = '<input type="file" name="'+cmd+";"+name+'"/>';
+                        } else if (type.split(":")[0].indexOf("select") != -1){
+                            var options = type.split(":")[1].split("|");
+                            value = '<select name="'+cmd+";"+name+'">';
+                            for (var i = 0; i < options.length;i++){
+                                value += '<option>'+options[i]+'</option>';
+                            }
+                            value += '</select>';
+                        }  else if (type.split(":")[0].indexOf("radio") != -1 ||
+                            type.split(":")[0].indexOf("checkbox") != -1){
+                            var options = type.split(":")[1].split("|");
+                            value = '';
+                            for (var i = 0; i < options.length;i++){
+                                value += '<input type="'+type.split(":")[0]+'" name="'+cmd+";"+name+'" value="'+options[i]+'">'+options[i]+'</input>';
+                            }
+                        } else {
+                            value = '<input type="text" name="'+cmd+";"+name+'"/>';
+                        }
+                        if ($(this).attr("description")!=null)
+                            value += ' <img src="style/help_icon.gif" alt="" title="'+$(this).attr("description")+'"/>';
+					
+                        name = comp+name;
+                    }
+                    $(dl).append('<dt class="'+cmd+hiddenclass+'">'+name+'</dt><dd class="'+name+((cmd!=null)?' '+cmd:'')+hiddenclass+'">'+value+'</dd>');
+                });
+			  
+                if ($(vs).attr("description")!="") {
+                    var i;
+                    for(i=0;i<GSN.vsName.length;++i){
+                        //logIvo(GSN.vsName[i][0]);                 // added May 2013
+                        //logIvo($(vs).attr("name"));
+                        if (GSN.vsName[i][0] == $(vs).attr("name")) {
+                            break;
+                        }
+                    }
+                    if (GSN.protect[i][1] == " ") {
+                         value2 =  $(vs).attr("description");
+                         $("dl.description", vsd).empty().append('<p> Description:').append($.DD({}, value2)).append('</p>');
+                         logIvo("Iter = "+$(vs).attr("description"));
+                    } else  {
+                        // $("dl.description", vsd).empty().append($.DD({},$(vs).attr("description")));
+                        value2 =  $(vs).attr("description");
+                        individual_values = value2.split('#');
+                        value3 = [];
+                        value3.push('<dl>');
+
+                        for(i=0; i<individual_values.length;i++)  {
+                            parts = individual_values[i].split('@');
+                            value3.push('<dt>'+parts[0]+'</dt> <dd>'+parts[1]+'</dd>');
+                            //logIvo("Vals = "+parts[0]+" -- "+parts[1]);
+
+                        }
+                        value3.push('</dl>');
+                        var res = value3.join("").toString();
+                        //logIvo("Vals = "+res);
+                        var dummy=" Privately Owned Sensor ";
+                        $("dl.description", vsd).empty().append(res).append('<dl> <dt> Visibility: </dt> </dl>').append($.DD({}, dummy));
+                        //$("dl.description", vsd).empty().append('<dl> <dt> Description: </dt> <dd>').append($.DD({}, value2)).append('</dd> </dl>');
+                    }
+                    $("a.tabdescription", vsd).show();
+                    if (!gotStatic) {
+                        $(vsd).find("a.tabdescription", vsd).addClass("active");
+                        $(vsd).find("> dl").hide();
+                        $(vsd).find("dl.description").show();
+                        //logIvo("Iter2 = "+  $(vsd).find("dl.description"));
+                    }
+				
+                }
+                $(vsd).find("img").ToolTip();
+                return true;
+            } else {
+                //update the vsbox when the value already exists
+                var dds = $("dd",dl);
+                var dd,field,unit;
+                for (var i = 0; i<dds.size();i++){
+                    dd = dds.get(i);
+                    field = $("field[@name="+$(dd).attr("class")+"]",vs);
+                    type = $(field).attr("type");
+                    value = $(field).text();
+                    unit = $(field).attr("unit");
+                    if (unit==null || value=="null")
+                        unit="";
+                    else
+                        unit=" "+unit;
+                    if (value!="") {
+                        if (type.indexOf("svg") != -1){
+                            $("embed",dd).attr("src",value);
+                        } else if (type.indexOf("image") != -1){
+                            $("img",dd).attr("src",value);
+                        } else if (type.indexOf("text") != -1) {
+                            $.ajax({
+                                async: false,
+                                type: "GET",
+                                cache: false,
+                                url: value,
+                                success: function(answer) {
+                                    $("span",dd).text(GSN.util.resumelongsentences(answer));
+                                }
+                            });
+                        } else if (type.indexOf("binary") != -1){
+                            $("a",dd).attr("href",value);
+                        } else if (unit==" s"){
+                            $(dd).empty().append(GSN.vsbox.formatTimeInterval(value));
+                        } else if (unit==" ms"){
+                            $(dd).empty().append(GSN.vsbox.formatTimeInterval(value / 1000));
+                        } else {
+                            $(dd).empty().append(value + unit);
+                        }
+                    }
+                }
+                value = $("field[@name=timed]",vs).text();
+                //if (value != "") value = GSN.util.printDate(value);
+                $("span.timed", vsd).empty().append(value);
+                return false;
+            }
+        }
+		
+		
+        /**
+		* Remove the vsbox from the container
+		*/
+        ,
+        remove: function (vsName) {
+            var vsdiv = "vsbox-"+vsName;
+            $("."+vsdiv, $(this.container)).remove();
+        }
+		
+		
+        /**
+		* Vsbox tabs control
+		*/
+        ,
+        toggle: function (vsName,dl){
+            var vsdiv = "vsbox-"+vsName;
+            $("."+vsdiv+" > dl", $(this.container)).hide();
+            $("."+vsdiv+" > dl."+dl, $(this.container)).show();
+            $("."+vsdiv+" a", $(this.container)).removeClass("active");
+            $("."+vsdiv+" a.tab"+dl, $(this.container)).addClass("active");
+        }
+        ,
+        toggleWebInput: function (event){
+            var cmd = event.target.options[event.target.selectedIndex].text;
+            $(event.target).parent().find("dt").hide();
+            $(event.target).parent().find("dd").hide();
+            $(event.target).parent().find("dt."+cmd).show();
+            $(event.target).parent().find("dd."+cmd).show();
+        }
+    },
+	
+	
+    /**
+	* All the map thing
+	*/
+    map: {
+        loaded: false //the #vsmap div is initialized
+        ,
+        markers : new Array()
+        ,
+        highlighted : null
+        ,
+        highlightedmarker : null
+		
+		
+        /**
+		* Initialize the map
+		*/
+        ,
+        init : function(){
+            this.loaded=true;
+            map.setCenterAndZoom(new LatLonPoint(0,0),1);
+			
+            // Setting the map type
+            var map_type;
+            if(DEFAULT_MAP_TYPE=="road"){
+                map_type = Mapstraction.ROAD;
+            } else if(DEFAULT_MAP_TYPE=="satellite") {
+                map_type = Mapstraction.SATELLITE;
+            } else if(DEFAULT_MAP_TYPE=="hybrid") {
+                map_type = Mapstraction.HYBRID;
+            } else {
+                alert("Error: "+DEFAULT_MAP_TYPE+" is an unknown map type");
+                return;
+            }
+			  
+            map.setMapType(map_type);
+		    
+            //set the different control on the map
+            map.addMapTypeControls();
+            map.addLargeControls();
+			
+        }
+		
+		
+
+		
+		
+        /**
+		* Add marker
+		*/
+        ,
+        addMarker: function(vsName,lat,lon){
+            var marker = new Marker(new LatLonPoint(lat,lon));
+            marker.setAttribute("vsname",vsName);
+  		
+  		
+            if(mapProvider=="microsoft"){
+                marker.setIcon("./img/green_marker.png");
+                marker.setInfoBubble("Show/Hide Information: <a style='text-decoration:underline;color:blue;' href='javascript:GSN.menu(\""+vsName+"\");if (GSN.context==\"fullmap\")GSN.vsbox.bringToFront(\""+vsName+"\");'>"+vsName+"</a>");
+                GSN.map.markers.push(marker);
+            }
+            if(mapProvider=="google"){
+                marker.setIcon("./img/green_marker.png");
+                marker.setInfoBubble("<script>GSN.menu(\""+vsName+"\");if (GSN.context=='fullmap')GSN.vsbox.bringToFront(\""+vsName+"\");</script>Selected Sensor: "+vsName);
+                GSN.map.markers.push(marker);
+            }
+            if(mapProvider=="yahoo"){
+                marker.setInfoBubble("<script>GSN.menu(\""+vsName+"\");if (GSN.context=='fullmap')GSN.vsbox.bringToFront(\""+vsName+"\");</script>Selected Sensor: "+vsName);
+                GSN.map.markers.push(marker);
+            }
+			
+            map.addMarker(marker);
+            //add gpsenable class
+            $("#menu-"+vsName).addClass("gpsenabled");
+			
+            if(GSN.context=="fullmap"){
+                var vs = $(".vsbox-"+vsName+" > h3 > span.vsname")
+                $(vs).wrap("<a href=\"javascript:GSN.menu('"+$(vs).text()+"');\"></a>");
+            }
+        }
+		
+		
+        /**
+		* Update marker
+		*/
+        ,
+        updateMarker: function(vsName,lat,lon){
+            for (x=0; x<GSN.map.markers.length; x++) {
+                var m = GSN.map.markers[x];
+                if (m.getAttribute("vsname") == vsName) {
+                    m.hide();
+                    map.removeMarker(m);
+                    GSN.map.markers.splice(x,1);
+                }
+            }
+            GSN.map.addMarker(vsName,lat,lon);
+        }
+		
+		
+        /**
+		* Highlight a marker
+		* Stop it if called with null name
+		*/
+        ,
+        zoomOnMarker: function(vsName){
+            if (!GSN.map.loaded) return;
+			
+            if (vsName!=null) {
+                for (x in GSN.map.markers) {
+                    var m = GSN.map.markers[x];
+                    if (m.getAttribute("vsname") == vsName) {
+                        GSN.map.highlighted = x;
+                        map.setCenter(new LatLonPoint(m.location.lat,m.location.lon))
+                        return;
+                    }
+                }
+            }
+        }
+		
+        ,
+        areVisible: true
+        ,
+        toggleAllMarkers: function(){
+            for (x=0; x<GSN.map.markers.length; x++) {
+                var m = GSN.map.markers[x];
+                if(GSN.areVisible) m.hide();
+                else m.show();
+            }
+            GSN.areVisible = !GSN.areVisible;
+        }
+		
+		
+        /**
+		* Zoom out to see all marker
+		*/
+        ,
+        showAllMarkers: function(){
+            map.autoCenterAndZoom();
+        }
+    }
+	
+	
+    /**
+	* Data part
+	*/	
+    ,
+    data : {
+	
+        fields : new Array(),
+        fields_type : new Array(),
+        criterias : new Array(),
+        nb_crit : 0,
+        radio:false,
+		
+        /**
+		* Initialisation of the Data part (called as soon as a user selected sensors and click on the button)
+		*/	
+        init: function(){
+            GSN.data.fields.splice(0);
+            GSN.data.fields_type.splice(0);
+			
+            $("#step1Container .data").hide("slow").prev().unbind('click').click(function(){
+                $(this).next().toggle("slow");$(this).next().next().toggle("slow");
+            });
+			
+            //remove the deselection function and drag and drop
+            $("#dropArea img").remove();
+            $(".sensorName").draggableDisable();
+            $(".rubric").draggableDisable();
+            $('.nextStepButton').remove();
+			
+			
+            // Remove eventual duplicate in the selected sensors array
+            for(var i=1; i<GSN.selectedSensors.length; ++i)
+                if(GSN.selectedSensors[i-1] == GSN.selectedSensors[i]) GSN.selectedSensors.splice(i,1);
+			
+			
+            $("form").attr("action","");
+            $("#dataSet").remove();
+            $("#step2Container").empty();
+            $("#resetButton").show();
+			
+            $("#formular").append("<input type=\"hidden\" name=\"numberSelectedSensor\" id=\"numberSelectedSensor\" value=\""+GSN.selectedSensors.length+"\">");
+            for(var i=0; i<GSN.selectedSensors.length; ++i)
+                //TODO                $("#formular").append("<input type=\"hidden\" name=\"vsName"+i+"\" id=\"vsName"+i+"\" value=\""+GSN.selectedSensors[i]+"\">");
+                $("#formular").append("<input type=\"hidden\" name=\"vsname\" id=\"vsName"+i+"\" value=\""+GSN.selectedSensors[i]+"\">");
+
+            $("#step2Container").append("<div class=\"step\">Step 2/5 : Selection of the Fields</div>");
+            $("#step2Container").append("<div class=\"data\" id=\"fields\"></div>");
+            $('#fields').append('<br />');
+            $('#fields').append('<span>Aggregation</span>');
+            $('#fields').append('<select id="agg_function" name="agg_function"><option value="-1">No Aggregation</option><option value="avg">AVG</option><option value="max">MAX</option><option value="min">MIN</option></select>');
+            $('#fields').append('<input disabled="disabled" id="agg_period" name="agg_period" size="5" value="2" type="text" />');
+            $('#fields').append('<select disabled="disabled" id="agg_unit" name="agg_unit"><option value="3600000">Hours</option><option value="60000">Minutes</option><option value="1000">Seconds</option><option value="1">Milli Seconds</option></select>');
+            $('#fields').append('<br /><br />');
+            
+            $('#agg_function').change(function(){
+                $('#agg_period').attr('disabled',$(this).val() == '-1');
+                $('#agg_unit').attr('disabled',$(this).val() == '-1');
+            });
+
+            //$("#fields").append("<input type=\"radio\" id=\"commonReq\" name=\"commonReq\" onClick=\"javascript:GSN.data.radio=false;GSN.data.init();\" />Common request ");
+            //$("#fields").append("<input type=\"radio\" id=\"aggregReq\" name=\"aggregReq\" onClick=\"javascript:GSN.data.radio=true;GSN.data.init();\" />Aggregate functions<br/><br/>");
+            $("#fields").append($.DIV({
+                'id':'separation'
+            },""));
+            //            if (GSN.data.radio) {
+            //                $("#aggregReq").attr("checked", true);
+            //            } else {
+            //                $("#commonReq").attr("checked", true);
+            //            }
+
+            for(var i=0; i<GSN.selectedSensors.length; ++i){
+                $.ajax({
+                    async: false,
+                    type: "GET",
+                    url: "gsn?REQUEST=113&name="+GSN.selectedSensors[i],
+                    success: function(msg) {
+                        $("virtual-sensor field", msg).each(function() {
+                            if ($(this).attr("type").substr(0,3) != "bin") {
+                                GSN.data.fields.push($(this).attr("name"));
+                                GSN.data.fields_type.push($(this).attr("type"));
+                            }
+                        });
+                        GSN.data.fields.push("end");
+                        GSN.data.fields_type.push("end");
+                    }
+                });
+            }
+            GSN.data.selectCommonFieldAndDisplay();
+        },
+		
+        /**
+		* Field part: select the common field from the selected sensors
+		*/	
+        selectCommonFieldAndDisplay: function(){
+            //Find Common Fields
+            var tempCommonFields = new Array();
+            var secondEndSeen;
+            var firstEndSeen = -1;
+			
+            //look for the first end position in the GSN.data.fields array
+            for(var k=0; k<GSN.data.fields.length; ++k){
+                if(GSN.data.fields[k] == "end"){
+                    secondEndSeen = k;
+                    break;
+                }
+            }
+			
+            //if more than one sensor selected
+            if(GSN.selectedSensors.length > 1){
+                for(var k=secondEndSeen+1; k<GSN.data.fields.length; ++k){
+					
+                    if(GSN.data.fields[k] != "end"){
+                        for(var m=firstEndSeen+1; m<secondEndSeen; ++m){
+                            if(GSN.data.fields[k] == GSN.data.fields[m]){
+                                tempCommonFields.push(GSN.data.fields[k]);
+                            }
+                        }
+                    }
+                    else{
+                        //if => GSN.data.fields[k] == "end"
+                        firstEndSeen = secondEndSeen;
+                        secondEndSeen = GSN.data.fields[k];
+                    }
+                }
+                GSN.data.fields = tempCommonFields;
+            } else {
+                GSN.data.fields.pop();
+            }
+			
+            if(GSN.selectedSensors.length > 1){
+                $("#separation").append("Common Found Fields:<br/>");
+            } else {
+                $("#separation").append("Select field(s):<br/>");
+            }
+			
+            //Display Common Fields
+            for(var i=0; i<GSN.data.fields.length; i++){
+                if (GSN.data.radio) {
+                    //if (($(this).attr("type") == "int") || ($(this).attr("type") == "long") || ($(this).attr("type") == "double")) {
+                    $("#separation").append("<div id='" + GSN.data.fields[i] + "'><input type=\"checkbox\" name=\"fields\" class=\"field\" value=\""+GSN.data.fields[i]+"\" onClick=\"javascript:GSN.data.aggregateSelect('"+GSN.data.fields[i]+"',this.checked)\">"+GSN.data.fields[i].prettyString()+" </div>");
+                //}
+                } else {
+                    $("#separation").append("<input type=\"checkbox\" name=\"fields\" class=\"field\" value=\""+GSN.data.fields[i]+"\">"+GSN.data.fields[i].prettyString());
+                    $("#separation").append("<br\>");
+                }
+				
+                if (GSN.data.radio) {
+                    $("#groupByContainer").empty();
+                    $("#separation").append("<span id=\"groupByContainer\">");
+                    $("#groupByContainer").append("<br/>Group by : <select name=\"aggregateGB\" id=\"aggregateGB\" size=\"1\" onChange=\"javascript:GSN.data.groupBy(this.value)\"></select><br/>");
+                    for (var j=0; j < GSN.data.fields.length; j++) {
+                        $("#aggregateGB").append("<option value=\"" + GSN.data.fields[j] + "\">" + GSN.data.fields[j].prettyString() + "</option>");
+                    }
+                    $("#aggregateGB").append("<option value=\"none\">None</option>");
+                    $("#aggregateGB").append("</select>");
+                    $("#separation").append("</span>");
+                } else {
+                    $("#checkAllContainer").remove();
+                    $("#separation").append("<span id=\"checkAllContainer\"><br/><input type=\"checkbox\" id=\"all\" name=\"all\" onClick=\"javascript:GSN.data.checkAllFields(this.checked)\">Check all<br/></span>");
+                }
+            }
+			
+			
+			
+            GSN.data.appendNextStepButton("separation","if(GSN.data.atLeastOneFieldSelected())GSN.data.nbDatas()");
+        },
+		
+        atLeastOneFieldSelected: function(){
+            var n = $(".field:checked").length;
+            if(n > 0) return true
+            else alert("You have to select at least one field.");
+        },
+		
+        /**
+		* Append a button in "idInWichAppend" with an action: "onclick" an "idButton" and a "value" (configurable)
+		*/	
+        appendNextStepButton: function(idInWichAppend,onclick,idButton,value){
+            if(idButton==null) idButton="";
+            if(value==null) value="Next Step";
+            $("#"+idInWichAppend+"").append('<br/><div class="nextStepButton"><input type="button" id="'+idButton+'" value="'+value+'" onClick="'+onclick+';"/>'+"&nbsp&nbsp&nbsp<input type=\"button\" id=\"resetButton\" value=\"Reset\" onClick=\"window.location='./data.html';\"/></div>");
+        },
+		
+		
+        aggregateSelect: function(that, checked){
+            // To can choose the aggregate type for the field
+            if (checked) {
+                $("#"+that).append("<select name=\""+that+"AG\" id=\""+that+"AG\" size=\"1\"></select>");
+                $("#"+that+"AG").append("<option value=\"AVG\">AVG</option>");
+                $("#"+that+"AG").append("<option value=\"MAX\">MAX</option>");
+                $("#"+that+"AG").append("<option value=\"MIN\">MIN</option>");
+            } else {
+                $("#"+that+"AG").remove();
+            }
+						
+        },
+		
+		
+        groupBy: function(option) {
+            if (option == "timed") {
+                $("#aggregateGB").after("<input type=\"text\" name=\"gbdelta\" id=\"gbdelta\" size=\"5\"><select name=\"gbdeltameasure\" id=\"gbdeltameasure\" size=\"1\"></select>");
+                $("#gbdeltameasure").append("<option value=\"ms\">Milisecond</option>");
+                $("#gbdeltameasure").append("<option value=\"s\">Second</option>");
+                $("#gbdeltameasure").append("<option value=\"m\">Minute</option>");
+                $("#gbdeltameasure").append("<option value=\"h\">Hour</option>");
+                $("#gbdeltameasure").append("<option value=\"d\">Day</option>");
+            } else {
+                $("#gbdelta").remove();
+                $("#gbdeltameasure").remove();
+            }
+        },
+		
+		
+        checkAllFields: function(check){
+            $("input").each(function () {
+                if ($(this).attr("class") == "field") {
+                    $(this).attr("checked", check);
+                }
+            });
+        },
+		
+		
+        nbDatas: function() {
+            $(".nextStepButton").remove();
+            $("#step2Container .data").hide("slow").prev().unbind('click').click(function(){
+                $(this).next().toggle("slow");
+            });
+            $("#step2Container .data :enabled").attr("disabled", "disabled");
+			
+            $("#step3Container").append("<div class=\"step\">Step 3/5 : Selection of the Data Range</div>");
+            $("#step3Container").append("<div class=\"data\" id=\"nbDatas\"></div>");
+            $("#nbDatas").append('<br /><select id="nb_selection" name="nb_selection"><option value="ALL">All Data</option><option value="SPECIFIED" selected="selected">Only</option></select>');
+            $("#nbDatas").append('<input id="nb_value" name="nb_value" size="3" value="10" type="text"><span> Values</span><br />');
+            $('#nb_selection').change(function(){
+                var val = $(this).val();
+                $('#nb_value').attr('disabled', (val == 'ALL'));
+            });
+            //            $("#nbDatas").append("<input type=\"radio\" name=\"nbdatas\" id=\"allDatas\" value=\"\"> All data<br/>");
+            //            $("#nbDatas").append("<input type=\"radio\" name=\"nbdatas\" id=\"someDatas\" value=\"\" checked onclick=\"$('#nbOfDatas').focus()\"> Last <input onclick=\"$('#someDatas').attr('checked', 'checked');\" type=\"text\" name=\"nb\" value=\"10\" id=\"nbOfDatas\" size=\"4\"/> values<br/>");
+            GSN.data.appendNextStepButton("nbDatas","GSN.data.addCriteria(true)");
+        },
+		
+		
+        addCriteria: function(newStep) {
+            if (newStep) {
+                $(".nextStepButton").remove();
+                $("#step3Container .data").hide("slow").prev().unbind('click').click(function(){
+                    $(this).next().toggle("slow");
+                });
+                $("#step3Container .data :enabled").attr("disabled", "disabled");
+				
+                $("#step4Container").append("<div class=\"step\">Step 4/5 : Selection of the Criterias</div>");
+                $("#step4Container").append("<div class=\"data\" id=\"where\"></div>");
+                $('#where').append('<a id="add_criterion_btn" href="#">Add Criterion</a><div id="list_of_criteria"></div>');
+                //$("#where").append("<a id=\"addCrit\" href=\"javascript:GSN.data.addCriteria(false)\">Add criteria</a>");
+                //                $("#where").append('<br/><br/>');
+                GSN.data.appendNextStepButton("where","GSN.data.selectDataDisplay()");
+                
+                $('#add_criterion_btn').click(function() {
+                    $(this).next().append(addCriteriaLine());
+                    $('.remove-criterion').click (function() {
+                        $(this).parent().remove();
+                        $('.join:first').hide();
+                    });
+                    $('.join:first').hide();
+                    $('.cfields').change(function(){
+                        var field_name = $(this).val();
+                        if (field_name == 'timed') {
+                            $(this).next().val(GSN.util.printDate((new Date()).getTime()));
+                            $(this).next().datePicker({
+                                startDate:'01/01/2006'
+                            });
+                            $(this).next().next().val(GSN.util.printDate((new Date()).getTime()));
+                            $(this).next().next().datePicker({
+                                startDate:'01/01/2006'
+                            });
+                        }
+                        else {
+                            $(this).next().replaceWith(default_min_criterion());
+                            $(this).next().next().replaceWith(default_max_criterion());
+                        }
+                    });
+                });
+                function addCriteriaLine () {
+                    newcrit = '<div>';
+                    newcrit += '<select class="join" name="cjoin"><option value="and">AND</option><option value="or">OR</option></select>';
+                    newcrit += '<select name="cfield" class="cfields">';
+                    for (var i = 0 ; i < GSN.data.fields.length ; i++) {
+                        newcrit += '<option value="' + GSN.data.fields[i] + '">' + GSN.data.fields[i] + '</option>';
+                    }
+                    newcrit += '</select>';
+                    newcrit += '| Between ' + default_min_criterion();
+                    newcrit += ' and ' + default_max_criterion() + '<a class="remove-criterion" href="#"> Remove</a></div>';
+                    return newcrit;
+                }
+                function default_min_criterion() {
+                    return '<input name="cmin" class="min" size="3" value="-inf" type="text" />';
+                }
+                function default_max_criterion() {
+                    return '<input name="cmax" class="max" size="3" value="+inf" type="text" />';
+                }
+            }
+
+        //else {
+        //    GSN.data.nb_crit++;
+        //    newcrit = "<div id=\"where" + GSN.data.nb_crit + "\"></div>";
+        //    $("#addCrit").before(newcrit);
+        //GSN.data.addCriteriaLine(GSN.data.nb_crit, "");
+        //GSN.data.criterias.push(GSN.data.nb_crit);
+        //}
+        },
+		
+        //        addCriteriaLine: function() {
+        //        addCriteriaLine: function(nb_crit, field) {
+
+        //            return newcrit;
+        //            newcrit = "";
+        //            if (GSN.data.criterias.length > 0) {
+        //                newcrit += "<select name=\"critJoin\" id=\"critJoin" + nb_crit + "\" size=\"1\">";
+        //                var critJoin = new Array("AND", "OR");
+        //                for (var i=0; i < critJoin.length; i++) {
+        //                    newcrit += "<option value=\""+critJoin[i]+"\">"+critJoin[i]+"</option>";
+        //                }
+        //                newcrit += "</select>";
+        //            }
+        //            newcrit += "<select name=\"neg\" size=\"1\" id=\"neg" + nb_crit + "\">";
+        //            var neg = new Array("", "NOT");
+        //            for (i=0; i < neg.length; i++) {
+        //                newcrit += "<option value=\"" + neg[i] + "\" >" + neg[i] + "</option>";
+        //            }
+        //            newcrit += "</select> ";
+        //            newcrit += "<select name=\"critfield\" id=\"critfield" + nb_crit + "\" size=\"1\" onChange=\"javascript:GSN.data.criteriaForType(this.value,"+nb_crit+")\">";
+        //            for (var i=0; i< GSN.data.fields.length; i++) {
+        //                newcrit += "<option value=\"" + GSN.data.fields[i] + "\">" + GSN.data.fields[i] + "</option>";
+        //            }
+        //            newcrit += "</select> ";
+        //            var operators = new Array("&gt;", "&ge;", "&lt;", "&le;", "=", "LIKE");
+        //            newcrit += "<select name=\"critop\" size=\"1\" id=\"critop" + nb_crit + "\">";
+        //            for (i=0; i < operators.length; i++) {
+        //                newcrit += "<option value=\"" + operators[i] + "\" >" + operators[i] + "</option>";
+        //            }
+        //            newcrit += "</select> ";
+        //            newcrit += "<input type=\"text\" name=\"critval\" id=\"critval" + nb_crit + "\" size=\"18\">";
+        //            newcrit += " <a href=\"javascript:GSN.data.removeCrit("+nb_crit+")\" id=\"remove" + nb_crit + "\"> (remove)</a>";
+        //            $("#where"+nb_crit).append(newcrit);
+        //            $("#critfield"+nb_crit).attr("value", field);
+        //            GSN.data.criteriaForType(GSN.data.fields[0],nb_crit);
+        //        },
+		
+		
+        //        criteriaForType: function(field, nb_crit) {
+        //            if (field == "timed") {
+        //                $("#critval"+nb_crit).val(GSN.util.printDate((new Date()).getTime()));
+        //                $("#critval"+nb_crit).datePicker({
+        //                    startDate:'01/01/2006'
+        //                });
+        //            } else {
+        //                $("#critval"+nb_crit).val("");
+        //            }
+        //        },
+		
+		
+        removeCrit: function(critnb) {
+            $("#where"+critnb).remove();
+            var critTMP = new Array();
+            for (var i=0; i<GSN.data.criterias.length; i++) {
+                if (GSN.data.criterias[i] == critnb) {
+                    if (i == 0 && GSN.data.criterias.length > 0) {
+                        $("#critJoin"+GSN.data.criterias[i+1]).remove();
+                    }
+                } else {
+                    critTMP.push(GSN.data.criterias[i]);
+                }
+            }
+            GSN.data.criterias = critTMP;
+        },
+   	
+   	
+        selectDataDisplay: function() {
+            $(".nextStepButton").remove();
+            $("#step4Container .data").hide("slow").prev().unbind('click').click(function(){
+                $(this).next().toggle("slow");
+            });
+            $("#step4Container .data :enabled").attr("disabled", "disabled");
+	   	
+            $("#step5Container").append("<div class=\"step\">Step 5/5 : Selection of the Format</div>");
+            $("#step5Container").append("<div class=\"data\" id=\"display\"></div>");
+            //$("#display").append($.DIV({
+            //    "id":"showSQL"
+            //},$.A({
+            //    "href":"javascript:GSN.data.getDatas(true);"
+            //},"Show SQL query")));
+            $("#display").append("<input type=\"radio\" id=\"dispChartAndData\" value=\"DispChartAndValue\" name=\"display\" onClick=\"javascript:$('.chartOption').show('slow');$('.cvsFormat').hide('slow');\" checked>Plot and View Data<br/>");
+            $("#display").append("<input type=\"radio\" id=\"dispChart\" value=\"DispChart\" name=\"display\" onClick=\"javascript:$('.chartOption').show('slow');$('.cvsFormat').hide('slow');\">Plot Data Only<br/>");
+            $("#display").append("<input type=\"radio\" id=\"dispData\" value=\"DispData\" name=\"display\" onClick=\"javascript:$('.chartOption').hide('slow');$('.cvsFormat').hide('slow');\">View Data Only<br/>");
+				
+            $("#display").append("<input type=\"radio\" id=\"popup\" value=\"popup\" name=\"display\" onClick=\"javascript:$('.chartOption').show('slow');$('.cvsFormat').hide('slow');\">In a new window<br/>");
+            $("#display").append("<input type=\"radio\" id=\"CSV\" value=\"CSV\" name=\"display\" onClick=\"javascript:$('.chartOption').hide('slow');$('.cvsFormat').show('slow');\">Download data<br/>");
+            $("#display").append('<br/>');
+
+			
+            $("#display").append("<div class=\"chartOption\">Chart Selection:</div>");
+            $("#display").append("<div class=\"chartOption\"><input type=\"radio\" id=\"barChart\" class=\"chartType\" name=\"chartType\" onClick=\"\" checked/>Bar Chart<br/></div>");
+            $("#display").append("<div class=\"chartOption\"><input type=\"radio\" id=\"lineChart\" class=\"chartType\" name=\"chartType\" onClick=\"\"/>Line Chart<br/></div>");
+            $("#display").append("<div class=\"chartOption\">Display:</div>");
+            $("#display").append("<div class=\"chartOption\"><input type=\"radio\" id=\"allData\" class=\"dataDisplay\" name=\"dataDisplay\" onClick=\"\" checked/>All Values<br/></div>");
+            $("#display").append("<div class=\"chartOption\"><input type=\"radio\" id=\"modData\" class=\"dataDisplay\" name=\"dataDisplay\" onClick=\"\"/>Snapshot Mode<br/></div>");
+			
+						
+            //$("#display").append("<div class=\"cvsFormat\">Delimiters:</div>");
+			
+            //$("#display").append("<div class=\"cvsFormat\"><input type=\"radio\" id=\"semicolon\" class=\"chartType\" name=\"delimiter\" value=\"semicolon\" checked/>Semicolon<br/></div>");
+            //$("#display").append("<div class=\"cvsFormat\"><input type=\"radio\" id=\"tab\" class=\"chartType\" name=\"delimiter\" value=\"tab\"/>Tab<br/></div>");
+            //$("#display").append("<div class=\"cvsFormat\"><input type=\"radio\" id=\"space\" class=\"chartType\" name=\"delimiter\" value=\"space\"/>Space<br/></div>");
+            //$("#display").append("<div class=\"cvsFormat\"><input type=\"radio\" id=\"other\" class=\"chartType\" name=\"delimiter\" value=\"other\"/>Other : <input type=\"text\" name=\"otherdelimiter\" size=\"2\"/><br/></div>");
+			
+            $("#display").append("<div class=\"chartOption\"><input type=\"checkbox\" name=\"fullscreenView\" value=\"fullscreenView\" id=\"fullscreenView\"/>Go Fullscreen</div>");
+            GSN.data.appendNextStepButton("display","GSN.data.getDatas()","getDatas","Get Data");
+			
+            $("#display").append('<br/><br/>');
+			
+            $(".cvsFormat").hide();
+			
+            $("#step5Container .data").prev().click(function(){
+                $(this).next().toggle("slow");
+            });
+			
+            $("#step5Container").append("<div id=\"warningmsg\">" + "Warning: Not all the values are displayed. To get all the values, you have to download them." + "</div>");
+            $("#warningmsg").hide();
+        },
+   	
+   	
+        getDatas: function(sql) {
+            $("#chartContainer").empty();
+            $("#dataSet").remove();
+            $("table #dataSet","#datachooser").remove();
+  		
+  		
+            $("#display").append($.SPAN({
+                "class":"refreshing"
+            },$.IMG({
+                "src":"style/ajax-loader.gif",
+                "alt":"loading",
+                "title":""
+            })));
+            if ( ! $("#CSV").attr("checked") || sql) {
+                if(GSN.selectedSensors.length > 1) request="multirequest=true";
+                else request="multirequest=false";
+                if ($("#commonReq").attr("checked")) {
+                    request += "&commonReq=true";
+                } else {
+                    request += "&commonReq=false";
+                    if ($("#aggregateGB").val() != "none") {
+                        request += "&groupby=" + $("#aggregateGB").val();
+                        if ($("#aggregateGB").attr("value") == "timed") {
+                            temp = $("#gbdelta").val();
+                            if ($("#gbdeltameasure").val() == "s") {
+                                temp = temp * 1000;
+                            } else if ($("#gbdeltameasure").val() == "m") {
+                                temp = temp * 60000;
+                            } else if ($("#gbdeltameasure").val() == "h") {
+                                temp = temp * 3600000;
+                            } else if ($("#gbdeltameasure").val() == "d") {
+                                temp = temp * 86400000; // 3600000 * 24
+                            }
+                            request += "&groupbytimed=" + temp
+                        }
+                    }
+                }
+                $("input").each(function () {
+                    if ($(this).attr("class") == "field" && $(this).attr("checked")) {
+                        if ($("#commonReq").attr("checked")) {
+                            request += "&fields=" + $(this).attr("value");
+                        } else {
+                            request += "&fields=" + $("#"+$(this).val()+"AG").val()+"("+$(this).attr("value")+")";
+                        }
+                    }
+                });
+                if ($("#someDatas").attr("checked") && $("#nbOfDatas").attr("value") != "") {
+                    var nbValueToExtract = parseInt($("#nbOfDatas").attr("value"));
+                    if(nbValueToExtract%6 != 0){
+                        nbValueToExtract= nbValueToExtract + 6 - nbValueToExtract%6;
+                    }
+                    request += "&nb=" + nbValueToExtract;
+                }
+                for (var i=0; i < GSN.data.criterias.length; i++) {
+                    if (i > 0) {
+                        request += "&critJoin="+$("#critJoin"+GSN.data.criterias[i]).val();
+                    }
+                    request += "&neg="+$("#neg"+GSN.data.criterias[i]).val();
+                    request += "&critfield="+$("#critfield"+GSN.data.criterias[i]).val();
+                    request += "&critop="+$("#critop"+GSN.data.criterias[i]).val();
+                    request += "&critval="+$("#critval"+GSN.data.criterias[i]).val();
+                }
+				
+                if (sql) {
+                    $("#showSQL p").empty();
+                    for(var i=0; i<GSN.selectedSensors.length; ++i){
+                        request += "&sql=true";
+                        $.ajax({
+                            type: "GET",
+                            url: "/data?"+request+"&vsName="+GSN.selectedSensors[i],
+                            success: function(msg) {
+                                $("#display .refreshing").remove();
+                                $("#showSQL").append($.P({
+                                    "class":"query"
+                                },unescape(msg)));
+                            }
+                        });
+                    }
+                }
+				
+                if(!sql) GSN.data.displayDatas(request);
+            } /*else if ($("#popup").attr("checked")) {
+   			$("form").attr("target", "_blank");
+   			$("form").attr("action", "/showData.jsp");
+   			document.forms["formular"].submit();
+   		} */ 
+            else if ($("#CSV").attr("checked")) {
+                $("form").attr("action", "/multidata");
+                $("form").attr("target", "_blank");
+   			
+                $("#step2Container .data :disabled").removeAttr("disabled");
+                $("#step3Container .data :disabled").removeAttr("disabled");
+                if ( ! $("#someDatas").attr("checked") ) {
+                    $("#nbOfDatas").attr("disabled", "disabled");
+                }
+                $("#step4Container .data :disabled").removeAttr("disabled");
+   			
+   			
+                document.forms["formular"].submit();
+                $("#display .refreshing").remove();
+   			
+                $("#step2Container .data :enabled").attr("disabled", "disabled");
+                $("#step3Container .data :enabled").attr("disabled", "disabled");
+                $("#step4Container .data :enabled").attr("disabled", "disabled");
+   			
+            }
+        },
+   	
+   	
+        displayDatas: function(request) {
+   		
+            //GSN.info("display data request: " + request.toString());
+   		
+            $('#getDatas').attr("value","Update");
+			
+            //should check no field selected...
+            if ($(".field[checked]").length == 0) {
+                $("#display .refreshing").remove();
+                alert("You have to select at least one field.");
+                return;
+            }
+   		
+            // Define the target
+            var target = "#datachooser";
+            if ($("#popup").attr("checked")){
+                var w = window.open("", "Data", "width=700,height=700,scrollbars=yes");
+                if (w == null) {
+                    alert('Your browser security setting blocks popup. Please turn it off for this website.');
+                    return;
+                }
+                target = w.document.body;
+            }
+            if($('#fullscreenView').attr("checked"))
+            {
+                $('#container > div').hide('slow');
+                window.resizeTo(screen.width,screen.height);
+                window.moveTo(0,0);
+                $('body').prepend('<div id="fullscreenContent" style="width:'+(screen.width)+';"></div>');
+                $('#fullscreenContent').append('<br/><input type="button" value="Back to Data Part" onclick="$(\'#container > div\').show(\'slow\'); $(\'#fullscreenContent\').remove();"/>')
+                $("#fullscreenContent").append('&nbsp;&nbsp;&nbsp;<input type="button" value="Go to Table Values" onclick="document.location.href=\'#dataSet\'"/>');
+                $('#fullscreenContent').append('<br/><br/><div id="seeLink">See chart:<br/><ul></ul></div>');
+                $('#fullscreenContent').append('<span id="chartContainer"></span><br/><br/><br/><br/><br/><br/><br/><br/>');
+                target=$('#fullscreenContent');
+            }
+            else{
+                $("#datachooser table",target).remove();
+                $("#datachooser").append('<span id="chartContainer"></span>');
+            }
+            $("#chartContainer").hide();
+   		
+            var answerLinesFromXMLSensorNum = new Array();
+            var minValue = new Array();
+            var maxValue = new Array();
+            for(var i=0; i<GSN.selectedSensors.length; ++i){
+                var vsName = GSN.selectedSensors[i];
+                var nbFields = $(".field[checked]").length;
+                var sensorNumber = i;
+                //alert("/data?"+request+"&vsName="+vsName+"&rand="+Math.random());
+                $.ajax({
+                    async: false,
+                    type: "GET",
+//TODO                    url: "/data?"+request+"&vsName="+vsName+"&rand="+Math.random(),
+                    url: "/multidata?vsname=ss_mem_vs:heap_memory_usage",
+                    success: function(answer) {
+
+
+
+                        // Remove indicator
+                        //alert(answer);
+                        $("#display .refreshing").remove();
+						
+                        // Store the answer
+                        answerLinesFromXMLSensorNum[sensorNumber] = $("line", answer);
+						
+                        // If no answer return
+                        if ($("line",answer).size() == 0) {
+                            alert('No data corresponds to your request for the sensor: '+vsName);
+                            return;
+                        }
+						
+
+                        $(target).append($.TABLE({
+                            "size":"100%",
+                            "align":"center",
+                            "id":"dataSet"
+                        }));
+                        $("table#dataSet",target).append("<tr><td class='step' align='center' colspan='"+nbFields+"'>"+vsName.prettyString()+"</td></tr>");
+						
+                        var line,tr,rows;
+                        var lines = $("line", answer);
+						
+                        if($("#nbOfDatas").attr("value")) nbOfData = parseInt($("#nbOfDatas").attr("value"))+1;
+                        else nbOfData = lines.size();
+							
+                        for (var i = 0; i<nbOfData ; i++){
+                            line = lines.get(i);
+							
+                            if (i==0)
+                                tr = $.TR({
+                                    "id":"line"+i,
+                                    "class":"step"
+                                });
+                            else
+                                tr = $.TR({
+                                    "id":"line"+i,
+                                    "class":"data"
+                                });
+							
+                            rows = $("field", line);
+							
+                            for (var j = 0; j<rows.size();j++){
+                                if(j <= nbFields && i == 0) $(tr).append($.TD({},$(rows.get(j)).text().prettyString()));
+                                else $(tr).append($.TD({},$(rows.get(j)).text()));
+                            }
+                            $("table#dataSet",target).append(tr);
+                        }
+						
+                        //table coloration
+                        if (w != null){
+                            $("table#dataSet .step", target).css("background","#ffa84c");
+                        }
+						
+                        $(target).append('<br/><br/>');
+                    }
+                });
+            }
+   		
+   		
+   		
+   		
+            var nbSelectedFields = $("field",answerLinesFromXMLSensorNum[0].get(0)).length;
+            var nbSelectedSensors = GSN.selectedSensors.length;
+            GSN.info("nbSelectedFields="+nbSelectedFields);
+            GSN.info("nbSelectedSensors="+nbSelectedSensors);
+			
+			
+            // Find the index of Timed
+            regularExpression = new RegExp("timed","i");
+            var timedIndexInNbSelectedFieldsArray=-1;
+            for(var m=0; m < nbSelectedFields; m++){
+                if(regularExpression.test($("field",answerLinesFromXMLSensorNum[0].get(0)).eq(m).text())){
+                    timedIndexInNbSelectedFieldsArray = m; // Will be useful to detect if parseFloat needed or not for comparison
+                }
+            }
+			
+			
+            // Compute the min/max for each field for each sensor
+            var incModulo = 0;
+            GSN.data.modulo = Math.floor(($("field",answerLinesFromXMLSensorNum[0]).length-1)/GSN.data.nbDispVal/nbSelectedFields);//Math.floor($("field",answerLinesFromXMLSensorNum[0]).length/GSN.data.nbDispVal/nbSelectedFields);
+            var modulo = GSN.data.modulo;
+            GSN.info("Modulo="+modulo);
+			
+            if($("#allData").attr("checked")) modulo = 1;
+			
+            // creation of a Matrix dimension: nbSelectedSensors * nbSelectedFields
+            var values = new Array(nbSelectedSensors);
+            for(var i=0; i<nbSelectedSensors; ++i)
+                values[i] = new Array(nbSelectedFields);
+			
+            for(var i=0; i < nbSelectedSensors; i++){
+                //Initialisation of the Matrix
+                for(var m=0; m < nbSelectedFields; m++) values[i][m] = 0;
+				
+                for(var m=0; m < nbSelectedFields; m++){
+                    // Initialisation of min/max values
+                    if(i==0 && timedIndexInNbSelectedFieldsArray != m){
+                        minValue[m] = parseFloat($("field",answerLinesFromXMLSensorNum[i].get(1)).eq(m).text());
+                        maxValue[m] = parseFloat($("field",answerLinesFromXMLSensorNum[i].get(1)).eq(m).text());
+                    }
+                    else if(i==0 && timedIndexInNbSelectedFieldsArray == m){
+                        minValue[m] = $("field",answerLinesFromXMLSensorNum[i].get(1)).eq(m).text();
+                        maxValue[m] = $("field",answerLinesFromXMLSensorNum[i].get(1)).eq(m).text();
+                    }
+					
+                    incModulo = 0;
+					
+					
+                    for(var k=0; k< (answerLinesFromXMLSensorNum[i].length-1); k++){
+                        // 1 because first line only vsName
+                        var field = $("field",answerLinesFromXMLSensorNum[i].get(1+k));
+						
+                        if(timedIndexInNbSelectedFieldsArray != m) actualValue = parseFloat(field.eq(m).text());
+                        else actualValue = field.eq(m).text();
+							
+                        GSN.log("Actual Value:"+actualValue);
+						
+                        if(minValue[m] >  actualValue) minValue[m] = actualValue;
+                        if(maxValue[m] <  actualValue) maxValue[m] = actualValue;
+						
+                        // Computation of the average
+                        if(k == 0 && timedIndexInNbSelectedFieldsArray != m) average = actualValue;
+                        else if(timedIndexInNbSelectedFieldsArray != m) average = (average + actualValue)/2;
+                        else average = actualValue; // case it is the time
+						
+                        // Construct values Array which contains the values for the current selected sensor and for the current field
+                        nbValueToShow = parseInt($("#nbOfDatas").attr("value"));
+                        offset= 6 - nbValueToShow%6;
+						
+                        if((answerLinesFromXMLSensorNum[i].length-1) > 6 && $("#modData").attr("checked")){
+                            // If too many data reduce (take data every modulo)
+                            if(values[i][m] == "" && incModulo == 0){
+                                values[i][m] = average;
+                            }else if(incModulo == 0){
+                                values[i][m] = average+","+values[i][m];
+                            }
+                            incModulo++;
+                            incModulo %= modulo;
+                        }
+                        else{
+                            if(k < nbValueToShow){
+                                if(values[i][m] == ""){
+                                    values[i][m] = actualValue;
+                                }else{
+                                    values[i][m] = actualValue+","+values[i][m];
+                                }
+                            }
+                        }
+                    }
+                //GSN.log(minValue[m]);
+                //GSN.log(maxValue[m]);
+                }
+            }
+            GSN.info("Final minValue:");
+            GSN.log(minValue);
+            GSN.info("Final maxValue:");
+            GSN.log(maxValue);
+			
+            GSN.info("Generation Bar Chart:");
+            GSN.data.makeChart(nbSelectedFields,timedIndexInNbSelectedFieldsArray,answerLinesFromXMLSensorNum,values,minValue,maxValue,"barChart");
+            GSN.info("Generation Line Chart:");
+            GSN.data.makeChart(nbSelectedFields,timedIndexInNbSelectedFieldsArray,answerLinesFromXMLSensorNum,values,minValue,maxValue,"lineChart");
+			
+			
+            if($('#barChart').attr("checked") && ($('#dispChartAndData').attr("checked") || $('#popup').attr("checked") || $('#dispChart').attr("checked"))) $('.lineChart').hide();
+            if($('#lineChart').attr("checked") && ($('#dispChartAndData').attr("checked") || $('#popup').attr("checked") || $('#dispChart').attr("checked"))) $('.barChart').hide();
+            if($('#dispData').attr("checked")){
+                $('.lineChart').hide();
+                $('.barChart').hide();
+            }
+            if($('#dispChart').attr("checked")) $('#dataSet').hide();
+				
+            $('#barChart').attr("onclick","$('.lineChart').hide();$('.barChart').show();");
+            $('#lineChart').attr("onclick","$('.lineChart').show();$('.barChart').hide();");
+        }// End displayDatas
+   	
+        ,
+        modulo:0
+        ,
+        nbDispVal:NUMBER_OF_VALUE_TO_DISPLAY_IN_CHARTS_IN_MODULUS_MODE // Number of value to display in modulo mode
+        ,
+        makeChart: function(nbSelectedFields,timedIndexInNbSelectedFieldsArray,answerLinesFromXMLSensorNum,values,minValue,maxValue,typeChart){
+            // Chart Part
+            var nbValue = Math.floor($("field",answerLinesFromXMLSensorNum[0]).length/nbSelectedFields)-1;
+            GSN.log("Nb Values extracted="+nbValue);
+            GSN.log("Nb Values requested="+$("#nbOfDatas").val());
+            GSN.log("Offset Values="+(nbValue-$("#nbOfDatas").val()));
+			
+            if ($("#allDatas").attr("checked") && $("#nbOfDatas").attr("value") < nbValue) {
+                $("#warningmsg").show();
+            }
+            else {
+                $("#warningmsg").hide();
+            }
+					
+            for(var m=0; m < nbSelectedFields; m++){
+                regularExpression = new RegExp("timed","i");
+                if(timedIndexInNbSelectedFieldsArray != m){
+					
+					
+                    if($('#fullscreenView').attr("checked")){
+                        $("#chartContainer").append('<div class="'+typeChart+'" id="'+typeChart+m+'"></div>');
+                        var so = new SWFObject("./open-flash-chart/open-flash-chart.swf", typeChart+m, screen.width-100, screen.height-250, "9", "#FFFFFF");
+                        if($("#"+typeChart).attr("checked")){
+                            $("#chartContainer").append('&nbsp;&nbsp;&nbsp;<input type="button" value="Back to Data Part" onclick="$(\'#container > div\').show(\'slow\'); $(\'#fullscreenContent\').remove();"/>');
+                            $("#chartContainer").append('&nbsp;&nbsp;&nbsp;<input type="button" value="Go to Top" onclick="document.location.href=\'#fullscreenContent\'"/>');
+                            $("#chartContainer").append('&nbsp;&nbsp;&nbsp;<input type="button" value="Go to Table Values" onclick="document.location.href=\'#dataSet\'"/>');
+                            $("#chartContainer").append('<br/><br/>');
+                            $("#seeLink ul").append("<li><a href='#"+typeChart+m+"'>"+$("field",answerLinesFromXMLSensorNum[0].get(0)).eq(m).text().prettyString()+"</a></li>");
+                        }
+                    }
+                    else{
+                        $("#chartContainer").append('<div style="border-width:10px;" class="'+typeChart+'" id="'+typeChart+m+'"></div><br/>');
+                        var so = new SWFObject("./open-flash-chart/open-flash-chart.swf", typeChart+m, "450", "400", "9", "#FFFFFF");
+                    }
+                    so.addVariable("variables","true");
+                    so.addVariable("title","Data viewer: "+$("field",answerLinesFromXMLSensorNum[0].get(0)).eq(m).text().prettyString()+",{font-size:20px; color: #000000; margin: 5px; padding:5px; padding-left: 20px; padding-right: 20px;}");
+					
+		   		
+                    if(!$("#modData").attr("checked")){
+                        x_step = Math.max(GSN.data.modulo,1);
+                    }	else {
+                        x_step = 2;
+                    }
+                    GSN.log("x_step="+x_step);
+		   		
+		   		
+                    so.addVariable("x_axis_steps",x_step);
+                    so.addVariable("y_label_style","10,#000000");
+					
+                    so.addVariable("x_label_style","10,#000000,2,"+x_step+",#eeeeee");
+					
+					
+                    // Timed on x axis
+                    var x_label;
+                    var incModulo = 0;
+                    if(timedIndexInNbSelectedFieldsArray != -1){
+                        x_label = values[0][timedIndexInNbSelectedFieldsArray];
+                    }
+                    else{
+                        x_label = 1;
+                        for(var p=1; p < nbValue; p++){
+                            if(incModulo == GSN.data.modulo){
+                                x_label += ","+(p+1);
+                                incModulo = 0;
+                            }
+                            incModulo++;
+                        }
+                    }
+					
+					
+                    so.addVariable("x_labels",x_label);
+                    so.addVariable("y_legend",""+$("field",answerLinesFromXMLSensorNum[0].get(0)).eq(m).text().prettyString()+",12,#000000");
+                    so.addVariable("y_ticks","5,10,5");
+					
+
+
+                    so.addVariable("x_axis_colour","#000000");
+                    so.addVariable("x_grid_colour","#eeeeee");
+                    so.addVariable("y_axis_colour","#000000");
+                    so.addVariable("y_grid_colour","#eeeeee");
+                    so.addVariable("tool_tip","#key#\n#x_label#\n#val#");
+					
+                    //so.addVariable("inner_background","#FCFDDC,#FF6600,90");
+                    so.addVariable("bg_colour","#ffffff");
+
+					
+                    GSN.log($("field",answerLinesFromXMLSensorNum[0].get(0)).eq(m).text().prettyString()+":  min: "+minValue[m]+"   MAX: "+maxValue[m]);
+                    //deltaDiv = Math.abs(Math.floor((parseFloat(maxValue[m]) - parseFloat(minValue[m]))));
+                    //					if(minValue[m] < 0) minVal = Math.floor(1.05*parseFloat(minValue[m]));
+                    //					else minVal = Math.floor(0.95*parseFloat(minValue[m]));
+                    //
+                    //					if(parseInt(maxValue[m]) < 0) maxVal = 0;
+                    //					else maxVal = Math.floor(1.05*parseFloat(maxValue[m]));
+					
+					
+                    so.addVariable("y_min",minValue[m]);
+                    so.addVariable("y_max",maxValue[m]);
+					
+                    if(typeChart == "barChart"){
+                        GSN.data.makeBarChart(so,values,m);
+                    }
+                    else if(typeChart == "lineChart"){
+                        GSN.data.makeLineChart(so,values,m);
+                    }
+                    so.write(typeChart+m,"");
+					
+                }
+				
+				
+                GSN.log("X Label: "+x_label);
+            }
+            // End Chart Part
+   		
+            $('#chartContainer').show();
+   		
+        }
+	
+	
+        ,
+        makeLineChart: function(so,values,field){
+            for(i=0; i<GSN.selectedSensors.length;++i){
+                if(i==0){
+                    so.addVariable("line_dot","2,"+$('#hexcode-'+GSN.selectedSensors[i]).val()+","+GSN.selectedSensors[i]+",10,4");
+                    so.addVariable("values",values[i][field]);
+                }
+                else{
+                    so.addVariable("line_dot_"+(i+1),"2,"+$('#hexcode-'+GSN.selectedSensors[i]).val()+","+GSN.selectedSensors[i]+",10,4");
+                    so.addVariable("values_"+(i+1),values[i][field]);
+                }
+            }
+        }
+		
+		
+        ,
+        makeBarChart: function(so,values,field){
+            so.addVariable("x_axis_3d","3");
+            for(i=0; i<GSN.selectedSensors.length;++i){
+                if(i == 0){
+                    so.addVariable("bar_3d","75,"+$('#hexcode-'+GSN.selectedSensors[i]).val()+","+GSN.selectedSensors[0]+",10");
+                    so.addVariable("values",values[i][field]);
+                }
+                else{
+                    so.addVariable("bar_3d_"+(i+1),"75,"+$('#hexcode-'+GSN.selectedSensors[i]).val()+","+GSN.selectedSensors[i]+",10");
+                    so.addVariable("values_"+(i+1),values[i][field]);
+                }
+            }
+        }
+   	
+    }//End GSN.data
+	
+
+	
+    ,
+    util: {
+        /**
+		* Pretty print of timestamp date
+		*/
+        printDate: function(date){
+            date = new Date(parseInt(date));
+            var value = GSN.util.addleadingzero(date.getDate())+"/"+GSN.util.addleadingzero(date.getMonth()+1)+"/"+date.getFullYear();
+            value += " "+GSN.util.addleadingzero(date.getHours())+":"+GSN.util.addleadingzero(date.getMinutes())+":"+GSN.util.addleadingzero(date.getSeconds());
+            return value;
+        }
+	    
+        ,
+        resumelongsentences: function(sentence) {
+            if (sentence.toString().length > 50) {
+                sentence = sentence.toString().substring(0,46);
+                sentence += " ...";
+            }
+            return sentence;
+        }
+	    
+	    
+        /**
+		* Add a zero if less then 10
+		*/
+        ,
+        addleadingzero : function (num){
+            var n = String(num);
+            return (n.length == 1 ? "0"+n : n);
+        }
+		
+		
+        /**
+		* toggle the display of sensors in the sidebar
+		*/
+        ,
+        toggle: function(obj){
+            $("a",obj).show();
+            obj.toggle();
+        }
+		
+        /**
+		* Take an array return a sorted matrix with sensor name in first col and rubric name in the second col
+		*/
+		
+
+        ,
+        regroupByRubricSensorName: function(vsName){
+            vsName.sort();
+			
+            //Creation of a Matrix n*2 and initialization
+            vsNameRubric = new Array(vsName.length);
+            for(var i=0; i<vsName.length; ++i){
+                vsNameRubric[i] = new Array(2);
+                vsNameRubric[i][0] = vsName[i];
+                vsNameRubric[i][1] = "others";
+            }
+			
+            //fill the matrix
+            var numberAtTheEnd = new RegExp("[0-9]$");
+            var createRubric = false;
+            var firstTimeTry = true;
+            var rubricName;
+            for(var i=1; i<vsName.length; ++i){
+                for(var similarDegree=3; similarDegree<vsName[i].length; ++similarDegree){
+                    regularExpression = new RegExp("^"+vsName[i-1].substr(0,similarDegree),"i");
+					
+                    if(!regularExpression.test(vsName[i]) && firstTimeTry){
+							
+                        break;
+                    }
+                    if(regularExpression.test(vsName[i]) && firstTimeTry){
+                        firstTimeTry=false;
+                    }
+						
+                    if(numberAtTheEnd.test(vsName[i].substr(0,similarDegree))){
+                        break;
+                    }
+						
+                    if(regularExpression.test(vsName[i]) && !firstTimeTry){
+                        vsNameRubric[i][1] = vsName[i-1].substr(0,similarDegree);
+                        vsNameRubric[i-1][1] = vsName[i-1].substr(0,similarDegree);
+                    }
+						
+						
+                    if(!regularExpression.test(vsName[i]) && !firstTimeTry){
+                        break;
+                    }
+					
+					
+                }
+            }
+			
+            return vsNameRubric;
+        }
+
+        /**
+                * Take an array return a sorted array with grouping to the first underscore
+                */
+        ,
+        regroupByUnderscore: function(vsName){
+            var name, index;
+
+            vsName.sort();
+            vsNameUnderscore = new Array(vsName.length);
+            for(var i=0;i<vsName.length;++i)
+            {
+                name = vsName[i];
+                vsNameUnderscore[i] = new Array(2);
+                index = name.indexOf("_");
+                vsNameUnderscore[i][0] = name;
+                if(index>=1) vsNameUnderscore[i][1] = name.substr(0,index);
+                else vsNameUnderscore[i][1] = "others";
+            }
+
+            return vsNameUnderscore;
+        }
+		
+        ,
+        getURLParam: function(strParamName){
+            var strReturn = "";
+            var strHref = window.location.href;
+            if ( strHref.indexOf("?") > -1 ){
+                var strQueryString = strHref.substr(strHref.indexOf("?")).toLowerCase();
+                var aQueryString = strQueryString.split("&");
+                for ( var iParam = 0; iParam < aQueryString.length; iParam++ ){
+                    if (
+                        aQueryString[iParam].indexOf(strParamName.toLowerCase() + "=") > -1 ){
+                        var aParam = aQueryString[iParam].split("=");
+                        strReturn = aParam[1];
+                        break;
+                    }
+                }
+            }
+            return unescape(strReturn);
+        }
+		
+		
+    }
+};
+