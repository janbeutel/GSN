--- conflicted
+++ resolved
@@ -6,17 +6,10 @@
 		2.3//EN" "http://java.sun.com/dtd/web-app_2_3.dtd"> <web-app> -->
 	<display-name>GSN Server</display-name>
 
-<<<<<<< HEAD
-	 <listener>
-		<!-- <listener-class>play.core.server.servlet25.Play2Servlet
-		</listener-class>-->
-	</listener>
-=======
 	<!-- <listener>
 		<listener-class>play.core.server.servlet25.Play2Servlet
 		</listener-class>
 	</listener>-->
->>>>>>> 6645e942
 	<!-- ******************************************************************************* 
 		WEB SERVICES CALL [ USED FOR INTERACTIONS WITH MICROSOFT SENSOR MAP ] ; there 
 		is another part down in this file which has to be uncommented to have the 
@@ -334,7 +327,6 @@
     <servlet-mapping>
 		<servlet-name>GsnProxy</servlet-name>
 		<url-pattern>/ws/api/*</url-pattern>
-	</servlet-mapping>
 	<servlet-mapping>
 		<servlet-name>MonitoringServlet</servlet-name>
 		<url-pattern>/stat</url-pattern>
